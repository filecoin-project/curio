--- conflicted
+++ resolved
@@ -15,7 +15,6 @@
 	"github.com/filecoin-project/curio/cmd/curio/rpc"
 	"github.com/filecoin-project/curio/cmd/curio/tasks"
 	"github.com/filecoin-project/curio/deps"
-	"github.com/filecoin-project/curio/lib/reqcontext"
 	"github.com/filecoin-project/curio/lib/shutdown"
 	"github.com/filecoin-project/curio/market/lmrpc"
 
@@ -100,9 +99,6 @@
 			log.Errorf("ensuring tempdir exists: %s", err)
 		}
 
-<<<<<<< HEAD
-		ctx := reqcontext.ReqContext(cctx)
-=======
 		if os.Getenv("GOLOG_FILE") != "" {
 			err := os.MkdirAll(filepath.Dir(os.Getenv("GOLOG_FILE")), 0755)
 			if err != nil {
@@ -110,8 +106,7 @@
 			}
 		}
 
-		ctx := lcli.DaemonContext(cctx)
->>>>>>> a1b76258
+		ctx := context.Background()
 		shutdownChan := make(chan struct{})
 		{
 			var ctxclose func()
