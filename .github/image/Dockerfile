--- conflicted
+++ resolved
@@ -1,10 +1,6 @@
 ## This image is used to github action runner for this repo
 # Use the official Golang image as the base image
-<<<<<<< HEAD
-FROM golang:1.24-bullseye AS builder
-=======
 FROM golang:1.24-trixie AS builder
->>>>>>> 1be02ce6
 
 # Set the working directory inside the container
 WORKDIR /app
