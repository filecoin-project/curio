--- conflicted
+++ resolved
@@ -2,11 +2,7 @@
     "openrpc": "1.2.6",
     "info": {
         "title": "Curio RPC API",
-<<<<<<< HEAD
-        "version": "1.27.0"
-=======
         "version": "1.27.2"
->>>>>>> 1be02ce6
     },
     "methods": [
         {
