--- conflicted
+++ resolved
@@ -270,8 +270,10 @@
 			// instead of returning the error. This design is to allow libp2p take over if required
 			go libp2p.NewDealProvider(ctx, db, cfg, dm.MK12Handler, full, sender, miners, machine, shutdownChan)
 		}
-
-<<<<<<< HEAD
+		sc, err := slrLazy.Val()
+		if err != nil {
+			return nil, err
+		}
 		var sdeps cuhttp.ServiceDeps
 
 		if cfg.Subsystems.EnablePDP {
@@ -286,11 +288,6 @@
 			pdpInitProvingPeriodTask := pdp.NewInitProvingPeriodTask(db, must.One(dependencies.EthClient.Val()), dependencies.Chain, chainSched, es)
 			pdpNotifTask := pdp.NewPDPNotifyTask(db)
 			activeTasks = append(activeTasks, pdpNotifTask, pdpProveTask, pdpNextProvingPeriodTask, pdpInitProvingPeriodTask)
-=======
-		sc, err := slrLazy.Val()
-		if err != nil {
-			return nil, err
->>>>>>> 65719a63
 		}
 
 		idxMax := taskhelp.Max(cfg.Subsystems.IndexingMaxTasks)
