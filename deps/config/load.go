package config

import (
	"bytes"
	"context"
	"errors"
	"fmt"
	"io"
	"math/big"
	"os"
	"reflect"
	"regexp"
	"strings"
	"unicode"

	"github.com/BurntSushi/toml"
	"github.com/google/go-cmp/cmp"
	"github.com/google/go-cmp/cmp/cmpopts"
	"github.com/kelseyhightower/envconfig"
	"github.com/samber/lo"
	"golang.org/x/xerrors"

	"github.com/filecoin-project/curio/harmony/harmonydb"
)

// FromFile loads config from a specified file overriding defaults specified in
// the def parameter. If file does not exist or is empty defaults are assumed.
func FromFile(path string, opts ...LoadCfgOpt) (interface{}, error) {
	loadOpts, err := applyOpts(opts...)
	if err != nil {
		return nil, err
	}
	var def interface{}
	if loadOpts.defaultCfg != nil {
		def, err = loadOpts.defaultCfg()
		if err != nil {
			return nil, xerrors.Errorf("no config found")
		}
	}
	// check for loadability
	file, err := os.Open(path)
	switch {
	case os.IsNotExist(err):
		if loadOpts.canFallbackOnDefault != nil {
			if err := loadOpts.canFallbackOnDefault(); err != nil {
				return nil, err
			}
		}
		return def, nil
	case err != nil:
		return nil, err
	}
	defer func() {
		_ = file.Close()
	}()
	cfgBs, err := io.ReadAll(file)
	if err != nil {
		return nil, xerrors.Errorf("failed to read config for validation checks %w", err)
	}
	buf := bytes.NewBuffer(cfgBs)
	if loadOpts.validate != nil {
		if err := loadOpts.validate(buf.String()); err != nil {
			return nil, xerrors.Errorf("config failed validation: %w", err)
		}
	}
	return FromReader(buf, def, opts...)
}

// FromReader loads config from a reader instance.
func FromReader(reader io.Reader, def interface{}, opts ...LoadCfgOpt) (interface{}, error) {
	loadOpts, err := applyOpts(opts...)
	if err != nil {
		return nil, err
	}
	cfg := def
	var buf bytes.Buffer
	_, err = io.Copy(&buf, reader)
	if err != nil {
		return toml.MetaData{}, err
	}

	if ccfg, ok := cfg.(*CurioConfig); ok {
		err = FixTOML(buf.String(), ccfg)
		if err != nil {
			return nil, err
		}
		cfg = ccfg
	}

	// Use TransparentDecode for configs with Dynamic fields
	md, err := TransparentDecode(buf.String(), cfg)
	if err != nil {
		return nil, err
	}

	// find any fields with a tag: `moved:"New.Config.Location"` and move any set values there over to
	// the new location if they are not already set there.
	movedFields := findMovedFields(nil, cfg)
	var warningOut io.Writer = os.Stderr
	if loadOpts.warningWriter != nil {
		warningOut = loadOpts.warningWriter
	}
	for _, d := range movedFields {
		if md.IsDefined(d.Field...) {
			_, _ = fmt.Fprintf(
				warningOut,
				"WARNING: Use of deprecated configuration option '%s' will be removed in a future release, use '%s' instead\n",
				strings.Join(d.Field, "."),
				strings.Join(d.NewField, "."))
			if !md.IsDefined(d.NewField...) {
				// new value isn't set but old is, we should move what the user set there
				if err := moveFieldValue(cfg, d.Field, d.NewField); err != nil {
					return nil, fmt.Errorf("failed to move field value: %w", err)
				}
			}
		}
	}

	err = envconfig.Process("LOTUS", cfg)
	if err != nil {
		return nil, fmt.Errorf("processing env vars overrides: %s", err)
	}

	return cfg, nil
}

// move a value from the location in the valPtr struct specified by oldPath, to the location
// specified by newPath; where the path is an array of nested field names.
func moveFieldValue(valPtr interface{}, oldPath []string, newPath []string) error {
	oldValue, err := getFieldValue(valPtr, oldPath)
	if err != nil {
		return err
	}
	val := reflect.ValueOf(valPtr).Elem()
	for {
		field := val.FieldByName(newPath[0])
		if !field.IsValid() {
			return fmt.Errorf("unexpected error fetching field value")
		}
		if len(newPath) == 1 {
			if field.Kind() != oldValue.Kind() {
				return fmt.Errorf("unexpected error, old kind != new kind")
			}
			// set field on val to be the new one, and we're done
			field.Set(oldValue)
			return nil
		}
		if field.Kind() != reflect.Struct {
			return fmt.Errorf("unexpected error fetching field value, is not a struct")
		}
		newPath = newPath[1:]
		val = field
	}
}

// recursively iterate into `path` to find the terminal value
func getFieldValue(val interface{}, path []string) (reflect.Value, error) {
	if reflect.ValueOf(val).Kind() == reflect.Ptr {
		val = reflect.ValueOf(val).Elem().Interface()
	}
	field := reflect.ValueOf(val).FieldByName(path[0])
	if !field.IsValid() {
		return reflect.Value{}, fmt.Errorf("unexpected error fetching field value")
	}
	if len(path) > 1 {
		if field.Kind() != reflect.Struct {
			return reflect.Value{}, fmt.Errorf("unexpected error fetching field value, is not a struct")
		}
		return getFieldValue(field.Interface(), path[1:])
	}
	return field, nil
}

type movedField struct {
	Field    []string
	NewField []string
}

// inspect the fields recursively within a struct and find any with "moved" tags
func findMovedFields(path []string, val interface{}) []movedField {
	dep := make([]movedField, 0)
	if reflect.ValueOf(val).Kind() == reflect.Ptr {
		val = reflect.ValueOf(val).Elem().Interface()
	}
	t := reflect.TypeOf(val)
	if t.Kind() != reflect.Struct {
		return nil
	}
	for i := 0; i < t.NumField(); i++ {
		field := t.Field(i)
		// could also do a "deprecated" in here
		if idx := field.Tag.Get("moved"); idx != "" && idx != "-" {
			dep = append(dep, movedField{
				Field:    append(path, field.Name),
				NewField: strings.Split(idx, "."),
			})
		}
		if field.Type.Kind() == reflect.Struct && reflect.ValueOf(val).FieldByName(field.Name).IsValid() {
			deps := findMovedFields(append(path, field.Name), reflect.ValueOf(val).FieldByName(field.Name).Interface())
			dep = append(dep, deps...)
		}
	}
	return dep
}

type cfgLoadOpts struct {
	defaultCfg           func() (interface{}, error)
	canFallbackOnDefault func() error
	validate             func(string) error
	warningWriter        io.Writer
}

type LoadCfgOpt func(opts *cfgLoadOpts) error

func applyOpts(opts ...LoadCfgOpt) (cfgLoadOpts, error) {
	var loadOpts cfgLoadOpts
	var err error
	for _, opt := range opts {
		if err = opt(&loadOpts); err != nil {
			return loadOpts, fmt.Errorf("failed to apply load cfg option: %w", err)
		}
	}
	return loadOpts, nil
}

func SetDefault(f func() (interface{}, error)) LoadCfgOpt {
	return func(opts *cfgLoadOpts) error {
		opts.defaultCfg = f
		return nil
	}
}

func SetCanFallbackOnDefault(f func() error) LoadCfgOpt {
	return func(opts *cfgLoadOpts) error {
		opts.canFallbackOnDefault = f
		return nil
	}
}

func SetValidate(f func(string) error) LoadCfgOpt {
	return func(opts *cfgLoadOpts) error {
		opts.validate = f
		return nil
	}
}

func SetWarningWriter(w io.Writer) LoadCfgOpt {
	return func(opts *cfgLoadOpts) error {
		opts.warningWriter = w
		return nil
	}
}

func NoDefaultForSplitstoreTransition() error {
	return xerrors.Errorf("FullNode config not found and fallback to default disallowed while we transition to splitstore discard default.  Use `lotus config default` to set this repo up with a default config.  Be sure to set `EnableSplitstore` to `false` if you are running a full archive node")
}

// Match the EnableSplitstore field
func MatchEnableSplitstoreField(s string) bool {
	enableSplitstoreRx := regexp.MustCompile(`(?m)^\s*EnableSplitstore\s*=`)
	return enableSplitstoreRx.MatchString(s)
}

func ValidateSplitstoreSet(cfgRaw string) error {
	if !MatchEnableSplitstoreField(cfgRaw) {
		return xerrors.Errorf("Config does not contain explicit set of EnableSplitstore field, refusing to load. Please explicitly set EnableSplitstore. Set it to false if you are running a full archival node")
	}
	return nil
}

type cfgUpdateOpts struct {
	comment         bool
	keepUncommented func(string) bool
	noEnv           bool
}

// UpdateCfgOpt is a functional option for updating the config
type UpdateCfgOpt func(opts *cfgUpdateOpts) error

// KeepUncommented sets a function for matching default valeus that should remain uncommented during
// a config update that comments out default values.
func KeepUncommented(f func(string) bool) UpdateCfgOpt {
	return func(opts *cfgUpdateOpts) error {
		opts.keepUncommented = f
		return nil
	}
}

func Commented(commented bool) UpdateCfgOpt {
	return func(opts *cfgUpdateOpts) error {
		opts.comment = commented
		return nil
	}
}

func DefaultKeepUncommented() UpdateCfgOpt {
	return KeepUncommented(MatchEnableSplitstoreField)
}

func NoEnv() UpdateCfgOpt {
	return func(opts *cfgUpdateOpts) error {
		opts.noEnv = true
		return nil
	}
}

// ConfigUpdate takes in a config and a default config and optionally comments out default values
func ConfigUpdate(cfgCur, cfgDef interface{}, opts ...UpdateCfgOpt) ([]byte, error) {
	var updateOpts cfgUpdateOpts
	for _, opt := range opts {
		if err := opt(&updateOpts); err != nil {
			return nil, xerrors.Errorf("failed to apply update cfg option to ConfigUpdate's config: %w", err)
		}
	}
	var nodeStr, defStr string
	if cfgDef != nil {
		defBytes, err := TransparentMarshal(cfgDef)
		if err != nil {
			return nil, xerrors.Errorf("encoding default config: %w", err)
		}
		defStr = string(defBytes)
	}

	{
		nodeBytes, err := TransparentMarshal(cfgCur)
		if err != nil {
			return nil, xerrors.Errorf("encoding node config: %w", err)
		}
		nodeStr = string(nodeBytes)
	}

	if updateOpts.comment {
		// create a map of default lines, so we can comment those out later
		defLines := strings.Split(defStr, "\n")
		defaults := map[string]struct{}{}
		currentSection := ""

		defSectionRx := regexp.MustCompile(`\[(.+)]`)

		for i := range defLines {
			l := strings.TrimSpace(defLines[i])
			if len(l) == 0 || l[0] == '#' {
				continue
			}
			if l[0] == '[' {
				m := defSectionRx.FindStringSubmatch(l)
				if len(m) == 2 {
					currentSection = m[1]
				}
				continue
			}

			qualifiedKey := currentSection + "." + l
			defaults[qualifiedKey] = struct{}{}
		}

		nodeLines := strings.Split(nodeStr, "\n")
		var outLines []string

		sectionRx := regexp.MustCompile(`\[(.+)]`)
		var section string

		for i, line := range nodeLines {
			// if this is a section, track it
			trimmed := strings.TrimSpace(line)
			if len(trimmed) > 0 {
				if trimmed[0] == '[' {
					m := sectionRx.FindSubmatch([]byte(trimmed))
					if len(m) != 2 {
						return nil, xerrors.Errorf("section didn't match (line %d)", i)
					}
					section = string(m[1])

					pad := strings.Repeat(" ", len(line)-len(strings.TrimLeftFunc(line, unicode.IsSpace)))

					// Find documentation for the section
					doc := findDoc(cfgCur, section, "")
					if doc != nil {
						// Add section documentation comments
						if len(doc.Comment) > 0 {
							for _, docLine := range strings.Split(doc.Comment, "\n") {
								outLines = append(outLines, pad+"# "+docLine)
							}
							outLines = append(outLines, pad+"#")
						}
						outLines = append(outLines, pad+"# type: "+doc.Type)
					}

					// never comment sections
					outLines = append(outLines, line)
					outLines = append(outLines, "")
					continue
				}
			}

			pad := strings.Repeat(" ", len(line)-len(strings.TrimLeftFunc(line, unicode.IsSpace)))

			// see if we have docs for this field
			{
				lf := strings.Fields(line)
				if len(lf) > 1 {
					doc := findDoc(cfgCur, section, lf[0])

					if doc != nil {
						// found docfield, emit doc comment
						if len(doc.Comment) > 0 {
							for _, docLine := range strings.Split(doc.Comment, "\n") {
								outLines = append(outLines, pad+"# "+docLine)
							}
							outLines = append(outLines, pad+"#")
						}

						outLines = append(outLines, pad+"# type: "+doc.Type)
					}

					if !updateOpts.noEnv {
						outLines = append(outLines, pad+"# env var: LOTUS_"+strings.ToUpper(strings.ReplaceAll(section, ".", "_"))+"_"+strings.ToUpper(lf[0]))
					}
				}
			}

			// filter lines from options
			optsFilter := updateOpts.keepUncommented != nil && updateOpts.keepUncommented(line)
			// if there is the same line in the default config, comment it out in output
			qualifiedKey := section + "." + strings.TrimSpace(line)
			if _, found := defaults[qualifiedKey]; (cfgDef == nil || found) && len(line) > 0 && !optsFilter {
				line = pad + "#" + line[len(pad):]
			}
			outLines = append(outLines, line)
			if len(line) > 0 {
				outLines = append(outLines, "")
			}
		}

		nodeStr = strings.Join(outLines, "\n")
	}

	// sanity-check that the updated config parses the same way as the current one

	if cfgDef != nil {
		cfgUpdated, err := FromReader(strings.NewReader(nodeStr), cfgDef)
		if err != nil {
			return nil, xerrors.Errorf("parsing updated config: %w", err)
		}

		opts := []cmp.Option{
			// This equality function compares big.Int
			cmpopts.IgnoreUnexported(big.Int{}),
			// Treat nil and empty slices/maps as equal for all types
			cmpopts.EquateEmpty(),
			// Use BigIntComparer for proper big.Int comparison
			BigIntComparer,
		}

		if !cmp.Equal(cfgUpdated, cfgCur, opts...) {
			diff := cmp.Diff(cfgUpdated, cfgCur, opts...)
			return nil, xerrors.Errorf("updated config didn't match current config:\n%s", diff)
		}
	}

	return []byte(nodeStr), nil
}

func ConfigComment(t interface{}) ([]byte, error) {
	return ConfigUpdate(t, nil, Commented(true), DefaultKeepUncommented())
}

func findDoc(root interface{}, section, name string) *DocField {
	rt := fmt.Sprintf("%T", root)[len("*config."):]

	doc := findDocSect(rt, section, name)
	if doc != nil {
		return doc
	}

	return findDocSect("Common", section, name)
}

func findDocSect(root, section, name string) *DocField {
	path := strings.Split(section, ".")

	docSection, exists := Doc[root]
	if !exists {
		return nil
	}

	var lastField *DocField

	for _, e := range path {
		if docSection == nil {
			return nil
		}

		// Remove [e] brackets from e if required
		e = strings.Trim(e, "[]")

		found := false
		for _, field := range docSection {
			if field.Name == e {
				lastField = &field // Store reference to the section field
				t := strings.Trim(field.Type, "[]")
				docSection = Doc[t] // Move to the next section
				found = true
				break
			}
		}

		if !found {
			return nil
		}
	}

	// If name is empty, return the last field (which represents the section itself)
	if name == "" {
		return lastField
	}

	// Otherwise, return the specific field
	for _, df := range docSection {
		if df.Name == name {
			return &df
		}
	}

	return nil
}

func FixTOML(newText string, cfg *CurioConfig) error {
	// This is a workaround to set the length of [[Addresses]] correctly before we do toml.Decode.
	// The reason this is required is that toml libraries create nil pointer to uninitialized structs.
	// This in turn causes failure to decode types like types.FIL which are struct with unexported pointer inside
	type AddressLengthDetector struct {
		Addresses []struct{} `toml:"Addresses"`
	}

	var lengthDetector AddressLengthDetector
	_, err := toml.Decode(newText, &lengthDetector)
	if err != nil {
		return xerrors.Errorf("Error decoding TOML for length detection: %w", err)
	}

	l := len(lengthDetector.Addresses)
<<<<<<< HEAD
	addrs := cfg.Addresses.Get()
=======
	addrs := cfg.Addresses.GetWithoutLock()
>>>>>>> ca2e86b1
	il := len(addrs)

	for l > il {
		addrs = append(addrs, CurioAddresses{
			PreCommitControl:      []string{},
			CommitControl:         []string{},
			DealPublishControl:    []string{},
			TerminateControl:      []string{},
			DisableOwnerFallback:  false,
			DisableWorkerFallback: false,
			MinerAddresses:        []string{},
			BalanceManager:        DefaultBalanceManager(),
		})
		il++
	}
<<<<<<< HEAD
	cfg.Addresses.Set(addrs)
=======
	cfg.Addresses.SetWithoutLock(addrs)
>>>>>>> ca2e86b1
	return nil
}

func LoadConfigWithUpgrades(text string, curioConfigWithDefaults *CurioConfig) (toml.MetaData, error) {
	return LoadConfigWithUpgradesGeneric(text, curioConfigWithDefaults, FixTOML)
}

func LoadConfigWithUpgradesGeneric[T any](text string, curioConfigWithDefaults T, fixupFn func(string, T) error) (toml.MetaData, error) {

	// allow migration from old config format that was limited to 1 wallet setup.
	newText := strings.Join(lo.Map(strings.Split(text, "\n"), func(line string, _ int) string {
		if strings.EqualFold(line, "[addresses]") {
			return "[[addresses]]"
		}
		return line
	}), "\n")

	err := fixupFn(newText, curioConfigWithDefaults)

	if err != nil {
		return toml.MetaData{}, err
	}

	return TransparentDecode(newText, curioConfigWithDefaults)
}

type ConfigText struct {
	Title  string
	Config string
}

// GetConfigs returns the configs in the order of the layers
func GetConfigs(ctx context.Context, db *harmonydb.DB, layers []string) ([]ConfigText, error) {
	layers = append([]string{"base"}, layers...) // Always stack on top of "base" layer
	inputMap := map[string]int{}
	for i, layer := range layers {
		inputMap[layer] = i
	}
	var configs []ConfigText
	err := db.Select(ctx, &configs, `SELECT title, config FROM harmony_config WHERE title = ANY($1)`, layers)
	if err != nil {
		return nil, err
	}
	result := make([]ConfigText, len(layers))
	for _, config := range configs {
		index, ok := inputMap[config.Title]
		if !ok {
			if config.Title == "base" {
				return nil, errors.New(`curio defaults to a layer named 'base'. 
				Either use 'migrate' command or edit a base.toml and upload it with: curio config set base.toml`)
			}
			return nil, fmt.Errorf("missing layer %s", config.Title)
		}
		result[index] = config
	}
	return result, nil
}

func ApplyLayers[T any](ctx context.Context, configResult T, layers []ConfigText, fixupFn func(string, T) error) error {
	have := []string{}
	for _, layer := range layers {
		meta, err := LoadConfigWithUpgradesGeneric(layer.Config, configResult, fixupFn)
		if err != nil {
			return fmt.Errorf("could not read layer, bad toml %s: %w", layer, err)
		}
		for _, k := range meta.Keys() {
			have = append(have, strings.Join(k, " "))
		}
		logger.Debugf("Using layer %s, config %v", layer, configResult)
	}
	_ = have // FUTURE: verify that required fields are here.
	// If config includes 3rd-party config, consider JSONSchema as a way that
	// 3rd-parties can dynamically include config requirements and we can
	// validate the config. Because of layering, we must validate @ startup.
	return nil
}<|MERGE_RESOLUTION|>--- conflicted
+++ resolved
@@ -18,6 +18,7 @@
 	"github.com/google/go-cmp/cmp/cmpopts"
 	"github.com/kelseyhightower/envconfig"
 	"github.com/samber/lo"
+	"github.com/zondax/golem/pkg/logger"
 	"golang.org/x/xerrors"
 
 	"github.com/filecoin-project/curio/harmony/harmonydb"
@@ -540,11 +541,7 @@
 	}
 
 	l := len(lengthDetector.Addresses)
-<<<<<<< HEAD
-	addrs := cfg.Addresses.Get()
-=======
 	addrs := cfg.Addresses.GetWithoutLock()
->>>>>>> ca2e86b1
 	il := len(addrs)
 
 	for l > il {
@@ -560,11 +557,7 @@
 		})
 		il++
 	}
-<<<<<<< HEAD
-	cfg.Addresses.Set(addrs)
-=======
 	cfg.Addresses.SetWithoutLock(addrs)
->>>>>>> ca2e86b1
 	return nil
 }
 
