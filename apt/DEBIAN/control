Source: curio
Section: Network
Priority: optional
Maintainer: Andrew Jackson <support@curiostorage.org>
Build-Depends: debhelper-compat (= 13)
Standards-Version: 4.6.0
Homepage: github.com/filecoin-project/curio
Rules-Requires-Root: no
Package: $PACKAGE
Version: $VERSION
<<<<<<< HEAD
Architecture: $ARCH
Depends: hwloc, mesa-opencl-icd
=======
Architecture: amd64
Depends: hwloc, mesa-opencl-icd, aria2
>>>>>>> 14a60ce0
Description: A Filecoin Storage Provider implementation.
 This Filecoin Storage Provider implementation is a fork of the Lotus project.
 It improves upon the previous by solving more complete problem sets including
 avoiding single points of failure, improving performance, and providing a
 more robust and scalable solution.
 It needs to be run in conjunction with the Filecoin network daemon and requires
 setup of a Miner-ID and a Wallet-ID. See documentation on the website for more
 information at curiostorage.org
<|MERGE_RESOLUTION|>--- conflicted
+++ resolved
@@ -8,13 +8,8 @@
 Rules-Requires-Root: no
 Package: $PACKAGE
 Version: $VERSION
-<<<<<<< HEAD
 Architecture: $ARCH
-Depends: hwloc, mesa-opencl-icd
-=======
-Architecture: amd64
 Depends: hwloc, mesa-opencl-icd, aria2
->>>>>>> 14a60ce0
 Description: A Filecoin Storage Provider implementation.
  This Filecoin Storage Provider implementation is a fork of the Lotus project.
  It improves upon the previous by solving more complete problem sets including
