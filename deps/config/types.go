--- conflicted
+++ resolved
@@ -262,32 +262,6 @@
 	// UpdateProveMaxTasks sets the maximum number of concurrent SnapDeal proving tasks that can run on this instance.
 	UpdateProveMaxTasks int
 
-<<<<<<< HEAD
-=======
-	// EnableCommP enabled the commP task on te node. CommP is calculated before sending PublishDealMessage for a Mk12
-	// deal, and when checking sector data with 'curio unseal check'.
-	EnableCommP bool
-
-	// BoostAdapters is a list of tuples of miner address and port/ip to listen for market (e.g. boost) requests.
-	// This interface is compatible with the lotus-miner RPC, implementing a subset needed for storage market operations.
-	// Strings should be in the format "actor:ip:port". IP cannot be 0.0.0.0. We recommend using a private IP.
-	// Example: "f0123:127.0.0.1:32100". Multiple addresses can be specified.
-	//
-	// When a market node like boost gives Curio's market RPC a deal to placing into a sector, Curio will first store the
-	// deal data in a temporary location "Piece Park" before assigning it to a sector. This requires that at least one
-	// node in the cluster has the EnableParkPiece option enabled and has sufficient scratch space to store the deal data.
-	// This is different from lotus-miner which stored the deal data into an "unsealed" sector as soon as the deal was
-	// received. Deal data in PiecePark is accessed when the sector TreeD and TreeR are computed, but isn't needed for
-	// the initial SDR layers computation. Pieces in PiecePark are removed after all sectors referencing the piece are
-	// sealed.
-	//
-	// To get API info for boost configuration run 'curio market rpc-info'
-	//
-	// NOTE: All deal data will flow through this service, so it should be placed on a machine running boost or on
-	// a machine which handles ParkPiece tasks.
-	BoostAdapters []string
-
->>>>>>> b2e2def1
 	// EnableWebGui enables the web GUI on this curio instance. The UI has minimal local overhead, but it should
 	// only need to be run on a single machine in the cluster.
 	EnableWebGui bool
