import { LitElement, css, html } from 'https://cdn.jsdelivr.net/gh/lit/dist@3/all/lit-all.min.js';

class CurioUX extends LitElement {
  static styles = css`
    .curio-slot {
    }
    :host {
      display: flex;
      margin: 0;
    }
    
    .bi {
      vertical-align: -.125em;
      pointer-events: none;
      fill: currentColor;
    }
    
    .dropdown-toggle { outline: 0; }
    
    .nav-flush .nav-link {
      border-radius: 0;
    }
    
    .nav-pills .nav-link.active {
      background-color: var(--color-secondary-main);
    }
    
    .btn-toggle {
      display: inline-flex;
      align-items: center;
      padding: .25rem .5rem;
      font-weight: 600;
      color: rgba(0, 0, 0, .65);
      background-color: transparent;
      border: 0;
    }
    .btn-toggle:hover,
    .btn-toggle:focus {
      color: rgba(0, 0, 0, .85);
      background-color: #d2f4ea;
    }
    
    .btn-toggle::before {
      width: 1.25em;
      line-height: 0;
      content: url("data:image/svg+xml,%3csvg xmlns='http://www.w3.org/2000/svg' width='16' height='16' viewBox='0 0 16 16'%3e%3cpath fill='none' stroke='rgba%280,0,0,.5%29' stroke-linecap='round' stroke-linejoin='round' stroke-width='2' d='M5 14l6-6-6-6'/%3e%3c/svg%3e");
      transition: transform .35s ease;
      transform-origin: .5em 50%;
    }
    
    .btn-toggle[aria-expanded="true"] {
      color: rgba(0, 0, 0, .85);
    }
    .btn-toggle[aria-expanded="true"]::before {
      transform: rotate(90deg);
    }
    
    .btn-toggle-nav a {
      display: inline-flex;
      padding: .1875rem .5rem;
      margin-top: .125rem;
      margin-left: 1.25rem;
      text-decoration: none;
    }
    .btn-toggle-nav a:hover,
    .btn-toggle-nav a:focus {
      background-color: #d2f4ea;
    }
    
    .scrollarea {
      overflow-y: auto;
    }
    
    .fw-semibold { font-weight: 600; }
    .lh-tight { line-height: 1.25; }
    
    .drawer {
      display: block;
    }
  
    .wide-content {
      display: none;
    }
  
    @media (min-width: 2210px) {
      .drawer {
        display: none;
      }

      .wide-content {
        display: block;
      }
    }
  `;
  connectedCallback() {
    super.connectedCallback();
    document.head.innerHTML += `
    <meta charset="utf-8">
    <meta name="viewport" content="width=device-width, initial-scale=1, shrink-to-fit=no">
    <link href="https://cdn.jsdelivr.net/npm/bootstrap@5.3.3/dist/css/bootstrap.min.css" rel="stylesheet" integrity="sha384-QWTKZyjpPEjISv5WaRU9OFeRpok6YctnYmDr5pNlyT2bRjXh0JMhjY6hW+ALEwIH" crossorigin="anonymous">
    <link rel="stylesheet" href="/ux/main.css" onload="document.body.style.visibility = 'initial'">
    <link rel="icon" type="image/svg+xml" href="/favicon.svg">`

    document.documentElement.lang = 'en';

    // how Bootstrap & DataTables expect dark mode declared.
    document.documentElement.classList.add('dark');
    
    var s = document.body.style;
    s.padding = 0;
  }

  render() {
    var active = window.location.pathname;
    return html`
<<<<<<< HEAD
        <link href="https://cdn.jsdelivr.net/npm/bootstrap@5.1.3/dist/css/bootstrap.min.css" rel="stylesheet" integrity="sha384-1BmE4kWBq78iYhFldvKuhfTAU6auU8tT94WrHftjDbrCEXSU1oBoqyl2QvZ6jIW3" crossorigin="anonymous">
        <svg xmlns="http://www.w3.org/2000/svg" style="display: none;">
          <symbol id="bootstrap" viewBox="0 0 118 94">
            <title>Bootstrap</title>
            <path fill-rule="evenodd" clip-rule="evenodd" d="M24.509 0c-6.733 0-11.715 5.893-11.492 12.284.214 6.14-.064 14.092-2.066 20.577C8.943 39.365 5.547 43.485 0 44.014v5.972c5.547.529 8.943 4.649 10.951 11.153 2.002 6.485 2.28 14.437 2.066 20.577C12.794 88.106 17.776 94 24.51 94H93.5c6.733 0 11.714-5.893 11.491-12.284-.214-6.14.064-14.092 2.066-20.577 2.009-6.504 5.396-10.624 10.943-11.153v-5.972c-5.547-.529-8.934-4.649-10.943-11.153-2.002-6.484-2.28-14.437-2.066-20.577C105.214 5.894 100.233 0 93.5 0H24.508zM80 57.863C80 66.663 73.436 72 62.543 72H44a2 2 0 01-2-2V24a2 2 0 012-2h18.437c9.083 0 15.044 4.92 15.044 12.474 0 5.302-4.01 10.049-9.119 10.88v.277C75.317 46.394 80 51.21 80 57.863zM60.521 28.34H49.948v14.934h8.905c6.884 0 10.68-2.772 10.68-7.727 0-4.643-3.264-7.207-9.012-7.207zM49.948 49.2v16.458H60.91c7.167 0 10.964-2.876 10.964-8.281 0-5.406-3.903-8.178-11.425-8.178H49.948z"></path>
          </symbol>
          <symbol id="home" viewBox="0 0 16 16">
            <path d="M8.354 1.146a.5.5 0 0 0-.708 0l-6 6A.5.5 0 0 0 1.5 7.5v7a.5.5 0 0 0 .5.5h4.5a.5.5 0 0 0 .5-.5v-4h2v4a.5.5 0 0 0 .5.5H14a.5.5 0 0 0 .5-.5v-7a.5.5 0 0 0-.146-.354L13 5.793V2.5a.5.5 0 0 0-.5-.5h-1a.5.5 0 0 0-.5.5v1.293L8.354 1.146zM2.5 14V7.707l5.5-5.5 5.5 5.5V14H10v-4a.5.5 0 0 0-.5-.5h-3a.5.5 0 0 0-.5.5v4H2.5z"></path>
          </symbol>
          <symbol id="speedometer2" viewBox="0 0 16 16">
            <path d="M8 4a.5.5 0 0 1 .5.5V6a.5.5 0 0 1-1 0V4.5A.5.5 0 0 1 8 4zM3.732 5.732a.5.5 0 0 1 .707 0l.915.914a.5.5 0 1 1-.708.708l-.914-.915a.5.5 0 0 1 0-.707zM2 10a.5.5 0 0 1 .5-.5h1.586a.5.5 0 0 1 0 1H2.5A.5.5 0 0 1 2 10zm9.5 0a.5.5 0 0 1 .5-.5h1.5a.5.5 0 0 1 0 1H12a.5.5 0 0 1-.5-.5zm.754-4.246a.389.389 0 0 0-.527-.02L7.547 9.31a.91.91 0 1 0 1.302 1.258l3.434-4.297a.389.389 0 0 0-.029-.518z"></path>
            <path fill-rule="evenodd" d="M0 10a8 8 0 1 1 15.547 2.661c-.442 1.253-1.845 1.602-2.932 1.25C11.309 13.488 9.475 13 8 13c-1.474 0-3.31.488-4.615.911-1.087.352-2.49.003-2.932-1.25A7.988 7.988 0 0 1 0 10zm8-7a7 7 0 0 0-6.603 9.329c.203.575.923.876 1.68.63C4.397 12.533 6.358 12 8 12s3.604.532 4.923.96c.757.245 1.477-.056 1.68-.631A7 7 0 0 0 8 3z"></path>
          </symbol>
          <symbol id="people-circle" viewBox="0 0 16 16">
            <path d="M11 6a3 3 0 1 1-6 0 3 3 0 0 1 6 0z"></path>
            <path fill-rule="evenodd" d="M0 8a8 8 0 1 1 16 0A8 8 0 0 1 0 8zm8-7a7 7 0 0 0-5.468 11.37C3.242 11.226 4.805 10 8 10s4.757 1.225 5.468 2.37A7 7 0 0 0 8 1z"></path>
          </symbol>
          <symbol id="grid" viewBox="0 0 16 16">
            <path d="M1 2.5A1.5 1.5 0 0 1 2.5 1h3A1.5 1.5 0 0 1 7 2.5v3A1.5 1.5 0 0 1 5.5 7h-3A1.5 1.5 0 0 1 1 5.5v-3zM2.5 2a.5.5 0 0 0-.5.5v3a.5.5 0 0 0 .5.5h3a.5.5 0 0 0 .5-.5v-3a.5.5 0 0 0-.5-.5h-3zm6.5.5A1.5 1.5 0 0 1 10.5 1h3A1.5 1.5 0 0 1 15 2.5v3A1.5 1.5 0 0 1 13.5 7h-3A1.5 1.5 0 0 1 9 5.5v-3zm1.5-.5a.5.5 0 0 0-.5.5v3a.5.5 0 0 0 .5.5h3a.5.5 0 0 0 .5-.5v-3a.5.5 0 0 0-.5-.5h-3zM1 10.5A1.5 1.5 0 0 1 2.5 9h3A1.5 1.5 0 0 1 7 10.5v3A1.5 1.5 0 0 1 5.5 15h-3A1.5 1.5 0 0 1 1 13.5v-3zm1.5-.5a.5.5 0 0 0-.5.5v3a.5.5 0 0 0 .5.5h3a.5.5 0 0 0 .5-.5v-3a.5.5 0 0 0-.5-.5h-3zm6.5.5A1.5 1.5 0 0 1 10.5 9h3a1.5 1.5 0 0 1 1.5 1.5v3a1.5 1.5 0 0 1-1.5 1.5h-3A1.5 1.5 0 0 1 9 13.5v-3zm1.5-.5a.5.5 0 0 0-.5.5v3a.5.5 0 0 0 .5.5h3a.5.5 0 0 0 .5-.5v-3a.5.5 0 0 0-.5-.5h-3z"></path>
          </symbol>
          <symbol id="table" viewBox="0 0 16 16">
            <path d="M0 2a2 2 0 0 1 2-2h12a2 2 0 0 1 2 2v12a2 2 0 0 1-2 2H2a2 2 0 0 1-2-2V2zm15 2h-4v3h4V4zm0 4h-4v3h4V8zm0 4h-4v3h3a1 1 0 0 0 1-1v-2zm-5 3v-3H6v3h4zm-5 0v-3H1v2a1 1 0 0 0 1 1h3zm-4-4h4V8H1v3zm0-4h4V4H1v3zm5-3v3h4V4H6zm4 4H6v3h4V8z"></path>
          </symbol>
        </svg>
        <div class="d-flex flex-column flex-shrink-0 p-3 text-white" style="width: 245px; min-height:100vh; margin-right: 1rem; background-color: #2a2a2e;">
=======
          <link href="https://cdn.jsdelivr.net/npm/bootstrap@5.1.3/dist/css/bootstrap.min.css" rel="stylesheet" integrity="sha384-1BmE4kWBq78iYhFldvKuhfTAU6auU8tT94WrHftjDbrCEXSU1oBoqyl2QvZ6jIW3" crossorigin="anonymous">
          <svg xmlns="http://www.w3.org/2000/svg" style="display: none;">
            <symbol id="bootstrap" viewBox="0 0 118 94">
              <title>Bootstrap</title>
              <path fill-rule="evenodd" clip-rule="evenodd" d="M24.509 0c-6.733 0-11.715 5.893-11.492 12.284.214 6.14-.064 14.092-2.066 20.577C8.943 39.365 5.547 43.485 0 44.014v5.972c5.547.529 8.943 4.649 10.951 11.153 2.002 6.485 2.28 14.437 2.066 20.577C12.794 88.106 17.776 94 24.51 94H93.5c6.733 0 11.714-5.893 11.491-12.284-.214-6.14.064-14.092 2.066-20.577 2.009-6.504 5.396-10.624 10.943-11.153v-5.972c-5.547-.529-8.934-4.649-10.943-11.153-2.002-6.484-2.28-14.437-2.066-20.577C105.214 5.894 100.233 0 93.5 0H24.508zM80 57.863C80 66.663 73.436 72 62.543 72H44a2 2 0 01-2-2V24a2 2 0 012-2h18.437c9.083 0 15.044 4.92 15.044 12.474 0 5.302-4.01 10.049-9.119 10.88v.277C75.317 46.394 80 51.21 80 57.863zM60.521 28.34H49.948v14.934h8.905c6.884 0 10.68-2.772 10.68-7.727 0-4.643-3.264-7.207-9.012-7.207zM49.948 49.2v16.458H60.91c7.167 0 10.964-2.876 10.964-8.281 0-5.406-3.903-8.178-11.425-8.178H49.948z"></path>
            </symbol>
            <symbol id="home" viewBox="0 0 16 16">
              <path d="M8.354 1.146a.5.5 0 0 0-.708 0l-6 6A.5.5 0 0 0 1.5 7.5v7a.5.5 0 0 0 .5.5h4.5a.5.5 0 0 0 .5-.5v-4h2v4a.5.5 0 0 0 .5.5H14a.5.5 0 0 0 .5-.5v-7a.5.5 0 0 0-.146-.354L13 5.793V2.5a.5.5 0 0 0-.5-.5h-1a.5.5 0 0 0-.5.5v1.293L8.354 1.146zM2.5 14V7.707l5.5-5.5 5.5 5.5V14H10v-4a.5.5 0 0 0-.5-.5h-3a.5.5 0 0 0-.5.5v4H2.5z"></path>
            </symbol>
            <symbol id="speedometer2" viewBox="0 0 16 16">
              <path d="M8 4a.5.5 0 0 1 .5.5V6a.5.5 0 0 1-1 0V4.5A.5.5 0 0 1 8 4zM3.732 5.732a.5.5 0 0 1 .707 0l.915.914a.5.5 0 1 1-.708.708l-.914-.915a.5.5 0 0 1 0-.707zM2 10a.5.5 0 0 1 .5-.5h1.586a.5.5 0 0 1 0 1H2.5A.5.5 0 0 1 2 10zm9.5 0a.5.5 0 0 1 .5-.5h1.5a.5.5 0 0 1 0 1H12a.5.5 0 0 1-.5-.5zm.754-4.246a.389.389 0 0 0-.527-.02L7.547 9.31a.91.91 0 1 0 1.302 1.258l3.434-4.297a.389.389 0 0 0-.029-.518z"></path>
              <path fill-rule="evenodd" d="M0 10a8 8 0 1 1 15.547 2.661c-.442 1.253-1.845 1.602-2.932 1.25C11.309 13.488 9.475 13 8 13c-1.474 0-3.31.488-4.615.911-1.087.352-2.49.003-2.932-1.25A7.988 7.988 0 0 1 0 10zm8-7a7 7 0 0 0-6.603 9.329c.203.575.923.876 1.68.63C4.397 12.533 6.358 12 8 12s3.604.532 4.923.96c.757.245 1.477-.056 1.68-.631A7 7 0 0 0 8 3z"></path>
            </symbol>
            <symbol id="people-circle" viewBox="0 0 16 16">
              <path d="M11 6a3 3 0 1 1-6 0 3 3 0 0 1 6 0z"></path>
              <path fill-rule="evenodd" d="M0 8a8 8 0 1 1 16 0A8 8 0 0 1 0 8zm8-7a7 7 0 0 0-5.468 11.37C3.242 11.226 4.805 10 8 10s4.757 1.225 5.468 2.37A7 7 0 0 0 8 1z"></path>
            </symbol>
            <symbol id="grid" viewBox="0 0 16 16">
              <path d="M1 2.5A1.5 1.5 0 0 1 2.5 1h3A1.5 1.5 0 0 1 7 2.5v3A1.5 1.5 0 0 1 5.5 7h-3A1.5 1.5 0 0 1 1 5.5v-3zM2.5 2a.5.5 0 0 0-.5.5v3a.5.5 0 0 0 .5.5h3a.5.5 0 0 0 .5-.5v-3a.5.5 0 0 0-.5-.5h-3zm6.5.5A1.5 1.5 0 0 1 10.5 1h3A1.5 1.5 0 0 1 15 2.5v3A1.5 1.5 0 0 1 13.5 7h-3A1.5 1.5 0 0 1 9 5.5v-3zm1.5-.5a.5.5 0 0 0-.5.5v3a.5.5 0 0 0 .5.5h3a.5.5 0 0 0 .5-.5v-3a.5.5 0 0 0-.5-.5h-3zM1 10.5A1.5 1.5 0 0 1 2.5 9h3A1.5 1.5 0 0 1 7 10.5v3A1.5 1.5 0 0 1 5.5 15h-3A1.5 1.5 0 0 1 1 13.5v-3zm1.5-.5a.5.5 0 0 0-.5.5v3a.5.5 0 0 0 .5.5h3a.5.5 0 0 0 .5-.5v-3a.5.5 0 0 0-.5-.5h-3zm6.5.5A1.5 1.5 0 0 1 10.5 9h3a1.5 1.5 0 0 1 1.5 1.5v3a1.5 1.5 0 0 1-1.5 1.5h-3A1.5 1.5 0 0 1 9 13.5v-3zm1.5-.5a.5.5 0 0 0-.5.5v3a.5.5 0 0 0 .5.5h3a.5.5 0 0 0 .5-.5v-3a.5.5 0 0 0-.5-.5h-3z"></path>
            </symbol>
            <symbol id="table" viewBox="0 0 16 16">
              <path d="M0 2a2 2 0 0 1 2-2h12a2 2 0 0 1 2 2v12a2 2 0 0 1-2 2H2a2 2 0 0 1-2-2V2zm15 2h-4v3h4V4zm0 4h-4v3h4V8zm0 4h-4v3h3a1 1 0 0 0 1-1v-2zm-5 3v-3H6v3h4zm-5 0v-3H1v2a1 1 0 0 0 1 1h3zm-4-4h4V8H1v3zm0-4h4V4H1v3zm5-3v3h4V4H6zm4 4H6v3h4V8z"></path>
            </symbol>
          </svg>
          ${this.renderMenu(active)}
      ${this.message ? html`<div class="alert alert-primary" role="alert">${this.message}</div>` : html``}
      <slot class="curio-slot" style="margin-left: 10px"></slot>
    `;
  }

  renderMenu(active) {
    return html`
       <div class="d-flex flex-column flex-shrink-0 p-3 text-white" style="width: 240px; min-height:100vh; margin-right: 1rem; background-color: #2a2a2e;">
>>>>>>> 65719a63
          <a href="/" class="d-flex align-items-center mb-3 mb-md-0 me-md-auto text-white text-decoration-none">
          <img src="/favicon.svg" width="40" height="32" class="d-inline-block align-top me-2" alt="">
          <span class="fs-4">Curio</span>
          </a>
          <hr>
            <ul class="nav nav-pills flex-column mb-auto">
              <li class="nav-item">
                <a href="/" class="nav-link text-white ${active=='/'? 'active':''}" aria-current="page">
                  <svg class="bi me-2" width="16" height="16"><use xlink:href="#home"></use></svg>
                  <span>Overview</span>
                </a>
              </li>
              <li>
                <a href="/pages/config/list/" class="nav-link text-white ${active=='/pages/config/list/'? 'active':''}">
                  <svg class="bi me-2" width="16" height="16"><use xlink:href="#speedometer2"></use></svg>
                  <span>Configurations</span>
                </a>
              </li>
              <li>
                <a href="/sector/" class="nav-link text-white ${active=='/sector/'? 'active':''}">
                  <svg class="bi me-2" width="16" height="16"><use xlink:href="#table"></use></svg>
                  <span>Sectors</span>
                </a>
              </li>
              <li>
                <a href="/pages/pipeline_porep/" class="nav-link text-white ${active=='/pages/pipeline_porep/'? 'active':''}">
                  <svg class="bi me-2" width="16" height="16"><use xlink:href="#grid"></use></svg>
                  <span>PoRep</span>
                </a>
              </li>
              <li>
                <a href="/snap/" class="nav-link text-white ${active=='/snap/'? 'active':''}">
                <svg class="bi me-2 bi-backpack" xmlns="http://www.w3.org/2000/svg" width="16" height="16" fill="currentColor" viewBox="0 0 16 16">
                  <path d="M4.04 7.43a4 4 0 0 1 7.92 0 .5.5 0 1 1-.99.14 3 3 0 0 0-5.94 0 .5.5 0 1 1-.99-.14M4 9.5a.5.5 0 0 1 .5-.5h7a.5.5 0 0 1 .5.5v4a.5.5 0 0 1-.5.5h-7a.5.5 0 0 1-.5-.5zm1 .5v3h6v-3h-1v.5a.5.5 0 0 1-1 0V10z"/>
                  <path d="M6 2.341V2a2 2 0 1 1 4 0v.341c2.33.824 4 3.047 4 5.659v5.5a2.5 2.5 0 0 1-2.5 2.5h-7A2.5 2.5 0 0 1 2 13.5V8a6 6 0 0 1 4-5.659M7 2v.083a6 6 0 0 1 2 0V2a1 1 0 0 0-2 0m1 1a5 5 0 0 0-5 5v5.5A1.5 1.5 0 0 0 4.5 15h7a1.5 1.5 0 0 0 1.5-1.5V8a5 5 0 0 0-5-5"/>
                </svg>
                <span>Snap</span>
                </a>
              </li>
              <li>
                <a href="/pages/market/" class="nav-link text-white ${active=='/pages/market/'? 'active':''}">
                  <svg xmlns="http://www.w3.org/2000/svg" width="16" height="16" fill="currentColor" class="bi me-2 bi-building-fill-up" viewBox="0 0 16 16">
                      <path d="M12.5 16a3.5 3.5 0 1 0 0-7 3.5 3.5 0 0 0 0 7m.354-5.854 1.5 1.5a.5.5 0 0 1-.708.708L13 11.707V14.5a.5.5 0 0 1-1 0v-2.793l-.646.647a.5.5 0 0 1-.708-.708l1.5-1.5a.5.5 0 0 1 .708 0"/>
                      <path d="M2 1a1 1 0 0 1 1-1h10a1 1 0 0 1 1 1v7.256A4.5 4.5 0 0 0 12.5 8a4.5 4.5 0 0 0-3.59 1.787A.5.5 0 0 0 9 9.5v-1a.5.5 0 0 0-.5-.5h-1a.5.5 0 0 0-.5.5v1a.5.5 0 0 0 .5.5h1a.5.5 0 0 0 .39-.187A4.5 4.5 0 0 0 8.027 12H6.5a.5.5 0 0 0-.5.5V16H3a1 1 0 0 1-1-1zm2 1.5v1a.5.5 0 0 0 .5.5h1a.5.5 0 0 0 .5-.5v-1a.5.5 0 0 0-.5-.5h-1a.5.5 0 0 0-.5.5m3 0v1a.5.5 0 0 0 .5.5h1a.5.5 0 0 0 .5-.5v-1a.5.5 0 0 0-.5-.5h-1a.5.5 0 0 0-.5.5m3.5-.5a.5.5 0 0 0-.5.5v1a.5.5 0 0 0 .5.5h1a.5.5 0 0 0 .5-.5v-1a.5.5 0 0 0-.5-.5zM4 5.5v1a.5.5 0 0 0 .5.5h1a.5.5 0 0 0 .5-.5v-1a.5.5 0 0 0-.5-.5h-1a.5.5 0 0 0-.5.5M7.5 5a.5.5 0 0 0-.5.5v1a.5.5 0 0 0 .5.5h1a.5.5 0 0 0 .5-.5v-1a.5.5 0 0 0-.5-.5zm2.5.5v1a.5.5 0 0 0 .5.5h1a.5.5 0 0 0 .5-.5v-1a.5.5 0 0 0-.5-.5h-1a.5.5 0 0 0-.5.5M4.5 8a.5.5 0 0 0-.5.5v1a.5.5 0 0 0 .5.5h1a.5.5 0 0 0 .5-.5v-1a.5.5 0 0 0-.5-.5z"/>
                  </svg>
                  <span>Storage Market</span>
                </a>
              </li>
              <li>
                <a href="/pages/mk12-deals/" class="nav-link text-white ${active=='/pages/mk12-deals/'? 'active':''}">
                    <svg xmlns="http://www.w3.org/2000/svg" width="16" height="16" fill="currentColor" class="bi me-2 bi-list" viewBox="0 0 16 16">
                        <path fill-rule="evenodd" d="M2.5 12a.5.5 0 0 1 .5-.5h10a.5.5 0 0 1 0 1H3a.5.5 0 0 1-.5-.5m0-4a.5.5 0 0 1 .5-.5h10a.5.5 0 0 1 0 1H3a.5.5 0 0 1-.5-.5m0-4a.5.5 0 0 1 .5-.5h10a.5.5 0 0 1 0 1H3a.5.5 0 0 1-.5-.5"/>
                    </svg>
                    <span>Storage Deals</span>
                </a>
              </li>
              <li>
                <a href="/pages/market-settings/" class="nav-link text-white ${active=='/pages/market-settings/'? 'active':''}">
                    <svg xmlns="http://www.w3.org/2000/svg" width="16" height="16" fill="currentColor" class="bi me-2 bi-gear-wide-connected" viewBox="0 0 16 16">
                        <path d="M7.068.727c.243-.97 1.62-.97 1.864 0l.071.286a.96.96 0 0 0 1.622.434l.205-.211c.695-.719 1.888-.03 1.613.931l-.08.284a.96.96 0 0 0 1.187 1.187l.283-.081c.96-.275 1.65.918.931 1.613l-.211.205a.96.96 0 0 0 .434 1.622l.286.071c.97.243.97 1.62 0 1.864l-.286.071a.96.96 0 0 0-.434 1.622l.211.205c.719.695.03 1.888-.931 1.613l-.284-.08a.96.96 0 0 0-1.187 1.187l.081.283c.275.96-.918 1.65-1.613.931l-.205-.211a.96.96 0 0 0-1.622.434l-.071.286c-.243.97-1.62.97-1.864 0l-.071-.286a.96.96 0 0 0-1.622-.434l-.205.211c-.695.719-1.888.03-1.613-.931l.08-.284a.96.96 0 0 0-1.186-1.187l-.284.081c-.96.275-1.65-.918-.931-1.613l.211-.205a.96.96 0 0 0-.434-1.622l-.286-.071c-.97-.243-.97-1.62 0-1.864l.286-.071a.96.96 0 0 0 .434-1.622l-.211-.205c-.719-.695-.03-1.888.931-1.613l.284.08a.96.96 0 0 0 1.187-1.186l-.081-.284c-.275-.96.918-1.65 1.613-.931l.205.211a.96.96 0 0 0 1.622-.434zM12.973 8.5H8.25l-2.834 3.779A4.998 4.998 0 0 0 12.973 8.5m0-1a4.998 4.998 0 0 0-7.557-3.779l2.834 3.78zM5.048 3.967l-.087.065zm-.431.355A4.98 4.98 0 0 0 3.002 8c0 1.455.622 2.765 1.615 3.678L7.375 8zm.344 7.646.087.065z"/>
                    </svg>
                    <span>Market Settings</span>
                </a>
              </li>
              <li>
                <a href="/pages/ipni/" class="nav-link text-white ${active=='/pages/ipni/'? 'active':''}">
                    <svg xmlns="http://www.w3.org/2000/svg" width="16" height="16" fill="currentColor" class="bi me-2 bi-bezier" viewBox="0 0 16 16">
                        <path fill-rule="evenodd" d="M0 10.5A1.5 1.5 0 0 1 1.5 9h1A1.5 1.5 0 0 1 4 10.5v1A1.5 1.5 0 0 1 2.5 13h-1A1.5 1.5 0 0 1 0 11.5zm1.5-.5a.5.5 0 0 0-.5.5v1a.5.5 0 0 0 .5.5h1a.5.5 0 0 0 .5-.5v-1a.5.5 0 0 0-.5-.5zm10.5.5A1.5 1.5 0 0 1 13.5 9h1a1.5 1.5 0 0 1 1.5 1.5v1a1.5 1.5 0 0 1-1.5 1.5h-1a1.5 1.5 0 0 1-1.5-1.5zm1.5-.5a.5.5 0 0 0-.5.5v1a.5.5 0 0 0 .5.5h1a.5.5 0 0 0 .5-.5v-1a.5.5 0 0 0-.5-.5zM6 4.5A1.5 1.5 0 0 1 7.5 3h1A1.5 1.5 0 0 1 10 4.5v1A1.5 1.5 0 0 1 8.5 7h-1A1.5 1.5 0 0 1 6 5.5zM7.5 4a.5.5 0 0 0-.5.5v1a.5.5 0 0 0 .5.5h1a.5.5 0 0 0 .5-.5v-1a.5.5 0 0 0-.5-.5z"/>
                        <path d="M6 4.5H1.866a1 1 0 1 0 0 1h2.668A6.52 6.52 0 0 0 1.814 9H2.5q.186 0 .358.043a5.52 5.52 0 0 1 3.185-3.185A1.5 1.5 0 0 1 6 5.5zm3.957 1.358A1.5 1.5 0 0 0 10 5.5v-1h4.134a1 1 0 1 1 0 1h-2.668a6.52 6.52 0 0 1 2.72 3.5H13.5q-.185 0-.358.043a5.52 5.52 0 0 0-3.185-3.185"/>
                    </svg>
                    <span>IPNI</span>
                </a>
              </li>
              <li>
                <a href="/pages/wallet/" class="nav-link text-white ${active=='/pages/wallet/'? 'active':''}">
                  <svg xmlns="http://www.w3.org/2000/svg" width="16" height="16" fill="currentColor" class="bi bi-wallet" viewBox="0 0 16 16">
                    <path d="M0 3a2 2 0 0 1 2-2h13.5a.5.5 0 0 1 0 1H15v2a1 1 0 0 1 1 1v8.5a1.5 1.5 0 0 1-1.5 1.5h-12A2.5 2.5 0 0 1 0 12.5zm1 1.732V12.5A1.5 1.5 0 0 0 2.5 14h12a.5.5 0 0 0 .5-.5V5H2a2 2 0 0 1-1-.268M1 3a1 1 0 0 0 1 1h12V2H2a1 1 0 0 0-1 1"/>
                  </svg>
<<<<<<< HEAD
                  <span>IPNI</span>
              </a>
            </li>
            <li>
              <a href="/pages/proofshare/" class="nav-link text-white ${active=='/pages/proofshare/'? 'active':''}">
                  <svg xmlns="http://www.w3.org/2000/svg" width="16" height="16" fill="currentColor" class="bi me-2 bi-gpu-card" viewBox="0 0 16 16">
                    <path d="M4 8a1.5 1.5 0 1 1 3 0 1.5 1.5 0 0 1-3 0m7.5-1.5a1.5 1.5 0 1 0 0 3 1.5 1.5 0 0 0 0-3"/>
                    <path d="M0 1.5A.5.5 0 0 1 .5 1h1a.5.5 0 0 1 .5.5V4h13.5a.5.5 0 0 1 .5.5v7a.5.5 0 0 1-.5.5H2v2.5a.5.5 0 0 1-1 0V2H.5a.5.5 0 0 1-.5-.5m5.5 4a2.5 2.5 0 1 0 0 5 2.5 2.5 0 0 0 0-5M9 8a2.5 2.5 0 1 0 5 0 2.5 2.5 0 0 0-5 0"/>
                    <path d="M3 12.5h3.5v1a.5.5 0 0 1-.5.5H3.5a.5.5 0 0 1-.5-.5zm4 1v-1h4v1a.5.5 0 0 1-.5.5h-3a.5.5 0 0 1-.5-.5"/>
                  </svg>
                  <span>Snark Market</span>
              </a>
            </li>
            <li>
              <a href="https://docs.curiostorage.org/" target="_blank" class="nav-link text-white">
              <svg class="bi me-2 bi-book-half" xmlns="http://www.w3.org/2000/svg" width="16" height="16" fill="currentColor" viewBox="0 0 16 16">
                <path d="M8.5 2.687c.654-.689 1.782-.886 3.112-.752 1.234.124 2.503.523 3.388.893v9.923c-.918-.35-2.107-.692-3.287-.81-1.094-.111-2.278-.039-3.213.492zM8 1.783C7.015.936 5.587.81 4.287.94c-1.514.153-3.042.672-3.994 1.105A.5.5 0 0 0 0 2.5v11a.5.5 0 0 0 .707.455c.882-.4 2.303-.881 3.68-1.02 1.409-.142 2.59.087 3.223.877a.5.5 0 0 0 .78 0c.633-.79 1.814-1.019 3.222-.877 1.378.139 2.8.62 3.681 1.02A.5.5 0 0 0 16 13.5v-11a.5.5 0 0 0-.293-.455c-.952-.433-2.48-.952-3.994-1.105C10.413.809 8.985.936 8 1.783"/>
              </svg>
                <span>Docs</span>
              </a>
            </li>
          </ul>
          <!--
            <hr>
            <div class="dropdown">
              <a href="#" class="d-flex align-items-center text-white text-decoration-none dropdown-toggle" id="dropdownUser1" data-bs-toggle="dropdown" aria-expanded="false">
                <img src="https://github.com/mdo.png" alt="" width="32" height="32" class="rounded-circle me-2">
                <strong>mdo</strong>
              </a>
              <ul class="dropdown-menu dropdown-menu-dark text-small shadow" aria-labelledby="dropdownUser1">
                <li><a class="dropdown-item" href="#">New project...</a></li>
                <li><a class="dropdown-item" href="#">Settings</a></li>
                <li><a class="dropdown-item" href="#">Profile</a></li>
                <li><hr class="dropdown-divider"></li>
                <li><a class="dropdown-item" href="#">Sign out</a></li>
              </ul>
            </div>
          -->
        </div>
        ${this.message ? html`<div class="alert alert-primary" role="alert">${this.message}</div>` : html``}
        <slot class="curio-slot"></slot>
=======
                  <span>Wallets</span>
                </a>
              </li>
              <li>
                <a href="https://docs.curiostorage.org/" target="_blank" class="nav-link text-white">
                <svg class="bi me-2 bi-book-half" xmlns="http://www.w3.org/2000/svg" width="16" height="16" fill="currentColor" viewBox="0 0 16 16">
                  <path d="M8.5 2.687c.654-.689 1.782-.886 3.112-.752 1.234.124 2.503.523 3.388.893v9.923c-.918-.35-2.107-.692-3.287-.81-1.094-.111-2.278-.039-3.213.492zM8 1.783C7.015.936 5.587.81 4.287.94c-1.514.153-3.042.672-3.994 1.105A.5.5 0 0 0 0 2.5v11a.5.5 0 0 0 .707.455c.882-.4 2.303-.881 3.68-1.02 1.409-.142 2.59.087 3.223.877a.5.5 0 0 0 .78 0c.633-.79 1.814-1.019 3.222-.877 1.378.139 2.8.62 3.681 1.02A.5.5 0 0 0 16 13.5v-11a.5.5 0 0 0-.293-.455c-.952-.433-2.48-.952-3.994-1.105C10.413.809 8.985.936 8 1.783"/>
                </svg>
                  <span>Docs</span>
                </a>
              </li>
            </ul>
          </hr>
       </div>
>>>>>>> 65719a63
    `;
  }
};

customElements.define('curio-ux', CurioUX);<|MERGE_RESOLUTION|>--- conflicted
+++ resolved
@@ -113,33 +113,6 @@
   render() {
     var active = window.location.pathname;
     return html`
-<<<<<<< HEAD
-        <link href="https://cdn.jsdelivr.net/npm/bootstrap@5.1.3/dist/css/bootstrap.min.css" rel="stylesheet" integrity="sha384-1BmE4kWBq78iYhFldvKuhfTAU6auU8tT94WrHftjDbrCEXSU1oBoqyl2QvZ6jIW3" crossorigin="anonymous">
-        <svg xmlns="http://www.w3.org/2000/svg" style="display: none;">
-          <symbol id="bootstrap" viewBox="0 0 118 94">
-            <title>Bootstrap</title>
-            <path fill-rule="evenodd" clip-rule="evenodd" d="M24.509 0c-6.733 0-11.715 5.893-11.492 12.284.214 6.14-.064 14.092-2.066 20.577C8.943 39.365 5.547 43.485 0 44.014v5.972c5.547.529 8.943 4.649 10.951 11.153 2.002 6.485 2.28 14.437 2.066 20.577C12.794 88.106 17.776 94 24.51 94H93.5c6.733 0 11.714-5.893 11.491-12.284-.214-6.14.064-14.092 2.066-20.577 2.009-6.504 5.396-10.624 10.943-11.153v-5.972c-5.547-.529-8.934-4.649-10.943-11.153-2.002-6.484-2.28-14.437-2.066-20.577C105.214 5.894 100.233 0 93.5 0H24.508zM80 57.863C80 66.663 73.436 72 62.543 72H44a2 2 0 01-2-2V24a2 2 0 012-2h18.437c9.083 0 15.044 4.92 15.044 12.474 0 5.302-4.01 10.049-9.119 10.88v.277C75.317 46.394 80 51.21 80 57.863zM60.521 28.34H49.948v14.934h8.905c6.884 0 10.68-2.772 10.68-7.727 0-4.643-3.264-7.207-9.012-7.207zM49.948 49.2v16.458H60.91c7.167 0 10.964-2.876 10.964-8.281 0-5.406-3.903-8.178-11.425-8.178H49.948z"></path>
-          </symbol>
-          <symbol id="home" viewBox="0 0 16 16">
-            <path d="M8.354 1.146a.5.5 0 0 0-.708 0l-6 6A.5.5 0 0 0 1.5 7.5v7a.5.5 0 0 0 .5.5h4.5a.5.5 0 0 0 .5-.5v-4h2v4a.5.5 0 0 0 .5.5H14a.5.5 0 0 0 .5-.5v-7a.5.5 0 0 0-.146-.354L13 5.793V2.5a.5.5 0 0 0-.5-.5h-1a.5.5 0 0 0-.5.5v1.293L8.354 1.146zM2.5 14V7.707l5.5-5.5 5.5 5.5V14H10v-4a.5.5 0 0 0-.5-.5h-3a.5.5 0 0 0-.5.5v4H2.5z"></path>
-          </symbol>
-          <symbol id="speedometer2" viewBox="0 0 16 16">
-            <path d="M8 4a.5.5 0 0 1 .5.5V6a.5.5 0 0 1-1 0V4.5A.5.5 0 0 1 8 4zM3.732 5.732a.5.5 0 0 1 .707 0l.915.914a.5.5 0 1 1-.708.708l-.914-.915a.5.5 0 0 1 0-.707zM2 10a.5.5 0 0 1 .5-.5h1.586a.5.5 0 0 1 0 1H2.5A.5.5 0 0 1 2 10zm9.5 0a.5.5 0 0 1 .5-.5h1.5a.5.5 0 0 1 0 1H12a.5.5 0 0 1-.5-.5zm.754-4.246a.389.389 0 0 0-.527-.02L7.547 9.31a.91.91 0 1 0 1.302 1.258l3.434-4.297a.389.389 0 0 0-.029-.518z"></path>
-            <path fill-rule="evenodd" d="M0 10a8 8 0 1 1 15.547 2.661c-.442 1.253-1.845 1.602-2.932 1.25C11.309 13.488 9.475 13 8 13c-1.474 0-3.31.488-4.615.911-1.087.352-2.49.003-2.932-1.25A7.988 7.988 0 0 1 0 10zm8-7a7 7 0 0 0-6.603 9.329c.203.575.923.876 1.68.63C4.397 12.533 6.358 12 8 12s3.604.532 4.923.96c.757.245 1.477-.056 1.68-.631A7 7 0 0 0 8 3z"></path>
-          </symbol>
-          <symbol id="people-circle" viewBox="0 0 16 16">
-            <path d="M11 6a3 3 0 1 1-6 0 3 3 0 0 1 6 0z"></path>
-            <path fill-rule="evenodd" d="M0 8a8 8 0 1 1 16 0A8 8 0 0 1 0 8zm8-7a7 7 0 0 0-5.468 11.37C3.242 11.226 4.805 10 8 10s4.757 1.225 5.468 2.37A7 7 0 0 0 8 1z"></path>
-          </symbol>
-          <symbol id="grid" viewBox="0 0 16 16">
-            <path d="M1 2.5A1.5 1.5 0 0 1 2.5 1h3A1.5 1.5 0 0 1 7 2.5v3A1.5 1.5 0 0 1 5.5 7h-3A1.5 1.5 0 0 1 1 5.5v-3zM2.5 2a.5.5 0 0 0-.5.5v3a.5.5 0 0 0 .5.5h3a.5.5 0 0 0 .5-.5v-3a.5.5 0 0 0-.5-.5h-3zm6.5.5A1.5 1.5 0 0 1 10.5 1h3A1.5 1.5 0 0 1 15 2.5v3A1.5 1.5 0 0 1 13.5 7h-3A1.5 1.5 0 0 1 9 5.5v-3zm1.5-.5a.5.5 0 0 0-.5.5v3a.5.5 0 0 0 .5.5h3a.5.5 0 0 0 .5-.5v-3a.5.5 0 0 0-.5-.5h-3zM1 10.5A1.5 1.5 0 0 1 2.5 9h3A1.5 1.5 0 0 1 7 10.5v3A1.5 1.5 0 0 1 5.5 15h-3A1.5 1.5 0 0 1 1 13.5v-3zm1.5-.5a.5.5 0 0 0-.5.5v3a.5.5 0 0 0 .5.5h3a.5.5 0 0 0 .5-.5v-3a.5.5 0 0 0-.5-.5h-3zm6.5.5A1.5 1.5 0 0 1 10.5 9h3a1.5 1.5 0 0 1 1.5 1.5v3a1.5 1.5 0 0 1-1.5 1.5h-3A1.5 1.5 0 0 1 9 13.5v-3zm1.5-.5a.5.5 0 0 0-.5.5v3a.5.5 0 0 0 .5.5h3a.5.5 0 0 0 .5-.5v-3a.5.5 0 0 0-.5-.5h-3z"></path>
-          </symbol>
-          <symbol id="table" viewBox="0 0 16 16">
-            <path d="M0 2a2 2 0 0 1 2-2h12a2 2 0 0 1 2 2v12a2 2 0 0 1-2 2H2a2 2 0 0 1-2-2V2zm15 2h-4v3h4V4zm0 4h-4v3h4V8zm0 4h-4v3h3a1 1 0 0 0 1-1v-2zm-5 3v-3H6v3h4zm-5 0v-3H1v2a1 1 0 0 0 1 1h3zm-4-4h4V8H1v3zm0-4h4V4H1v3zm5-3v3h4V4H6zm4 4H6v3h4V8z"></path>
-          </symbol>
-        </svg>
-        <div class="d-flex flex-column flex-shrink-0 p-3 text-white" style="width: 245px; min-height:100vh; margin-right: 1rem; background-color: #2a2a2e;">
-=======
           <link href="https://cdn.jsdelivr.net/npm/bootstrap@5.1.3/dist/css/bootstrap.min.css" rel="stylesheet" integrity="sha384-1BmE4kWBq78iYhFldvKuhfTAU6auU8tT94WrHftjDbrCEXSU1oBoqyl2QvZ6jIW3" crossorigin="anonymous">
           <svg xmlns="http://www.w3.org/2000/svg" style="display: none;">
             <symbol id="bootstrap" viewBox="0 0 118 94">
@@ -173,7 +146,6 @@
   renderMenu(active) {
     return html`
        <div class="d-flex flex-column flex-shrink-0 p-3 text-white" style="width: 240px; min-height:100vh; margin-right: 1rem; background-color: #2a2a2e;">
->>>>>>> 65719a63
           <a href="/" class="d-flex align-items-center mb-3 mb-md-0 me-md-auto text-white text-decoration-none">
           <img src="/favicon.svg" width="40" height="32" class="d-inline-block align-top me-2" alt="">
           <span class="fs-4">Curio</span>
@@ -248,53 +220,20 @@
                 </a>
               </li>
               <li>
-                <a href="/pages/wallet/" class="nav-link text-white ${active=='/pages/wallet/'? 'active':''}">
-                  <svg xmlns="http://www.w3.org/2000/svg" width="16" height="16" fill="currentColor" class="bi bi-wallet" viewBox="0 0 16 16">
-                    <path d="M0 3a2 2 0 0 1 2-2h13.5a.5.5 0 0 1 0 1H15v2a1 1 0 0 1 1 1v8.5a1.5 1.5 0 0 1-1.5 1.5h-12A2.5 2.5 0 0 1 0 12.5zm1 1.732V12.5A1.5 1.5 0 0 0 2.5 14h12a.5.5 0 0 0 .5-.5V5H2a2 2 0 0 1-1-.268M1 3a1 1 0 0 0 1 1h12V2H2a1 1 0 0 0-1 1"/>
-                  </svg>
-<<<<<<< HEAD
-                  <span>IPNI</span>
-              </a>
-            </li>
-            <li>
-              <a href="/pages/proofshare/" class="nav-link text-white ${active=='/pages/proofshare/'? 'active':''}">
+                <a href="/pages/proofshare/" class="nav-link text-white ${active=='/pages/proofshare/'? 'active':''}">
                   <svg xmlns="http://www.w3.org/2000/svg" width="16" height="16" fill="currentColor" class="bi me-2 bi-gpu-card" viewBox="0 0 16 16">
                     <path d="M4 8a1.5 1.5 0 1 1 3 0 1.5 1.5 0 0 1-3 0m7.5-1.5a1.5 1.5 0 1 0 0 3 1.5 1.5 0 0 0 0-3"/>
                     <path d="M0 1.5A.5.5 0 0 1 .5 1h1a.5.5 0 0 1 .5.5V4h13.5a.5.5 0 0 1 .5.5v7a.5.5 0 0 1-.5.5H2v2.5a.5.5 0 0 1-1 0V2H.5a.5.5 0 0 1-.5-.5m5.5 4a2.5 2.5 0 1 0 0 5 2.5 2.5 0 0 0 0-5M9 8a2.5 2.5 0 1 0 5 0 2.5 2.5 0 0 0-5 0"/>
                     <path d="M3 12.5h3.5v1a.5.5 0 0 1-.5.5H3.5a.5.5 0 0 1-.5-.5zm4 1v-1h4v1a.5.5 0 0 1-.5.5h-3a.5.5 0 0 1-.5-.5"/>
                   </svg>
                   <span>Snark Market</span>
-              </a>
-            </li>
-            <li>
-              <a href="https://docs.curiostorage.org/" target="_blank" class="nav-link text-white">
-              <svg class="bi me-2 bi-book-half" xmlns="http://www.w3.org/2000/svg" width="16" height="16" fill="currentColor" viewBox="0 0 16 16">
-                <path d="M8.5 2.687c.654-.689 1.782-.886 3.112-.752 1.234.124 2.503.523 3.388.893v9.923c-.918-.35-2.107-.692-3.287-.81-1.094-.111-2.278-.039-3.213.492zM8 1.783C7.015.936 5.587.81 4.287.94c-1.514.153-3.042.672-3.994 1.105A.5.5 0 0 0 0 2.5v11a.5.5 0 0 0 .707.455c.882-.4 2.303-.881 3.68-1.02 1.409-.142 2.59.087 3.223.877a.5.5 0 0 0 .78 0c.633-.79 1.814-1.019 3.222-.877 1.378.139 2.8.62 3.681 1.02A.5.5 0 0 0 16 13.5v-11a.5.5 0 0 0-.293-.455c-.952-.433-2.48-.952-3.994-1.105C10.413.809 8.985.936 8 1.783"/>
-              </svg>
-                <span>Docs</span>
-              </a>
-            </li>
-          </ul>
-          <!--
-            <hr>
-            <div class="dropdown">
-              <a href="#" class="d-flex align-items-center text-white text-decoration-none dropdown-toggle" id="dropdownUser1" data-bs-toggle="dropdown" aria-expanded="false">
-                <img src="https://github.com/mdo.png" alt="" width="32" height="32" class="rounded-circle me-2">
-                <strong>mdo</strong>
-              </a>
-              <ul class="dropdown-menu dropdown-menu-dark text-small shadow" aria-labelledby="dropdownUser1">
-                <li><a class="dropdown-item" href="#">New project...</a></li>
-                <li><a class="dropdown-item" href="#">Settings</a></li>
-                <li><a class="dropdown-item" href="#">Profile</a></li>
-                <li><hr class="dropdown-divider"></li>
-                <li><a class="dropdown-item" href="#">Sign out</a></li>
-              </ul>
-            </div>
-          -->
-        </div>
-        ${this.message ? html`<div class="alert alert-primary" role="alert">${this.message}</div>` : html``}
-        <slot class="curio-slot"></slot>
-=======
+                </a>
+              </li>
+              <li>
+                <a href="/pages/wallet/" class="nav-link text-white ${active=='/pages/wallet/'? 'active':''}">
+                  <svg xmlns="http://www.w3.org/2000/svg" width="16" height="16" fill="currentColor" class="bi bi-wallet" viewBox="0 0 16 16">
+                    <path d="M0 3a2 2 0 0 1 2-2h13.5a.5.5 0 0 1 0 1H15v2a1 1 0 0 1 1 1v8.5a1.5 1.5 0 0 1-1.5 1.5h-12A2.5 2.5 0 0 1 0 12.5zm1 1.732V12.5A1.5 1.5 0 0 0 2.5 14h12a.5.5 0 0 0 .5-.5V5H2a2 2 0 0 1-1-.268M1 3a1 1 0 0 0 1 1h12V2H2a1 1 0 0 0-1 1"/>
+                  </svg>
                   <span>Wallets</span>
                 </a>
               </li>
@@ -309,7 +248,6 @@
             </ul>
           </hr>
        </div>
->>>>>>> 65719a63
     `;
   }
 };
