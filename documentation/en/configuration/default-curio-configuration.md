---
description: The default curio configuration
---

# Default Curio Configuration

```toml
# Subsystems defines configuration settings for various subsystems within the Curio node.
#
# type: CurioSubsystemsConfig
[Subsystems]

  # EnableWindowPost enables window post to be executed on this curio instance. Each machine in the cluster
  # with WindowPoSt enabled will also participate in the window post scheduler. It is possible to have multiple
  # machines with WindowPoSt enabled which will provide redundancy, and in case of multiple partitions per deadline,
  # will allow for parallel processing of partitions.
  # 
  # It is possible to have instances handling both WindowPoSt and WinningPoSt, which can provide redundancy without
  # the need for additional machines. In setups like this it is generally recommended to run
  # partitionsPerDeadline+1 machines. (Default: false)
  #
  # type: bool
  #EnableWindowPost = false

  # The maximum amount of WindowPostMaxTasks tasks that can run simultaneously. Note that the maximum number of tasks will
  # also be bounded by resources available on the machine. We do not recommend setting this value and let system resources determine
  # the maximum tasks (Default: 0 - unlimited)
  #
  # type: int
  #WindowPostMaxTasks = 0

  # EnableWinningPost enables winning post to be executed on this curio instance.
  # Each machine in the cluster with WinningPoSt enabled will also participate in the winning post scheduler.
  # It is possible to mix machines with WindowPoSt and WinningPoSt enabled, for details see the EnableWindowPost
  # documentation. (Default: false)
  #
  # type: bool
  #EnableWinningPost = false

  # The maximum amount of WinningPostMaxTasks tasks that can run simultaneously. Note that the maximum number of tasks will
  # also be bounded by resources available on the machine. We do not recommend setting this value and let system resources determine
  # the maximum tasks (Default: 0 - unlimited)
  #
  # type: int
  #WinningPostMaxTasks = 0

  # EnableParkPiece enables the "piece parking" task to run on this node. This task is responsible for fetching
  # pieces from the network and storing them in the storage subsystem until sectors are sealed. This task is
  # only applicable when integrating with boost, and should be enabled on nodes which will hold deal data
  # from boost until sectors containing the related pieces have the TreeD/TreeR constructed.
  # Note that future Curio implementations will have a separate task type for fetching pieces from the internet. (Default: false)
  #
  # type: bool
  #EnableParkPiece = false

  # The maximum amount of ParkPieceMaxTasks tasks that can run simultaneously. Note that the maximum number of tasks will
  # also be bounded by resources available on the machine (Default: 0 - unlimited)
  #
  # type: int
  #ParkPieceMaxTasks = 0

  # EnableSealSDR enables SDR tasks to run. SDR is the long sequential computation
  # creating 11 layer files in sector cache directory.
  # 
  # SDR is the first task in the sealing pipeline. It's inputs are just the hash of the
  # unsealed data (CommD), sector number, miner id, and the seal proof type.
  # It's outputs are the 11 layer files in the sector cache directory.
  # 
  # In lotus-miner this was run as part of PreCommit1. (Default: false)
  #
  # type: bool
  #EnableSealSDR = false

  # The maximum amount of SDR tasks that can run simultaneously. Note that the maximum number of tasks will
  # also be bounded by resources available on the machine. (Default: 0 - unlimited)
  #
  # type: int
  #SealSDRMaxTasks = 0

  # The maximum amount of SDR tasks that need to be queued before the system will start accepting new tasks.
  # The main purpose of this setting is to allow for enough tasks to accumulate for batch sealing. When batch sealing
  # nodes are present in the cluster, this value should be set to batch_size+1 to allow for the batch sealing node to
  # fill up the batch.
  # This setting can also be used to give priority to other nodes in the cluster by setting this value to a higher
  # value on the nodes which should have less priority. (Default: 0 - unlimited)
  #
  # type: int
  #SealSDRMinTasks = 0

  # EnableSealSDRTrees enables the SDR pipeline tree-building task to run.
  # This task handles encoding of unsealed data into last sdr layer and building
  # of TreeR, TreeC and TreeD.
  # 
  # This task runs after SDR
  # TreeD is first computed with optional input of unsealed data
  # TreeR is computed from replica, which is first computed as field
  # addition of the last SDR layer and the bottom layer of TreeD (which is the unsealed data)
  # TreeC is computed from the 11 SDR layers
  # The 3 trees will later be used to compute the PoRep proof.
  # 
  # In case of SyntheticPoRep challenges for PoRep will be pre-generated at this step, and trees and layers
  # will be dropped. SyntheticPoRep works by pre-generating a very large set of challenges (~30GiB on disk)
  # then using a small subset of them for the actual PoRep computation. This allows for significant scratch space
  # saving between PreCommit and PoRep generation at the expense of more computation (generating challenges in this step)
  # 
  # In lotus-miner this was run as part of PreCommit2 (TreeD was run in PreCommit1).
  # Note that nodes with SDRTrees enabled will also answer to Finalize tasks,
  # which just remove unneeded tree data after PoRep is computed. (Default: false)
  #
  # type: bool
  #EnableSealSDRTrees = false

  # The maximum amount of SealSDRTrees tasks that can run simultaneously. Note that the maximum number of tasks will
  # also be bounded by resources available on the machine. (Default: 0 - unlimited)
  #
  # type: int
  #SealSDRTreesMaxTasks = 0

  # FinalizeMaxTasks is the maximum amount of finalize tasks that can run simultaneously.
  # The finalize task is enabled on all machines which also handle SDRTrees tasks. Finalize ALWAYS runs on whichever
  # machine holds sector cache files, as it removes unneeded tree data after PoRep is computed.
  # Finalize will run in parallel with the SubmitCommitMsg task. (Default: 0 - unlimited)
  #
  # type: int
  #FinalizeMaxTasks = 0

  # EnableSendPrecommitMsg enables the sending of precommit messages to the chain
  # from this curio instance.
  # This runs after SDRTrees and uses the output CommD / CommR (roots of TreeD / TreeR) for the message (Default: false)
  #
  # type: bool
  #EnableSendPrecommitMsg = false

  # EnablePoRepProof enables the computation of the porep proof
  # 
  # This task runs after interactive-porep seed becomes available, which happens 150 epochs (75min) after the
  # precommit message lands on chain. This task should run on a machine with a GPU. Vanilla PoRep proofs are
  # requested from the machine which holds sector cache files which most likely is the machine which ran the SDRTrees
  # task.
  # 
  # In lotus-miner this was Commit1 / Commit2 (Default: false)
  #
  # type: bool
  #EnablePoRepProof = false

  # The maximum amount of PoRepProof tasks that can run simultaneously. Note that the maximum number of tasks will
  # also be bounded by resources available on the machine. (Default: 0 - unlimited)
  #
  # type: int
  #PoRepProofMaxTasks = 0

  # EnableSendCommitMsg enables the sending of commit messages to the chain
  # from this curio instance. (Default: false)
  #
  # type: bool
  #EnableSendCommitMsg = false

  # Whether to abort if any sector activation in a batch fails (newly sealed sectors, only with ProveCommitSectors3). (Default: true)
  #
  # type: bool
  #RequireActivationSuccess = true

  # Whether to abort if any sector activation in a batch fails (updating sectors, only with ProveReplicaUpdates3). (Default: true)
  #
  # type: bool
  #RequireNotificationSuccess = true

  # EnableMoveStorage enables the move-into-long-term-storage task to run on this curio instance.
  # This tasks should only be enabled on nodes with long-term storage.
  # 
  # The MoveStorage task is the last task in the sealing pipeline. It moves the sealed sector data from the
  # SDRTrees machine into long-term storage. This task runs after the Finalize task. (Default: false)
  #
  # type: bool
  #EnableMoveStorage = false

  # NoUnsealedDecode disables the decoding sector data on this node. Normally data encoding is enabled by default on
  # storage nodes with the MoveStorage task enabled. Setting this option to true means that unsealed data for sectors
  # will not be stored on this node (Default: false)
  #
  # type: bool
  #NoUnsealedDecode = false

  # The maximum amount of MoveStorage tasks that can run simultaneously. Note that the maximum number of tasks will
  # also be bounded by resources available on the machine. It is recommended that this value is set to a number which
  # uses all available network (or disk) bandwidth on the machine without causing bottlenecks. (Default: 0 - unlimited)
  #
  # type: int
  #MoveStorageMaxTasks = 0

  # EnableUpdateEncode enables the encoding step of the SnapDeal process on this curio instance.
  # This step involves encoding the data into the sector and computing updated TreeR (uses gpu). (Default: false)
  #
  # type: bool
  #EnableUpdateEncode = false

  # EnableUpdateProve enables the proving step of the SnapDeal process on this curio instance.
  # This step generates the snark proof for the updated sector. (Default: false)
  #
  # type: bool
  #EnableUpdateProve = false

  # EnableUpdateSubmit enables the submission of SnapDeal proofs to the blockchain from this curio instance.
  # This step submits the generated proofs to the chain. (Default: false)
  #
  # type: bool
  #EnableUpdateSubmit = false

  # UpdateEncodeMaxTasks sets the maximum number of concurrent SnapDeal encoding tasks that can run on this instance. (Default: 0 - unlimited)
  #
  # type: int
  #UpdateEncodeMaxTasks = 0

  # UpdateProveMaxTasks sets the maximum number of concurrent SnapDeal proving tasks that can run on this instance. (Default: 0 - unlimited)
  #
  # type: int
  #UpdateProveMaxTasks = 0

  # EnableWebGui enables the web GUI on this curio instance. The UI has minimal local overhead, but it should
  # only need to be run on a single machine in the cluster. (Default: false)
  #
  # type: bool
  #EnableWebGui = false

  # The address that should listen for Web GUI requests. It should be in form "x.x.x.x:1234" (Default: 0.0.0.0:4701)
  #
  # type: string
  #GuiAddress = "0.0.0.0:4701"

  # UseSyntheticPoRep enables the synthetic PoRep for all new sectors. When set to true, will reduce the amount of
  # cache data held on disk after the completion of TreeRC task to 11GiB. (Default: false)
  #
  # type: bool
  #UseSyntheticPoRep = false

  # The maximum amount of SyntheticPoRep tasks that can run simultaneously. Note that the maximum number of tasks will
  # also be bounded by resources available on the machine. (Default: 0 - unlimited)
  #
  # type: int
  #SyntheticPoRepMaxTasks = 0

  # EnableBatchSeal enabled SupraSeal batch sealing on the node.  (Default: false)
  #
  # type: bool
  #EnableBatchSeal = false

  # EnableDealMarket enabled the deal market on the node. This would also enable libp2p on the node, if configured. (Default: false)
  #
  # type: bool
  #EnableDealMarket = false

  # EnableCommP enables the commP task on te node. CommP is calculated before sending PublishDealMessage for a Mk12 deal
  # Must have EnableDealMarket = True (Default: false)
  #
  # type: bool
  #EnableCommP = false

  # The maximum amount of CommP tasks that can run simultaneously. Note that the maximum number of tasks will
  # also be bounded by resources available on the machine. (Default: 0 - unlimited)
  #
  # type: int
  #CommPMaxTasks = 0

  # The maximum amount of indexing and IPNI tasks that can run simultaneously. Note that the maximum number of tasks will
  # also be bounded by resources available on the machine. (Default: 8)
  #
  # type: int
  #IndexingMaxTasks = 8

<<<<<<< HEAD
  # EnableProofShare enables the proof share tasks on the node.
  #
  # type: bool
  #EnableProofShare = false

  # The maximum amount of ProofShare tasks that can run simultaneously. Note that the maximum number of tasks will
  # also be bounded by resources available on the machine.
  #
  # type: int
  #ProofShareMaxTasks = 0

=======
  # EnableBalanceManager enables the task to automatically manage the market balance of the miner's market actor (Default: false)
  #
  # type: bool
  #EnableBalanceManager = false
>>>>>>> 65719a63

  # BindSDRTreeToNode forces the TreeD and TreeRC tasks to be executed on the same node where SDR task was executed
  # for the sector. Please ensure that TreeD and TreeRC task are enabled and relevant resources are available before
  # enabling this option. (Default: false)
  #
  # type: bool
  #BindSDRTreeToNode = false


# Fees holds the fee-related configuration parameters for various operations in the Curio node.
#
# type: CurioFees
[Fees]

  # WindowPoSt is a high-value operation, so the default fee should be high.
  # Accepts a decimal string (e.g., "123.45") with optional "fil" or "attofil" suffix. (Default: "5 fil")
  #
  # type: types.FIL
  #MaxWindowPoStGasFee = "5 FIL"

  # Whether to use available miner balance for sector collateral instead of sending it with each message (Default: false)
  #
  # type: bool
  #CollateralFromMinerBalance = false

  # Don't send collateral with messages even if there is no available balance in the miner actor (Default: false)
  #
  # type: bool
  #DisableCollateralFallback = false

  # maxBatchFee = maxBase + maxPerSector * nSectors
  # (Default: #Base = "0 FIL" and #PerSector = "0.02 FIL")
  #
  # type: BatchFeeConfig
  [Fees.MaxPreCommitBatchGasFee]

    # Accepts a decimal string (e.g., "123.45") with optional "fil" or "attofil" suffix.
    #
    # type: types.FIL
    #Base = "0 FIL"

    # Accepts a decimal string (e.g., "123.45") with optional "fil" or "attofil" suffix.
    #
    # type: types.FIL
    #PerSector = "0.02 FIL"

  # maxBatchFee = maxBase + maxPerSector * nSectors
  # (Default: #Base = "0 FIL" and #PerSector = "0.03 FIL")
  #
  # type: BatchFeeConfig
  [Fees.MaxCommitBatchGasFee]

    # Accepts a decimal string (e.g., "123.45") with optional "fil" or "attofil" suffix.
    #
    # type: types.FIL
    #Base = "0 FIL"

    # Accepts a decimal string (e.g., "123.45") with optional "fil" or "attofil" suffix.
    #
    # type: types.FIL
    #PerSector = "0.03 FIL"

  # Accepts a decimal string (e.g., "123.45") with optional "fil" or "attofil" suffix.
  # (Default: #Base = "0 FIL" and #PerSector = "0.03 FIL")
  #
  # type: BatchFeeConfig
  [Fees.MaxUpdateBatchGasFee]

    # Accepts a decimal string (e.g., "123.45") with optional "fil" or "attofil" suffix.
    #
    # type: types.FIL
    #Base = "0 FIL"

    # Accepts a decimal string (e.g., "123.45") with optional "fil" or "attofil" suffix.
    #
    # type: types.FIL
    #PerSector = "0.03 FIL"


# Addresses specifies the list of miner addresses and their related wallet addresses.
#
# type: []CurioAddresses
[[Addresses]]

  # PreCommitControl is an array of Addresses to send PreCommit messages from
  #
  # type: []string
  #PreCommitControl = []

  # CommitControl is an array of Addresses to send Commit messages from
  #
  # type: []string
  #CommitControl = []

  # DealPublishControl is an array of Address to send the deal collateral from with PublishStorageDeal Message
  #
  # type: []string
  #DealPublishControl = []

  # TerminateControl is a list of addresses used to send Terminate messages.
  #
  # type: []string
  #TerminateControl = []

  # DisableOwnerFallback disables usage of the owner address for messages
  # sent automatically
  #
  # type: bool
  #DisableOwnerFallback = false

  # DisableWorkerFallback disables usage of the worker address for messages
  # sent automatically, if control addresses are configured.
  # A control address that doesn't have enough funds will still be chosen
  # over the worker address if this flag is set.
  #
  # type: bool
  #DisableWorkerFallback = false

  # MinerAddresses are the addresses of the miner actors
  #
  # type: []string
  #MinerAddresses = []

  # BalanceManagerConfig specifies the configuration parameters for managing wallet balances and actor-related funds,
  # including collateral and other operational resources.
  #
  # type: BalanceManagerConfig
  [Addresses.BalanceManager]

    # MK12Collateral defines the configuration for managing collateral and related balance thresholds in the miner's market.
    #
    # type: MK12CollateralConfig
    [Addresses.BalanceManager.MK12Collateral]

      # DealCollateralWallet is the wallet used to add balance to Miner's market balance. This balance is
      # utilized for deal collateral in market (f05) deals.
      #
      # type: string
      #DealCollateralWallet = ""

      # CollateralLowThreshold is the balance below which more balance will be added to miner's market balance
      # Accepts a decimal string (e.g., "123.45" or "123 fil") with optional "fil" or "attofil" suffix. (Default: "5 FIL")
      #
      # type: types.FIL
      #CollateralLowThreshold = "5 FIL"

      # CollateralHighThreshold is the target balance to which the miner's market balance will be topped up
      # when it drops below CollateralLowThreshold.
      # Accepts a decimal string (e.g., "123.45" or "123 fil") with optional "fil" or "attofil" suffix. (Default: "20 FIL")
      #
      # type: types.FIL
      #CollateralHighThreshold = "20 FIL"


# Proving defines the configuration settings related to proving functionality within the Curio node.
#
# type: CurioProvingConfig
[Proving]

  # Maximum number of sector checks to run in parallel. (0 = unlimited)
  # 
  # WARNING: Setting this value too high may make the node crash by running out of stack
  # WARNING: Setting this value too low may make sector challenge reading much slower, resulting in failed PoSt due
  # to late submission.
  # 
  # After changing this option, confirm that the new value works in your setup by invoking
  # 'curio test wd task 0' (Default: 32)
  #
  # type: int
  #ParallelCheckLimit = 32

  # Maximum amount of time a proving pre-check can take for a sector. If the check times out the sector will be skipped
  # 
  # WARNING: Setting this value too low risks in sectors being skipped even though they are accessible, just reading the
  # test challenge took longer than this timeout
  # WARNING: Setting this value too high risks missing PoSt deadline in case IO operations related to this sector are
  # blocked (e.g. in case of disconnected NFS mount)
  # Time duration string (e.g., "1h2m3s") in TOML format. (Default: "10m0s")
  #
  # type: time.Duration
  #SingleCheckTimeout = "10m0s"

  # Maximum amount of time a proving pre-check can take for an entire partition. If the check times out, sectors in
  # the partition which didn't get checked on time will be skipped
  # 
  # WARNING: Setting this value too low risks in sectors being skipped even though they are accessible, just reading the
  # test challenge took longer than this timeout
  # WARNING: Setting this value too high risks missing PoSt deadline in case IO operations related to this partition are
  # blocked or slow. Time duration string (e.g., "1h2m3s") in TOML format.  (Default: "20m0s")
  #
  # type: time.Duration
  #PartitionCheckTimeout = "20m0s"


# HTTP represents the configuration for the HTTP server settings in the Curio node.
#
# type: HTTPConfig
[HTTP]

  # Enable the HTTP server on the node
  #
  # type: bool
  #Enable = false

  # DomainName specifies the domain name that the server uses to serve HTTP requests. DomainName cannot be empty and cannot be
  # an IP address
  #
  # type: string
  #DomainName = ""

  # ListenAddress is the address that the server listens for HTTP requests. It should be in form "x.x.x.x:1234" (Default: 0.0.0.0:12310)
  #
  # type: string
  #ListenAddress = "0.0.0.0:12310"

  # DelegateTLS allows the server to delegate TLS to a reverse proxy. When enabled the listen address will serve
  # HTTP and the reverse proxy will handle TLS termination.
  #
  # type: bool
  #DelegateTLS = false

  # ReadTimeout is the maximum duration for reading the entire or next request, including body, from the client.
  # Time duration string (e.g., "1h2m3s") in TOML format. (Default: "5m0s")
  #
  # type: time.Duration
  #ReadTimeout = "10s"

  # IdleTimeout is the maximum duration of an idle session. If set, idle connections are closed after this duration.
  # Time duration string (e.g., "1h2m3s") in TOML format. (Default: "5m0s")
  #
  # type: time.Duration
  #IdleTimeout = "2m0s"

  # ReadHeaderTimeout is amount of time allowed to read request headers
  # Time duration string (e.g., "1h2m3s") in TOML format. (Default: "5m0s")
  #
  # type: time.Duration
  #ReadHeaderTimeout = "5s"

  # EnableCORS indicates whether Cross-Origin Resource Sharing (CORS) is enabled or not.
  #
  # type: bool
  #EnableCORS = true

  # CompressionLevels hold the compression level for various compression methods supported by the server
  #
  # type: CompressionConfig
  [HTTP.CompressionLevels]

    # type: int
    #GzipLevel = 6

    # type: int
    #BrotliLevel = 4

    # type: int
    #DeflateLevel = 6


# Market specifies configuration options for the Market subsystem within the Curio node.
#
# type: MarketConfig
[Market]

  # StorageMarketConfig houses all the deal related market configuration
  #
  # type: StorageMarketConfig
  [Market.StorageMarketConfig]

    # PieceLocator is a list of HTTP url and headers combination to query for a piece for offline deals
    # User can run a remote file server which can host all the pieces over the HTTP and supply a reader when requested.
    # The server must support "HEAD" request and "GET" request.
    # 1. <URL>?id=pieceCID with "HEAD" request responds with 200 if found or 404 if not. Must send header "Content-Length" with file size as value
    # 2. <URL>?id=pieceCID must provide a reader for the requested piece along with header "Content-Length" with file size as value
    #
    # type: []PieceLocatorConfig
    #PieceLocator = []

    # MK12 encompasses all configuration related to deal protocol mk1.2.0 and mk1.2.1 (i.e. Boost deals)
    #
    # type: MK12Config
    [Market.StorageMarketConfig.MK12]

      # When a deal is ready to publish, the amount of time to wait for more
      # deals to be ready to publish before publishing them all as a batch
      # Time duration string (e.g., "1h2m3s") in TOML format. (Default: "5m0s")
      #
      # type: time.Duration
      #PublishMsgPeriod = "5m0s"

      # The maximum number of deals to include in a single PublishStorageDeals
      # message (Default: 8)
      #
      # type: uint64
      #MaxDealsPerPublishMsg = 8

      # The maximum fee to pay per deal when sending the PublishStorageDeals message
      # Accepts a decimal string (e.g., "123.45" or "123 fil") with optional "fil" or "attofil" suffix. (Default: "0.5 FIL")
      #
      # type: types.FIL
      #MaxPublishDealFee = "0.5 FIL"

      # ExpectedPoRepSealDuration is the expected time it would take to seal the deal sector
      # This will be used to fail the deals which cannot be sealed on time.
      # Time duration string (e.g., "1h2m3s") in TOML format. (Default: "8h0m0s")
      #
      # type: time.Duration
      #ExpectedPoRepSealDuration = "8h0m0s"

      # ExpectedSnapSealDuration is the expected time it would take to snap the deal sector
      # This will be used to fail the deals which cannot be sealed on time.
      # Time duration string (e.g., "1h2m3s") in TOML format. (Default: "2h0m0s")
      #
      # type: time.Duration
      #ExpectedSnapSealDuration = "2h0m0s"

      # SkipCommP can be used to skip doing a commP check before PublishDealMessage is sent on chain
      # Warning: If this check is skipped and there is a commP mismatch, all deals in the
      # sector will need to be sent again (Default: false)
      #
      # type: bool
      #SkipCommP = false

      # MaxConcurrentDealSizeGiB is a sum of all size of all deals which are waiting to be added to a sector
      # When the cumulative size of all deals in process reaches this number, new deals will be rejected.
      # (Default: 0 = unlimited)
      #
      # type: int64
      #MaxConcurrentDealSizeGiB = 0

      # DenyUnknownClients determines the default behaviour for the deal of clients which are not in allow/deny list
      # If True then all deals coming from unknown clients will be rejected. (Default: false)
      #
      # type: bool
      #DenyUnknownClients = false

      # DenyOnlineDeals determines if the storage provider will accept online deals (Default: false)
      #
      # type: bool
      #DenyOnlineDeals = false

      # DenyOfflineDeals determines if the storage provider will accept offline deals (Default: false)
      #
      # type: bool
      #DenyOfflineDeals = false

      # CIDGravityTokens is the list of authorization token to use for CIDGravity filters. These should be in format
      # "minerID1:Token1", "minerID2:Token2". If a token for a minerID within the cluster is not provided,
      # CIDGravity filters will not be applied to deals associated with that miner ID.
      #
      # type: []string
      #CIDGravityTokens = []

      # DefaultCIDGravityAccept when set to true till accept deals when CIDGravity service is not available.
      # Default behaviors is to reject the deals (Default: false)
      #
      # type: bool
      #DefaultCIDGravityAccept = false

    # IPNI configuration for ipni-provider
    #
    # type: IPNIConfig
    [Market.StorageMarketConfig.IPNI]

      # Disable set whether to disable indexing announcement to the network and expose endpoints that
      # allow indexer nodes to process announcements. Default: False
      #
      # type: bool
      #Disable = false

      # The network indexer web UI URL for viewing published announcements
      # TODO: should we use this for checking published heads before publishing? Later commit
      #
      # type: []string
      #ServiceURL = ["https://cid.contact"]

      # The list of URLs of indexing nodes to announce to. This is a list of hosts we talk to tell them about new
      # heads.
      #
      # type: []string
      #DirectAnnounceURLs = ["https://cid.contact/ingest/announce"]

    # Indexing configuration for deal indexing
    #
    # type: IndexingConfig
    [Market.StorageMarketConfig.Indexing]

      # Number of records per insert batch
      #
      # type: int
      #InsertBatchSize = 1000

      # Number of concurrent inserts to split AddIndex calls to
      #
      # type: int
      #InsertConcurrency = 10


# Ingest defines configuration parameters for handling and limiting deal ingestion pipelines within the Curio node.
#
# type: CurioIngestConfig
[Ingest]

  # MaxMarketRunningPipelines is the maximum number of market pipelines that can be actively running tasks.
  # A "running" pipeline is one that has at least one task currently assigned to a machine (owner_id is not null).
  # If this limit is exceeded, the system will apply backpressure to delay processing of new deals.
  # 0 means unlimited. (Default: 64)
  #
  # type: int
  #MaxMarketRunningPipelines = 64

  # MaxQueueDownload is the maximum number of pipelines that can be queued at the downloading stage,
  # waiting for a machine to pick up their task (owner_id is null).
  # If this limit is exceeded, the system will apply backpressure to slow the ingestion of new deals.
  # 0 means unlimited. (Default: 8)
  #
  # type: int
  #MaxQueueDownload = 8

  # MaxQueueCommP is the maximum number of pipelines that can be queued at the CommP (verify) stage,
  # waiting for a machine to pick up their verification task (owner_id is null).
  # If this limit is exceeded, the system will apply backpressure, delaying new deal processing.
  # 0 means unlimited. (Default: 8)
  #
  # type: int
  #MaxQueueCommP = 8

  # Maximum number of sectors that can be queued waiting for deals to start processing.
  # 0 = unlimited
  # Note: This mechanism will delay taking deal data from markets, providing backpressure to the market subsystem.
  # The DealSector queue includes deals that are ready to enter the sealing pipeline but are not yet part of it.
  # DealSector queue is the first queue in the sealing pipeline, making it the primary backpressure mechanism. (Default: 8)
  #
  # type: int
  #MaxQueueDealSector = 8

  # Maximum number of sectors that can be queued waiting for SDR to start processing.
  # 0 = unlimited
  # Note: This mechanism will delay taking deal data from markets, providing backpressure to the market subsystem.
  # The SDR queue includes deals which are in the process of entering the sealing pipeline. In case of the SDR tasks it is
  # possible that this queue grows more than this limit(CC sectors), the backpressure is only applied to sectors
  # entering the pipeline.
  # Only applies to PoRep pipeline (DoSnap = false) (Default: 8)
  #
  # type: int
  #MaxQueueSDR = 8

  # Maximum number of sectors that can be queued waiting for SDRTrees to start processing.
  # 0 = unlimited
  # Note: This mechanism will delay taking deal data from markets, providing backpressure to the market subsystem.
  # In case of the trees tasks it is possible that this queue grows more than this limit, the backpressure is only
  # applied to sectors entering the pipeline.
  # Only applies to PoRep pipeline (DoSnap = false) (Default: 0)
  #
  # type: int
  #MaxQueueTrees = 0

  # Maximum number of sectors that can be queued waiting for PoRep to start processing.
  # 0 = unlimited
  # Note: This mechanism will delay taking deal data from markets, providing backpressure to the market subsystem.
  # Like with the trees tasks, it is possible that this queue grows more than this limit, the backpressure is only
  # applied to sectors entering the pipeline.
  # Only applies to PoRep pipeline (DoSnap = false) (Default: 0)
  #
  # type: int
  #MaxQueuePoRep = 0

  # MaxQueueSnapEncode is the maximum number of sectors that can be queued waiting for UpdateEncode tasks to start.
  # 0 means unlimited.
  # This applies backpressure to the market subsystem by delaying the ingestion of deal data.
  # Only applies to the Snap Deals pipeline (DoSnap = true). (Default: 16)
  #
  # type: int
  #MaxQueueSnapEncode = 16

  # MaxQueueSnapProve is the maximum number of sectors that can be queued waiting for UpdateProve to start processing.
  # 0 means unlimited.
  # This applies backpressure in the Snap Deals pipeline (DoSnap = true) by delaying new deal ingestion. (Default: 0)
  #
  # type: int
  #MaxQueueSnapProve = 0

  # Maximum time an open deal sector should wait for more deals before it starts sealing.
  # This ensures that sectors don't remain open indefinitely, consuming resources.
  # Time duration string (e.g., "1h2m3s") in TOML format. (Default: "1h0m0s")
  #
  # type: time.Duration
  #MaxDealWaitTime = "1h0m0s"

  # DoSnap, when set to true, enables snap deal processing for deals ingested by this instance.
  # Unlike lotus-miner, there is no fallback to PoRep when no snap sectors are available.
  # When enabled, all deals will be processed as snap deals. (Default: false)
  #
  # type: bool
  #DoSnap = false


# Seal defines the configuration related to the sealing process in Curio.
#
# type: CurioSealConfig
[Seal]

  # BatchSealSectorSize Allows setting the sector size supported by the batch seal task.
  # Can be any value as long as it is "32GiB". (Default: "32GiB")
  #
  # type: string
  #BatchSealSectorSize = "32GiB"

  # Number of sectors in a seal batch. Depends on hardware and supraseal configuration. (Default: 32)
  #
  # type: int
  #BatchSealBatchSize = 32

  # Number of parallel pipelines. Can be 1 or 2. Depends on available raw block storage (Default: 2)
  #
  # type: int
  #BatchSealPipelines = 2

  # SingleHasherPerThread is a compatibility flag for older CPUs. Zen3 and later supports two sectors per thread.
  # Set to false for older CPUs (Zen 2 and before). (Default: false)
  #
  # type: bool
  #SingleHasherPerThread = false


# Apis defines the configuration for API-related settings in the Curio system.
#
# type: ApisConfig
[Apis]

  # API auth secret for the Curio nodes to use. This value should only be set on the bade layer.
  #
  # type: string
  #StorageRPCSecret = ""


# Alerting specifies configuration settings for alerting mechanisms, including thresholds and external integrations.
#
# type: CurioAlertingConfig
[Alerting]

  # MinimumWalletBalance is the minimum balance all active wallets. If the balance is below this value, an
  # alerts will be triggered for the wallet
  # Accepts a decimal string (e.g., "123.45" or "123 fil") with optional "fil" or "attofil" suffix. (Default: "5 FIL")
  #
  # type: types.FIL
  #MinimumWalletBalance = "5 FIL"

  # PagerDutyConfig is the configuration for the PagerDuty alerting integration.
  #
  # type: PagerDutyConfig
  [Alerting.PagerDuty]

    # Enable is a flag to enable or disable the PagerDuty integration.
    #
    # type: bool
    #Enable = false

    # PagerDutyEventURL is URL for PagerDuty.com Events API v2 URL. Events sent to this API URL are ultimately
    # routed to a PagerDuty.com service and processed.
    # The default is sufficient for integration with the stock commercial PagerDuty.com company's service.
    #
    # type: string
    #PagerDutyEventURL = "https://events.pagerduty.com/v2/enqueue"

    # PageDutyIntegrationKey is the integration key for a PagerDuty.com service. You can find this unique service
    # identifier in the integration page for the service.
    #
    # type: string
    #PageDutyIntegrationKey = ""

  # PrometheusAlertManagerConfig is the configuration for the Prometheus AlertManager alerting integration.
  #
  # type: PrometheusAlertManagerConfig
  [Alerting.PrometheusAlertManager]

    # Enable is a flag to enable or disable the Prometheus AlertManager integration.
    #
    # type: bool
    #Enable = false

    # AlertManagerURL is the URL for the Prometheus AlertManager API v2 URL.
    #
    # type: string
    #AlertManagerURL = "http://localhost:9093/api/v2/alerts"

  # SlackWebhookConfig is a configuration type for Slack webhook integration.
  #
  # type: SlackWebhookConfig
  [Alerting.SlackWebhook]

    # Enable is a flag to enable or disable the Prometheus AlertManager integration.
    #
    # type: bool
    #Enable = false

    # WebHookURL is the URL for the URL for slack Webhook.
    # Example: https://hooks.slack.com/services/T00000000/B00000000/XXXXXXXXXXXXXXXXXXXXXXXX
    #
    # type: string
    #WebHookURL = ""


# Batching represents the batching configuration for pre-commit, commit, and update operations.
#
# type: CurioBatchingConfig
[Batching]

  # Precommit Batching configuration
  #
  # type: PreCommitBatchingConfig
  [Batching.PreCommit]

    # Base fee value below which we should try to send Precommit messages immediately
    # Accepts a decimal string (e.g., "123.45" or "123 fil") with optional "fil" or "attofil" suffix. (Default: "0.005 FIL")
    #
    # type: types.FIL
    #BaseFeeThreshold = "0.005 FIL"

    # Maximum amount of time any given sector in the batch can wait for the batch to accumulate
    # Time duration string (e.g., "1h2m3s") in TOML format. (Default: "4h0m0s")
    #
    # type: time.Duration
    #Timeout = "4h0m0s"

    # Time buffer for forceful batch submission before sectors/deal in batch would start expiring
    # Time duration string (e.g., "1h2m3s") in TOML format. (Default: "6h0m0s")
    #
    # type: time.Duration
    #Slack = "6h0m0s"

  # Commit batching configuration
  #
  # type: CommitBatchingConfig
  [Batching.Commit]

    # Base fee value below which we should try to send Commit messages immediately
    # Accepts a decimal string (e.g., "123.45" or "123 fil") with optional "fil" or "attofil" suffix. (Default: "0.005 FIL")
    #
    # type: types.FIL
    #BaseFeeThreshold = "0.005 FIL"

    # Maximum amount of time any given sector in the batch can wait for the batch to accumulate
    # Time duration string (e.g., "1h2m3s") in TOML format. (Default: "1h0m0s")
    #
    # type: time.Duration
    #Timeout = "1h0m0s"

    # Time buffer for forceful batch submission before sectors/deals in batch would start expiring
    # Time duration string (e.g., "1h2m3s") in TOML format. (Default: "1h0m0s")
    #
    # type: time.Duration
    #Slack = "1h0m0s"

  # Snap Deals batching configuration
  #
  # type: UpdateBatchingConfig
  [Batching.Update]

    # Base fee value below which we should try to send Commit messages immediately
    # Accepts a decimal string (e.g., "123.45" or "123 fil") with optional "fil" or "attofil" suffix. (Default: "0.005 FIL")
    #
    # type: types.FIL
    #BaseFeeThreshold = "0.005 FIL"

    # Maximum amount of time any given sector in the batch can wait for the batch to accumulate
    # Time duration string (e.g., "1h2m3s") in TOML format. (Default: "1h0m0s")
    #
    # type: time.Duration
    #Timeout = "1h0m0s"

    # Time buffer for forceful batch submission before sectors/deals in batch would start expiring
    # Time duration string (e.g., "1h2m3s") in TOML format. (Default: "1h0m0s")
    #
    # type: time.Duration
    #Slack = "1h0m0s"

```<|MERGE_RESOLUTION|>--- conflicted
+++ resolved
@@ -267,7 +267,6 @@
   # type: int
   #IndexingMaxTasks = 8
 
-<<<<<<< HEAD
   # EnableProofShare enables the proof share tasks on the node.
   #
   # type: bool
@@ -279,12 +278,10 @@
   # type: int
   #ProofShareMaxTasks = 0
 
-=======
   # EnableBalanceManager enables the task to automatically manage the market balance of the miner's market actor (Default: false)
   #
   # type: bool
   #EnableBalanceManager = false
->>>>>>> 65719a63
 
   # BindSDRTreeToNode forces the TreeD and TreeRC tasks to be executed on the same node where SDR task was executed
   # for the sector. Please ensure that TreeD and TreeRC task are enabled and relevant resources are available before
