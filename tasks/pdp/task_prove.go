--- conflicted
+++ resolved
@@ -8,24 +8,25 @@
 	"fmt"
 	"io"
 	"math/big"
+	"math/bits"
+	"sort"
 	"sync/atomic"
 
-	"github.com/dustin/go-humanize"
 	"github.com/ethereum/go-ethereum/accounts/abi/bind"
 	"github.com/ethereum/go-ethereum/common"
 	"github.com/ethereum/go-ethereum/core/types"
 	"github.com/ethereum/go-ethereum/ethclient"
+	"github.com/filecoin-project/go-padreader"
 	"github.com/ipfs/go-cid"
 	pool "github.com/libp2p/go-buffer-pool"
 	"github.com/minio/sha256-simd"
-	"github.com/oklog/ulid"
 	"github.com/samber/lo"
 	"github.com/yugabyte/pgx/v5"
 	"golang.org/x/crypto/sha3"
 	"golang.org/x/xerrors"
 
+	"github.com/filecoin-project/go-commp-utils/zerocomm"
 	commcid "github.com/filecoin-project/go-fil-commcid"
-	"github.com/filecoin-project/go-padreader"
 	"github.com/filecoin-project/go-state-types/abi"
 
 	"github.com/filecoin-project/curio/harmony/harmonydb"
@@ -35,8 +36,6 @@
 	"github.com/filecoin-project/curio/lib/chainsched"
 	"github.com/filecoin-project/curio/lib/promise"
 	"github.com/filecoin-project/curio/lib/proof"
-	"github.com/filecoin-project/curio/market/indexstore"
-	"github.com/filecoin-project/curio/market/mk20"
 	"github.com/filecoin-project/curio/pdp/contract"
 	"github.com/filecoin-project/curio/tasks/message"
 
@@ -52,7 +51,6 @@
 	sender    *message.SenderETH
 	cpr       *cachedreader.CachedPieceReader
 	fil       ProveTaskChainApi
-	idx       *indexstore.IndexStore
 
 	head atomic.Pointer[chainTypes.TipSet]
 
@@ -64,21 +62,16 @@
 	ChainHead(context.Context) (*chainTypes.TipSet, error)                                                                              //perm:read
 }
 
-func NewProveTask(chainSched *chainsched.CurioChainSched, db *harmonydb.DB, ethClient *ethclient.Client, fil ProveTaskChainApi, sender *message.SenderETH, cpr *cachedreader.CachedPieceReader, idx *indexstore.IndexStore) *ProveTask {
+func NewProveTask(chainSched *chainsched.CurioChainSched, db *harmonydb.DB, ethClient *ethclient.Client, fil ProveTaskChainApi, sender *message.SenderETH, cpr *cachedreader.CachedPieceReader) *ProveTask {
 	pt := &ProveTask{
 		db:        db,
 		ethClient: ethClient,
 		sender:    sender,
 		cpr:       cpr,
 		fil:       fil,
-		idx:       idx,
-	}
-
-<<<<<<< HEAD
+	}
+
 	// ProveTasks are created on pdp_data_sets entries where
-=======
-	// ProveTasks are created on pdp_data_set entries where
->>>>>>> 1be02ce6
 	// challenge_request_msg_hash is not null (=not yet landed)
 
 	err := chainSched.AddHandler(func(ctx context.Context, revert, apply *chainTypes.TipSet) error {
@@ -92,22 +85,14 @@
 			more := false
 
 			pt.addFunc.Val(ctx)(func(id harmonytask.TaskID, tx *harmonydb.Tx) (shouldCommit bool, seriousError error) {
-<<<<<<< HEAD
 				// Select data sets ready for proving
-=======
-				// Select proof sets ready for proving
->>>>>>> 1be02ce6
 				var dataSets []struct {
 					ID int64 `db:"id"`
 				}
 
 				err := tx.Select(&dataSets, `
                     SELECT p.id
-<<<<<<< HEAD
                     FROM pdp_data_sets p
-=======
-                    FROM pdp_data_set p
->>>>>>> 1be02ce6
                     INNER JOIN message_waits_eth mw on mw.signed_tx_hash = p.challenge_request_msg_hash
                     WHERE p.challenge_request_msg_hash IS NOT NULL AND mw.tx_success = TRUE AND p.prove_at_epoch < $1
                     LIMIT 2
@@ -117,7 +102,6 @@
 				}
 
 				if len(dataSets) == 0 {
-<<<<<<< HEAD
 					// No data sets to process
 					return false, nil
 				}
@@ -126,52 +110,28 @@
 				more = len(dataSets) > 1
 
 				// Process the first data set
-=======
-					// No proof sets to process
-					return false, nil
-				}
-
-				// Determine if there might be more proof sets to process
-				more = len(dataSets) > 1
-
-				// Process the first proof set
->>>>>>> 1be02ce6
 				todo := dataSets[0]
 
-				// Insert a new task into pdp_proving_tasks
+				// Insert a new task into pdp_prove_tasks
 				affected, err := tx.Exec(`
-<<<<<<< HEAD
                     INSERT INTO pdp_prove_tasks (data_set, task_id)
-=======
-                    INSERT INTO pdp_proving_tasks (data_set_id, task_id)
->>>>>>> 1be02ce6
                     VALUES ($1, $2) ON CONFLICT DO NOTHING
                 `, todo.ID, id)
 				if err != nil {
-					return false, xerrors.Errorf("failed to insert into pdp_proving_tasks: %w", err)
+					return false, xerrors.Errorf("failed to insert into pdp_prove_tasks: %w", err)
 				}
 				if affected == 0 {
 					return false, nil
 				}
 
-<<<<<<< HEAD
 				// Update pdp_data_sets to set next_challenge_possible = FALSE
 				affected, err = tx.Exec(`
                     UPDATE pdp_data_sets
-=======
-				// Update pdp_data_set to set next_challenge_possible = FALSE
-				affected, err = tx.Exec(`
-                    UPDATE pdp_data_set
->>>>>>> 1be02ce6
                     SET challenge_request_msg_hash = NULL
                     WHERE id = $1 AND challenge_request_msg_hash IS NOT NULL
                 `, todo.ID)
 				if err != nil {
-<<<<<<< HEAD
 					return false, xerrors.Errorf("failed to update pdp_data_sets: %w", err)
-=======
-					return false, xerrors.Errorf("failed to update pdp_data_set: %w", err)
->>>>>>> 1be02ce6
 				}
 				if affected == 0 {
 					more = false
@@ -225,7 +185,6 @@
 func (p *ProveTask) Do(taskID harmonytask.TaskID, stillOwned func() bool) (done bool, err error) {
 	ctx := context.Background()
 
-<<<<<<< HEAD
 	// Retrieve data set and challenge epoch for the task
 	var dataSetId int64
 
@@ -234,16 +193,6 @@
         FROM pdp_prove_tasks
         WHERE task_id = $1
     `, taskID).Scan(&dataSetId)
-=======
-	// Retrieve proof set and challenge epoch for the task
-	var dataSetID int64
-
-	err = p.db.QueryRow(context.Background(), `
-        SELECT data_set_id
-        FROM pdp_proving_tasks
-        WHERE task_id = $1
-    `, taskID).Scan(&dataSetID)
->>>>>>> 1be02ce6
 	if err != nil {
 		return false, xerrors.Errorf("failed to get task details: %w", err)
 	}
@@ -268,11 +217,7 @@
 	}
 
 	// Proof parameters
-<<<<<<< HEAD
 	challengeEpoch, err := pdpVerifier.GetNextChallengeEpoch(callOpts, big.NewInt(dataSetId))
-=======
-	challengeEpoch, err := pdpVerifier.GetNextChallengeEpoch(callOpts, big.NewInt(dataSetID))
->>>>>>> 1be02ce6
 	if err != nil {
 		return false, xerrors.Errorf("failed to get next challenge epoch: %w", err)
 	}
@@ -308,11 +253,7 @@
 		return false, xerrors.Errorf("failed to get chain randomness from beacon for pdp prove: %w", err)
 	}
 
-<<<<<<< HEAD
 	proofs, err := p.GenerateProofs(ctx, pdpVerifier, dataSetId, seed, totalLeaves, contract.NumChallenges)
-=======
-	proofs, err := p.GenerateProofs(ctx, pdpVerifier, dataSetID, seed, contract.NumChallenges)
->>>>>>> 1be02ce6
 	if err != nil {
 		return false, xerrors.Errorf("failed to generate proofs: %w", err)
 	}
@@ -322,11 +263,7 @@
 		return false, xerrors.Errorf("failed to get PDPVerifier ABI: %w", err)
 	}
 
-<<<<<<< HEAD
 	data, err := abiData.Pack("provePossession", big.NewInt(dataSetId), proofs)
-=======
-	data, err := abiData.Pack("provePossession", big.NewInt(dataSetID), proofs)
->>>>>>> 1be02ce6
 	if err != nil {
 		return false, xerrors.Errorf("failed to pack data: %w", err)
 	}
@@ -349,7 +286,6 @@
 
 		proofStr += "] ] ]"
 
-<<<<<<< HEAD
 		log.Infof("PDP Prove Task: dataSetId: %d, taskID: %d, proofs: %s", dataSetId, taskID, proofStr)
 	} */
 
@@ -357,20 +293,10 @@
 
 	calcProofFeeResult := make([]any, 0)
 	err = pdpVerifierRaw.Call(callOpts, &calcProofFeeResult, "calculateProofFee", big.NewInt(dataSetId))
-=======
-		log.Infof("PDP Prove Task: dataSetID: %d, taskID: %d, proofs: %s", dataSetID, taskID, proofStr)
-	} */
-
-	// If gas used is 0 fee is maximized
-	gasFee := big.NewInt(0)
-
-	fee, err := pdpVerifier.CalculateProofFee(callOpts, big.NewInt(dataSetID), gasFee)
->>>>>>> 1be02ce6
 	if err != nil {
 		return false, xerrors.Errorf("failed to calculate proof fee: %w", err)
 	}
 
-<<<<<<< HEAD
 	if len(calcProofFeeResult) == 0 {
 		return false, xerrors.Errorf("failed to calculate proof fee: wrong number of return values")
 	}
@@ -387,10 +313,6 @@
 
 	// Get the sender address for this data set
 	owner, _, err := pdpVerifier.GetDataSetStorageProvider(callOpts, big.NewInt(dataSetId))
-=======
-	// Get the sender address for this dataset
-	owner, _, err := pdpVerifier.GetDataSetStorageProvider(callOpts, big.NewInt(dataSetID))
->>>>>>> 1be02ce6
 	if err != nil {
 		return false, xerrors.Errorf("failed to get owner: %w", err)
 	}
@@ -404,7 +326,7 @@
 	txEth := types.NewTransaction(
 		0,
 		pdpVerifierAddress,
-		fee,
+		proofFee,
 		0,
 		nil,
 		data,
@@ -428,7 +350,6 @@
 		}
 	}
 
-<<<<<<< HEAD
 	log.Debugw("PDP Prove Task (verbose)",
 		"dataSetId", dataSetId,
 		"taskID", taskID,
@@ -436,16 +357,6 @@
 		"data", hex.EncodeToString(data),
 		"proofFee initial", new(big.Int).Div(proofFee, big.NewInt(3)),
 		"proofFee 3x", proofFee,
-=======
-	log.Infow("PDP Prove Task",
-		"dataSetID", dataSetID,
-		"taskID", taskID,
-		"proofs", proofLogs,
-		"data", hex.EncodeToString(data),
-		"gasFeeEstimate", gasFee,
-		"proofFee initial", fee.Div(fee, big.NewInt(3)),
-		"proofFee 3x", fee,
->>>>>>> 1be02ce6
 		"txEth", txEth,
 	)
 
@@ -468,7 +379,6 @@
 		return false, xerrors.Errorf("failed to send transaction: %w", err)
 	}
 
-<<<<<<< HEAD
 	// Remove the pieces previously scheduled for deletion
 	err = p.cleanupDeletedPieces(ctx, dataSetId, pdpVerifier)
 	if err != nil {
@@ -476,44 +386,23 @@
 	}
 
 	log.Infow("PDP Prove Task: transaction sent", "txHash", txHash, "dataSetId", dataSetId, "taskID", taskID)
-=======
-	log.Infow("PDP Prove Task: transaction sent", "txHash", txHash, "dataSetID", dataSetID, "taskID", taskID)
->>>>>>> 1be02ce6
 
 	// Task completed successfully
 	return true, nil
 }
 
-<<<<<<< HEAD
 func (p *ProveTask) GenerateProofs(ctx context.Context, pdpService *contract.PDPVerifier, dataSetId int64, seed abi.Randomness, totalLeaves uint64, numChallenges int) ([]contract.IPDPTypesProof, error) {
-=======
-func (p *ProveTask) GenerateProofs(ctx context.Context, pdpService *contract.PDPVerifier, dataSetID int64, seed abi.Randomness, numChallenges int) ([]contract.IPDPTypesProof, error) {
->>>>>>> 1be02ce6
 	proofs := make([]contract.IPDPTypesProof, numChallenges)
 
 	callOpts := &bind.CallOpts{
 		Context: ctx,
 	}
 
-<<<<<<< HEAD
 	challenges := lo.Times(numChallenges, func(i int) int64 {
 		return generateChallengeIndex(seed, dataSetId, i, totalLeaves)
 	})
 
 	pieceId, err := pdpService.FindPieceIds(callOpts, big.NewInt(dataSetId), lo.Map(challenges, func(i int64, _ int) *big.Int { return big.NewInt(i) }))
-=======
-	totalLeafCount, err := pdpService.GetChallengeRange(callOpts, big.NewInt(dataSetID))
-	if err != nil {
-		return nil, xerrors.Errorf("failed to get proof set leaf count: %w", err)
-	}
-	totalLeaves := totalLeafCount.Uint64()
-
-	challenges := lo.Times(numChallenges, func(i int) int64 {
-		return generateChallengeIndex(seed, dataSetID, i, totalLeaves)
-	})
-
-	pieceId, err := pdpService.FindPieceIds(callOpts, big.NewInt(dataSetID), lo.Map(challenges, func(i int64, _ int) *big.Int { return big.NewInt(i) }))
->>>>>>> 1be02ce6
 	if err != nil {
 		return nil, xerrors.Errorf("failed to find piece IDs: %w", err)
 	}
@@ -521,15 +410,9 @@
 	for i := 0; i < numChallenges; i++ {
 		piece := pieceId[i]
 
-<<<<<<< HEAD
 		proof, err := p.provePiece(ctx, dataSetId, piece.PieceId.Int64(), piece.Offset.Int64())
 		if err != nil {
 			return nil, xerrors.Errorf("failed to prove piece %d (%d, %d, %d): %w", i, dataSetId, piece.PieceId.Int64(), piece.Offset.Int64(), err)
-=======
-		proof, err := p.proveRoot(ctx, dataSetID, piece.PieceId.Int64(), piece.Offset.Int64())
-		if err != nil {
-			return nil, xerrors.Errorf("failed to prove root %d (%d, %d, %d): %w", i, dataSetID, piece.PieceId.Int64(), piece.Offset.Int64(), err)
->>>>>>> 1be02ce6
 		}
 
 		proofs[i] = proof
@@ -538,11 +421,7 @@
 	return proofs, nil
 }
 
-<<<<<<< HEAD
 func generateChallengeIndex(seed abi.Randomness, dataSetId int64, proofIndex int, totalLeaves uint64) int64 {
-=======
-func generateChallengeIndex(seed abi.Randomness, dataSetID int64, proofIndex int, totalLeaves uint64) int64 {
->>>>>>> 1be02ce6
 	// Create a buffer to hold the concatenated data (96 bytes: 32 bytes * 3)
 	data := make([]byte, 0, 96)
 
@@ -550,17 +429,10 @@
 
 	data = append(data, seed...)
 
-<<<<<<< HEAD
 	// Convert dataSetId to 32-byte big-endian representation
 	dataSetIdBigInt := big.NewInt(dataSetId)
 	dataSetIdBytes := padTo32Bytes(dataSetIdBigInt.Bytes())
 	data = append(data, dataSetIdBytes...)
-=======
-	// Convert dataSetID to 32-byte big-endian representation
-	dataSetIDBigInt := big.NewInt(dataSetID)
-	dataSetIDBytes := padTo32Bytes(dataSetIDBigInt.Bytes())
-	data = append(data, dataSetIDBytes...)
->>>>>>> 1be02ce6
 
 	// Convert proofIndex to 8-byte big-endian representation
 	proofIndexBytes := make([]byte, 8)
@@ -582,11 +454,7 @@
 	// Log for debugging
 	log.Debugw("generateChallengeIndex",
 		"seed", seed,
-<<<<<<< HEAD
 		"dataSetId", dataSetId,
-=======
-		"dataSetID", dataSetID,
->>>>>>> 1be02ce6
 		"proofIndex", proofIndex,
 		"totalLeaves", totalLeaves,
 		"data", hex.EncodeToString(data),
@@ -606,7 +474,6 @@
 	return padded
 }
 
-<<<<<<< HEAD
 func (p *ProveTask) genSubPieceMemtree(ctx context.Context, subPieceCid string, subPieceSize abi.PaddedPieceSize) ([]byte, error) {
 	subPieceCidObj, err := cid.Parse(subPieceCid)
 	if err != nil {
@@ -617,10 +484,12 @@
 		return nil, xerrors.Errorf("subPiece size exceeds maximum: %d", subPieceSize)
 	}
 
-	subPieceReader, unssize, err := p.cpr.GetSharedPieceReader(ctx, subPieceCidObj)
+	subPieceReader, rawSize, err := p.cpr.GetSharedPieceReader(ctx, subPieceCidObj, false)
 	if err != nil {
 		return nil, xerrors.Errorf("failed to get subPiece reader: %w", err)
 	}
+
+	unssize := padreader.PaddedSize(rawSize)
 
 	var r io.Reader = subPieceReader
 
@@ -640,13 +509,9 @@
 
 func (p *ProveTask) provePiece(ctx context.Context, dataSetId int64, pieceId int64, challengedLeaf int64) (contract.IPDPTypesProof, error) {
 	const arity = 2
-=======
-func (p *ProveTask) proveRoot(ctx context.Context, dataSetID int64, pieceID int64, challengedLeaf int64) (contract.IPDPTypesProof, error) {
->>>>>>> 1be02ce6
 
 	pieceChallengeOffset := challengedLeaf * LeafSize
 
-<<<<<<< HEAD
 	// Retrieve the piece and subpiece
 	type subPieceMeta struct {
 		Piece          string `db:"piece"`
@@ -718,52 +583,13 @@
 		unsCid, err := cid.Parse(subPiece.SubPiece)
 		if err != nil {
 			return contract.IPDPTypesProof{}, xerrors.Errorf("failed to parse subPiece CID: %w", err)
-=======
-	var pieceCid, dealID string
-
-	err := p.db.QueryRow(context.Background(), `SELECT piece_cid_v2, add_deal_id FROM pdp_dataset_piece WHERE data_set_id = $1 AND piece = $2`, dataSetID, pieceID).Scan(&pieceCid, &dealID)
-	if err != nil {
-		return contract.IPDPTypesProof{}, xerrors.Errorf("failed to piece cid and deal id for the piece: %w", err)
-	}
-
-	pcid, err := cid.Parse(pieceCid)
-	if err != nil {
-		return contract.IPDPTypesProof{}, xerrors.Errorf("failed to parse piece CID: %w", err)
-	}
-
-	pi, err := mk20.GetPieceInfo(pcid)
-	if err != nil {
-		return contract.IPDPTypesProof{}, xerrors.Errorf("failed to get piece info: %w", err)
-	}
-
-	var out contract.IPDPTypesProof
-	var rootDigest [32]byte
-
-	// If piece is less than 100 MiB, let's generate proof directly without using cache
-	if pi.RawSize < MinSizeForCache {
-		// Get original file reader
-		reader, _, err := p.cpr.GetSharedPieceReader(ctx, pcid, false)
+		}
+
+		commp, err := commcid.CIDToPieceCommitmentV1(unsCid)
 		if err != nil {
-			return contract.IPDPTypesProof{}, xerrors.Errorf("failed to get piece reader: %w", err)
->>>>>>> 1be02ce6
-		}
-		defer func() {
-			_ = reader.Close()
-		}()
-
-		// Build Merkle tree from padded input
-		memTree, err := proof.BuildSha254Memtree(reader, pi.Size.Unpadded())
-		if err != nil {
-<<<<<<< HEAD
 			return contract.IPDPTypesProof{}, xerrors.Errorf("failed to convert CID to piece commitment: %w", err)
-=======
-			return contract.IPDPTypesProof{}, xerrors.Errorf("failed to build memtree: %w", err)
->>>>>>> 1be02ce6
-		}
-		defer pool.Put(memTree)
-		log.Debugw("provePiece", "rootChallengeOffset", rootChallengeOffset, "challengedLeaf", challengedLeaf)
-
-<<<<<<< HEAD
+		}
+
 		var comm [LeafSize]byte
 		copy(comm[:], commp)
 
@@ -772,57 +598,27 @@
 		partialTree[elemIndex{Level: level, ElemOffset: offset}] = treeElem{
 			Level: level,
 			Hash:  comm,
-=======
-		mProof, err := proof.MemtreeProof(memTree, challengedLeaf)
-		if err != nil {
-			return contract.IPDPTypesProof{}, xerrors.Errorf("failed to generate memtree proof: %w", err)
->>>>>>> 1be02ce6
-		}
-
-<<<<<<< HEAD
+		}
+	}
+
 	pieceSize := nextPowerOfTwo(subPiecesSize)
 	rootLevel := proof.NodeLevel(int64(pieceSize/LeafSize), arity)
-=======
-		out = contract.IPDPTypesProof{
-			Leaf:  mProof.Leaf,
-			Proof: mProof.Proof,
-		}
->>>>>>> 1be02ce6
-
-		rootDigest = mProof.Root
-	} else {
-		has, layerIdx, err := p.idx.GetPDPLayerIndex(ctx, pcid)
-		if err != nil {
-			return contract.IPDPTypesProof{}, xerrors.Errorf("failed to check if piece has PDP layer: %w", err)
-		}
-
-		if !has {
-			log.Errorf("No proving cache found for piece %s. Create a save cache task", pcid.String())
-			err = p.startSaveCache(ctx, dealID)
-			if err != nil {
-				return contract.IPDPTypesProof{}, xerrors.Errorf("failed to start save cache task: %w", err)
-			}
-			return contract.IPDPTypesProof{}, xerrors.Errorf("No proving cache found for piece %s. Create a save cache task", pcid.String())
-		}
-
-<<<<<<< HEAD
+
+	// 2. build the partial tree
+	// we do the build from the right side of the tree - elements are sorted by size, so only elements on the right side can have missing siblings
+
+	isRight := func(offset int64) bool {
+		return offset&1 == 1
+	}
+
 	for i := len(subPieces) - 1; i >= 0; i-- {
 		subPiece := subPieces[i]
 		level := proof.NodeLevel(subPiece.SubPieceSize/LeafSize, arity)
 		offset := (subPiece.SubPieceOffset / LeafSize) >> uint(level-1)
 		firstSubPiece := i == 0
-=======
-		leavesPerNode := int64(1) << layerIdx
-		snapshotNodeIndex := challengedLeaf >> layerIdx
-		startLeaf := snapshotNodeIndex << layerIdx
->>>>>>> 1be02ce6
-
-		has, node, err := p.idx.GetPDPNode(ctx, pcid, layerIdx, snapshotNodeIndex)
-		if err != nil {
-			return contract.IPDPTypesProof{}, xerrors.Errorf("failed to get node: %w", err)
-		}
-
-<<<<<<< HEAD
+
+		curElem := partialTree[elemIndex{Level: level, ElemOffset: offset}]
+
 		log.Debugw("processing partialtree subPiece", "curElem", curElem, "level", level, "offset", offset, "subPiece", subPiece.SubPieceOffset, "subPieceSz", subPiece.SubPieceSize)
 
 		for !isRight(offset) {
@@ -834,45 +630,47 @@
 				if firstSubPiece {
 					break
 				}
-=======
-		if !has {
-			log.Errorf("Proving cache does not have the node for piece %s. Create a save cache task", pcid.String())
-			err = p.startSaveCache(ctx, dealID)
-			if err != nil {
-				return contract.IPDPTypesProof{}, xerrors.Errorf("failed to start save cache task: %w", err)
+
+				// create a zero rightSibling
+				rightSibling = treeElem{
+					Level: level,
+					Hash:  zerocomm.PieceComms[level-zerocomm.Skip-1],
+				}
+				log.Debugw("rightSibling zero", "rightSibling", rightSibling, "siblingIndex", siblingIndex, "level", level, "offset", offset)
+				partialTree[siblingIndex] = rightSibling
 			}
-			return contract.IPDPTypesProof{}, xerrors.Errorf("Proving cache does not have the node for piece %s. Create a save cache task", pcid.String())
-		}
-
-		log.Debugw("proveRoot", "rootChallengeOffset", rootChallengeOffset, "challengedLeaf", challengedLeaf, "layerIdx", layerIdx, "snapshotNodeIndex", snapshotNodeIndex, "node", node)
->>>>>>> 1be02ce6
-
-		if node.Layer != layerIdx {
-			return contract.IPDPTypesProof{}, xerrors.Errorf("node layer mismatch: %d != %d", node.Layer, layerIdx)
-		}
-
-		// Convert tree-based leaf range to file-based offset/length
-		offset := int64(abi.PaddedPieceSize(startLeaf * 32).Unpadded())
-		length := int64(abi.PaddedPieceSize(leavesPerNode * 32).Unpadded())
-
-		// Compute padded size to build Merkle tree
-		subrootSize := padreader.PaddedSize(uint64(length)).Padded()
-
-		// Get original file reader
-		reader, reportedSize, err := p.cpr.GetSharedPieceReader(ctx, pcid, false)
-		if err != nil {
-			return contract.IPDPTypesProof{}, xerrors.Errorf("failed to get reader: %w", err)
-		}
-		defer func() {
-			_ = reader.Close()
-		}()
-
-		// Create a new section reader that only reads the requested range
-		dataReader := io.NewSectionReader(reader, offset, length)
-
-		fileRemaining := int64(reportedSize) - offset
-
-<<<<<<< HEAD
+
+			// compute the parent
+			parent := proof.ComputeBinShaParent(curElem.Hash, rightSibling.Hash)
+			parentLevel := level + 1
+			parentOffset := offset / arity
+
+			partialTree[elemIndex{Level: parentLevel, ElemOffset: parentOffset}] = treeElem{
+				Level: parentLevel,
+				Hash:  parent,
+			}
+
+			// move to the parent
+			level = parentLevel
+			offset = parentOffset
+			curElem = partialTree[elemIndex{Level: level, ElemOffset: offset}]
+		}
+	}
+
+	{
+		var partialTreeList []elemIndex
+		for k := range partialTree {
+			partialTreeList = append(partialTreeList, k)
+		}
+		sort.Slice(partialTreeList, func(i, j int) bool {
+			if partialTreeList[i].Level != partialTreeList[j].Level {
+				return partialTreeList[i].Level < partialTreeList[j].Level
+			}
+			return partialTreeList[i].ElemOffset < partialTreeList[j].ElemOffset
+		})
+
+	}
+
 	challLevel := proof.NodeLevel(challSubPiece.SubPieceSize/LeafSize, arity)
 	challOffset := (challSubPiece.SubPieceOffset / LeafSize) >> uint(challLevel-1)
 
@@ -886,42 +684,13 @@
 	var out contract.IPDPTypesProof
 	copy(out.Leaf[:], subPieceProof.Leaf[:])
 	out.Proof = append(out.Proof, subPieceProof.Proof...)
-=======
-		var data io.Reader
-		if fileRemaining < length {
-			data = io.MultiReader(dataReader, nullreader.NewNullReader(abi.UnpaddedPieceSize(int64(subrootSize.Unpadded())-fileRemaining)))
-		} else {
-			data = dataReader
-		}
-
-		memtree, err := proof.BuildSha254Memtree(data, subrootSize.Unpadded())
-		if err != nil {
-			return contract.IPDPTypesProof{}, xerrors.Errorf("failed to build memtree: %w", err)
-		}
-		defer pool.Put(memtree)
-
-		// Get challenge leaf in subTree
-		subTreeChallenge := challengedLeaf - startLeaf
-
-		subTreeProof, err := proof.MemtreeProof(memtree, subTreeChallenge)
-		if err != nil {
-			return contract.IPDPTypesProof{}, xerrors.Errorf("failed to generate sub tree proof: %w", err)
-		}
-		log.Debugw("subTreeProof", "subrootProof", subTreeProof)
->>>>>>> 1be02ce6
-
-		// Verify root of proof
-		if subTreeProof.Root != node.Hash {
-			return contract.IPDPTypesProof{}, xerrors.Errorf("subroot root mismatch: %x != %x", subTreeProof.Root, node.Hash)
-		}
-
-		// Fetch full cached layer from DB
-		layerNodes, err := p.idx.GetPDPLayer(ctx, pcid, layerIdx)
-		if err != nil {
-			return contract.IPDPTypesProof{}, xerrors.Errorf("failed to get layer nodes: %w", err)
-		}
-
-<<<<<<< HEAD
+
+	currentLevel := challLevel
+	currentOffset := challOffset
+
+	for currentLevel < rootLevel {
+		siblingOffset := currentOffset ^ 1
+
 		// Retrieve sibling hash from partialTree or use zero hash
 		siblingIndex := elemIndex{Level: currentLevel, ElemOffset: siblingOffset}
 		index := elemIndex{Level: currentLevel, ElemOffset: currentOffset}
@@ -932,44 +701,23 @@
 		elem, ok := partialTree[index]
 		if !ok {
 			return contract.IPDPTypesProof{}, xerrors.Errorf("missing element at level %d, offset %d", currentLevel, currentOffset)
-=======
-		// Arrange snapshot layer into a byte array
-		var layerBytes []byte
-		for _, n := range layerNodes {
-			layerBytes = append(layerBytes, n.Hash[:]...)
-		}
-		log.Debugw("layerBytes", "Human Size", humanize.Bytes(uint64(len(layerBytes))), "Size", len(layerBytes), "Number of nodes", len(layerNodes))
-
-		// Create subTree from snapshot to commP (root)
-		mtree, err := proof.BuildSha254MemtreeFromSnapshot(layerBytes)
-		if err != nil {
-			return contract.IPDPTypesProof{}, xerrors.Errorf("failed to build memtree from snapshot: %w", err)
->>>>>>> 1be02ce6
-		}
-		defer pool.Put(mtree)
-
-		// Generate merkle proof from snapShot node to commP
-		proofs, err := proof.MemtreeProof(mtree, snapshotNodeIndex)
-		if err != nil {
-			return contract.IPDPTypesProof{}, xerrors.Errorf("failed to generate memtree proof: %w", err)
-		}
-
-		com, _, err := commcid.PieceCidV2ToDataCommitment(pcid)
-		if err != nil {
-			return contract.IPDPTypesProof{}, xerrors.Errorf("failed to get piece commitment: %w", err)
-		}
-
-		// Verify proof with original root
-		if [32]byte(com) != proofs.Root {
-			return contract.IPDPTypesProof{}, xerrors.Errorf("root digest mismatch: %x != %x", com, proofs.Root)
-		}
-
-		out = contract.IPDPTypesProof{
-			Leaf:  subTreeProof.Leaf,
-			Proof: append(subTreeProof.Proof, proofs.Proof...),
-		}
-
-<<<<<<< HEAD
+		}
+		if currentOffset < siblingOffset { // left
+			log.Debugw("Proof", "position", index, "left-c", hex.EncodeToString(elem.Hash[:]), "right-s", hex.EncodeToString(siblingElem.Hash[:]), "out", hex.EncodeToString(shabytes(append(elem.Hash[:], siblingElem.Hash[:]...))[:]))
+		} else { // right
+			log.Debugw("Proof", "position", index, "left-s", hex.EncodeToString(siblingElem.Hash[:]), "right-c", hex.EncodeToString(elem.Hash[:]), "out", hex.EncodeToString(shabytes(append(siblingElem.Hash[:], elem.Hash[:]...))[:]))
+		}
+
+		// Append the sibling's hash to the proof
+		out.Proof = append(out.Proof, siblingElem.Hash)
+
+		// Move up to the parent node
+		currentOffset = currentOffset / arity
+		currentLevel++
+	}
+
+	log.Debugw("proof complete", "proof", out)
+
 	pieceCid, err := cid.Parse(subPieces[0].Piece)
 	if err != nil {
 		return contract.IPDPTypesProof{}, xerrors.Errorf("failed to parse piece CID: %w", err)
@@ -982,12 +730,6 @@
 	copy(cr[:], commPiece)
 
 	if !Verify(out, cr, uint64(challengedLeaf)) {
-=======
-		rootDigest = proofs.Root
-	}
-
-	if !Verify(out, rootDigest, uint64(challengedLeaf)) {
->>>>>>> 1be02ce6
 		return contract.IPDPTypesProof{}, xerrors.Errorf("proof verification failed")
 	}
 
@@ -1008,7 +750,6 @@
 	return address, nil
 }
 
-<<<<<<< HEAD
 func (p *ProveTask) cleanupDeletedPieces(ctx context.Context, dataSetId int64, pdpVerifier *contract.PDPVerifier) error {
 	removals, err := pdpVerifier.GetScheduledRemovals(nil, big.NewInt(dataSetId))
 	if err != nil {
@@ -1065,8 +806,6 @@
 	return nil
 }
 
-=======
->>>>>>> 1be02ce6
 func (p *ProveTask) CanAccept(ids []harmonytask.TaskID, engine *harmonytask.TaskEngine) (*harmonytask.TaskID, error) {
 	if len(ids) == 0 {
 		return nil, nil
@@ -1091,14 +830,11 @@
 	p.addFunc.Set(taskFunc)
 }
 
-<<<<<<< HEAD
 func nextPowerOfTwo(n abi.PaddedPieceSize) abi.PaddedPieceSize {
 	lz := bits.LeadingZeros64(uint64(n - 1))
 	return 1 << (64 - lz)
 }
 
-=======
->>>>>>> 1be02ce6
 func Verify(proof contract.IPDPTypesProof, root [32]byte, position uint64) bool {
 	computedHash := proof.Leaf
 
@@ -1129,36 +865,7 @@
 	return out[:]
 }
 
-var _ = harmonytask.Reg(&ProveTask{})
-var _ harmonytask.TaskInterface = &ProveTask{}
-
-func (p *ProveTask) startSaveCache(ctx context.Context, dealID string) error {
-	id, err := ulid.Parse(dealID)
-	if err != nil {
-		return xerrors.Errorf("failed to parse deal ID: %w", err)
-	}
-
-	deal, err := mk20.DealFromDB(ctx, p.db, id)
-	if err != nil {
-		return xerrors.Errorf("failed to get deal from DB: %w", err)
-	}
-
-	pdp := deal.Products.PDPV1
-
-	var refID int64
-	err = p.db.QueryRow(ctx, `SELECT piece_ref FROM market_piece_deal WHERE id = $1 AND piece_ref IS NOT NULL`, id.String()).Scan(&refID)
-	if err != nil {
-		return xerrors.Errorf("failed to get piece ref: %w", err)
-	}
-
-	_, err = p.db.Exec(ctx, `INSERT INTO pdp_pipeline (
-									id, client, piece_cid_v2, data_set_id, extra_data, piece_ref, 
-                          			downloaded, deal_aggregation, aggr_index, aggregated, indexing, announce, announce_payload, after_commp, after_add_piece, after_add_piece_msg) 
-								VALUES ($1, $2, $3, $4, $5, $6, TRUE, 0, 0, TRUE, FALSE, FALSE, FALSE, TRUE, TRUE, TRUE) ON CONFLICT(id, aggr_index) DO NOTHING`,
-		id.String(), deal.Client, deal.Data.PieceCID.String(), *pdp.DataSetID, pdp.ExtraData, refID)
-
-	if err != nil {
-		return xerrors.Errorf("inserting piece in PDP pipeline: %w", err)
-	}
-	return nil
-}+var (
+	_                           = harmonytask.Reg(&ProveTask{})
+	_ harmonytask.TaskInterface = &ProveTask{}
+)