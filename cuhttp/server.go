--- conflicted
+++ resolved
@@ -2,6 +2,7 @@
 
 import (
 	"context"
+	"crypto/tls"
 	"fmt"
 	"net/http"
 	"strings"
@@ -104,16 +105,11 @@
 	return true
 }
 
-<<<<<<< HEAD
 type ServiceDeps struct {
 	EthSender *message.SenderETH
 }
 
 func StartHTTPServer(ctx context.Context, d *deps.Deps, sd *ServiceDeps) error {
-	ch := cache{db: d.DB}
-=======
-func StartHTTPServer(ctx context.Context, d *deps.Deps) error {
->>>>>>> 8a164ae8
 	cfg := d.Cfg.HTTP
 
 	// Setup the Chi router for more complex routing (if needed in the future)
@@ -167,9 +163,6 @@
 		WriteTimeout:      time.Hour * 2,
 		IdleTimeout:       cfg.IdleTimeout,
 		ReadHeaderTimeout: cfg.ReadHeaderTimeout,
-<<<<<<< HEAD
-		TLSConfig:         certManager.TLSConfig(),
-=======
 	}
 
 	if !cfg.DelegateTLS {
@@ -183,7 +176,6 @@
 		server.TLSConfig = &tls.Config{
 			GetCertificate: certManager.GetCertificate,
 		}
->>>>>>> 8a164ae8
 	}
 
 	// We don't need to run an HTTP server. Any HTTP request should simply be handled as HTTPS.
