package harmonytask

import (
	"context"
	"fmt"
	"os"
	"strconv"
	"sync/atomic"
	"time"

	logging "github.com/ipfs/go-log/v2"
	"github.com/samber/lo"
	"go.opencensus.io/stats"
	"go.opencensus.io/tag"

	"github.com/filecoin-project/curio/harmony/harmonydb"
	"github.com/filecoin-project/curio/harmony/resources"
	"github.com/filecoin-project/curio/harmony/taskhelp"
)

// Consts (except for unit test)
var POLL_DURATION = time.Second * 3             // Poll for Work this frequently
var POLL_NEXT_DURATION = 100 * time.Millisecond // After scheduling a task, wait this long before scheduling another
var CLEANUP_FREQUENCY = 5 * time.Minute         // Check for dead workers this often * everyone
var FOLLOW_FREQUENCY = 1 * time.Minute          // Check for work to follow this often

var ExitStatusRestartRequest = 100

type TaskTypeDetails struct {
	// Max returns how many tasks this machine can run of this type.
	// Nil (default)/Zero or less means unrestricted.
	// Counters can either be independent when created with Max, or shared between tasks with SharedMax.Make()
	Max taskhelp.Limiter

	// Name is the task name to be added to the task list.
	Name string

	// Peak costs to Do() the task.
	Cost resources.Resources

	// Max Failure count before the job is dropped.
	// 0 = retry forever
	MaxFailures uint

	// RetryWait is the time to wait before retrying a failed task.
	// It is called with the number of retries so far.
	// If nil, it will retry immediately.
	RetryWait func(retries int) time.Duration

	// Follow another task's completion via this task's creation.
	// The function should populate extraInfo from data
	// available from the previous task's tables, using the given TaskID.
	// It should also return success if the trigger succeeded.
	// NOTE: if refatoring tasks, see if your task is
	// necessary. Ex: Is the sector state correct for your stage to run?
	Follows map[string]func(TaskID, AddTaskFunc) (bool, error)

	// IAmBored is called (when populated) when there's capacity but no work.
	// Tasks added will be proposed to CanAccept() on this machine.
	// CanAccept() can read taskEngine's WorkOrigin string to learn about a task.
	// Ex: make new CC sectors, clean-up, or retrying pipelines that failed in later states.
	IAmBored func(AddTaskFunc) error

	// CanYield is true if the task should yield when the node is not schedulable.
	// This is implied for background tasks.
	CanYield bool

	// SchedOverrides is a map of task names which, when running while the node is not schedulable,
	// allow this task to continue being scheduled. This is useful in pipelines where a long-running
	// task would block a short-running task from being scheduled, blocking other related pipelines on
	// other machines.
	SchedulingOverrides map[string]bool
}

// TaskInterface must be implemented in order to have a task used by harmonytask.
type TaskInterface interface {
	// Do the task assigned. Call stillOwned before making single-writer-only
	// changes to ensure the work has not been stolen.
	// This is the ONLY function that should attempt to do the work, and must
	// ONLY be called by harmonytask.
	// Indicate if the task no-longer needs scheduling with done=true including
	// cases where it's past the deadline.
	Do(taskID TaskID, stillOwned func() bool) (done bool, err error)

	// CanAccept should return if the task can run on this machine. It should
	// return null if the task type is not allowed on this machine.
	// It should select the task it most wants to accomplish.
	// It is also responsible for determining & reserving disk space (including scratch).
	CanAccept([]TaskID, *TaskEngine) (*TaskID, error)

	// TypeDetails() returns static details about how this task behaves and
	// how this machine will run it. Read once at the beginning.
	TypeDetails() TaskTypeDetails

	// This listener will consume all external sources continuously for work.
	// Do() may also be called from a backlog of work. This must not
	// start doing the work (it still must be scheduled).
	// Note: Task de-duplication should happen in ExtraInfoFunc by
	//  returning false, typically by determining from the tx that the work
	//  exists already. The easy way is to have a unique joint index
	//  across all fields that will be common.
	// Adder should typically only add its own task type, but multiple
	//   is possible for when 1 trigger starts 2 things.
	// Usage Example:
	// func (b *BazType)Adder(addTask AddTaskFunc) {
	//	  for {
	//      bazMaker := <- bazChannel
	//	    addTask("baz", func(t harmonytask.TaskID, txn db.Transaction) (bool, error) {
	//	       _, err := txn.Exec(`INSERT INTO bazInfoTable (taskID, qix, mot)
	//			  VALUES ($1,$2,$3)`, id, bazMaker.qix, bazMaker.mot)
	//         if err != nil {
	//				scream(err)
	//	 		 	return false
	//		   }
	// 		   return true
	//		})
	//	  }
	// }
	Adder(AddTaskFunc)
}

// AddTaskFunc is responsible for adding a task's details "extra info" to the DB.
// It should return true if the task should be added, false if it was already there.
// This is typically accomplished with a "unique" index on your detals table that
// would cause the insert to fail.
// The error indicates that instead of a conflict (which we should ignore) that we
// actually have a serious problem that needs to be logged with context.
type AddTaskFunc func(extraInfo func(TaskID, *harmonydb.Tx) (shouldCommit bool, seriousError error))

type TaskEngine struct {
	// Static After New()
	ctx         context.Context
	handlers    []*taskTypeHandler
	db          *harmonydb.DB
	reg         *resources.Reg
	grace       context.CancelFunc
	taskMap     map[string]*taskTypeHandler
	ownerID     int
	follows     map[string][]followStruct
	hostAndPort string

	// runtime flags
	yieldBackground atomic.Bool

	// synchronous to the single-threaded poller
	lastFollowTime time.Time
	lastCleanup    atomic.Value
	WorkOrigin     string
}
type followStruct struct {
	f    func(TaskID, AddTaskFunc) (bool, error)
	h    *taskTypeHandler
	name string
}

type TaskID int

// New creates all the task definitions. Note that TaskEngine
// knows nothing about the tasks themselves and serves to be a
// generic container for common work
func New(
	db *harmonydb.DB,
	impls []TaskInterface,
	hostnameAndPort string) (*TaskEngine, error) {

	reg, err := resources.Register(db, hostnameAndPort)
	if err != nil {
		return nil, fmt.Errorf("cannot get resources: %w", err)
	}
	ctx, grace := context.WithCancel(context.Background())
	e := &TaskEngine{
		ctx:         ctx,
		grace:       grace,
		db:          db,
		reg:         reg,
		ownerID:     reg.MachineID, // The current number representing "hostAndPort"
		taskMap:     make(map[string]*taskTypeHandler, len(impls)),
		follows:     make(map[string][]followStruct),
		hostAndPort: hostnameAndPort,
	}
	e.lastCleanup.Store(time.Now())
	for _, c := range impls {
		h := taskTypeHandler{
			TaskInterface:   c,
			TaskTypeDetails: c.TypeDetails(),
			TaskEngine:      e,
		}
		if h.Max == nil {
			h.Max = taskhelp.Max(0)
		}
		h.Max = h.Max.Instance()

		if Registry[h.Name] == nil {
			return nil, fmt.Errorf("task %s not registered: var _ = harmonytask.Reg(t TaskInterface)", h.Name)
		}

		if len(h.Name) > 16 {
			return nil, fmt.Errorf("task name too long: %s, max 16 characters", h.Name)
		}

		e.handlers = append(e.handlers, &h)
		e.taskMap[h.Name] = &h
	}

	// resurrect old work
	{
		var taskRet []struct {
			ID   int
			Name string
		}

		err := db.Select(e.ctx, &taskRet, `SELECT id, name from harmony_task WHERE owner_id=$1`, e.ownerID)
		if err != nil {
			return nil, err
		}
		for _, w := range taskRet {
			// edge-case: if old assignments are not available tasks, unlock them.
			h := e.taskMap[w.Name]
			if h == nil || !h.considerWork(WorkSourceRecover, []TaskID{TaskID(w.ID)}) {
				_, err := db.Exec(e.ctx, `UPDATE harmony_task SET owner_id=NULL WHERE id=$1`, w.ID)
				if err != nil {
					log.Errorw("Cannot remove self from owner field", "error", err)
					continue // not really fatal, but not great
				}
			}
		}
	}
	for _, h := range e.handlers {
		go h.Adder(h.AddTask)
	}
	go e.poller()

	return e, nil
}

// GracefullyTerminate hangs until all present tasks have completed.
// Call this to cleanly exit the process. As some processes are long-running,
// passing a deadline will ignore those still running (to be picked-up later).
func (e *TaskEngine) GracefullyTerminate() {

	// call the cancel func to avoid picking up any new tasks. Running tasks have context.Background()
	// Call shutdown to stop posting heartbeat to DB.
	e.grace()
	e.reg.Shutdown()

	// If there are any Post tasks then wait till Timeout and check again
	// When no Post tasks are active, break out of loop  and call the shutdown function
	for {
		timeout := time.Millisecond
		for _, h := range e.handlers {
			if h.Name == "WinPost" && h.Max.Active() > 0 {
				timeout = time.Second
				log.Infof("node shutdown deferred for %f seconds", timeout.Seconds())
				continue
			}
			if h.Name == "WdPost" && h.Max.Active() > 0 {
				timeout = time.Second * 3
				log.Infof("node shutdown deferred for %f seconds due to running WdPost task", timeout.Seconds())
				continue
			}

			if h.Name == "WdPostSubmit" && h.Max.Active() > 0 {
				timeout = time.Second
				log.Infof("node shutdown deferred for %f seconds due to running WdPostSubmit task", timeout.Seconds())
				continue
			}

			if h.Name == "WdPostRecover" && h.Max.Active() > 0 {
				timeout = time.Second
				log.Infof("node shutdown deferred for %f seconds due to running WdPostRecover task", timeout.Seconds())
				continue
			}

			// Test tasks for itest
			if h.Name == "ThingOne" && h.Max.Active() > 0 {
				timeout = time.Second
				log.Infof("node shutdown deferred for %f seconds due to running itest task", timeout.Seconds())
				continue
			}
		}
		if timeout > time.Millisecond {
			time.Sleep(timeout)
			continue
		}
		break
	}
}

func (e *TaskEngine) poller() {
	nextWait := POLL_NEXT_DURATION
	timer := time.NewTimer(nextWait)
	defer timer.Stop()

	for {
		stats.Record(context.Background(), TaskMeasures.PollerIterations.M(1))

		select {
		case <-timer.C: // Find work periodically
			nextWait = POLL_DURATION
			timer.Reset(nextWait)
		case <-e.ctx.Done(): ///////////////////// Graceful exit
			return
		}

		// Check if the machine is schedulable
		schedulable, err := e.checkNodeFlags()
		if err != nil {
			log.Error("Unable to check schedulable status: ", err)
			continue
		}

		e.yieldBackground.Store(!schedulable)

		accepted := e.pollerTryAllWork(schedulable)
		if accepted {
			nextWait = POLL_NEXT_DURATION
<<<<<<< HEAD
=======
			timer.Reset(nextWait)
>>>>>>> 1be02ce6
		}

		if !schedulable {
			log.Debugf("Machine %s is not schedulable. Please check the cordon status.", e.hostAndPort)
			continue
		}

		if time.Since(e.lastFollowTime) > FOLLOW_FREQUENCY {
			e.followWorkInDB()
		}

		// update resource usage
		availableResources := e.ResourcesAvailable()
		totalResources := e.Resources()

		cpuUsage := 1 - float64(availableResources.Cpu)/float64(totalResources.Cpu)
		stats.Record(context.Background(), TaskMeasures.CpuUsage.M(cpuUsage*100))

		if totalResources.Gpu > 0 {
			gpuUsage := 1 - availableResources.Gpu/totalResources.Gpu
			stats.Record(context.Background(), TaskMeasures.GpuUsage.M(gpuUsage*100))
		}

		ramUsage := 1 - float64(availableResources.Ram)/float64(totalResources.Ram)
		stats.Record(context.Background(), TaskMeasures.RamUsage.M(ramUsage*100))

	}
}

// followWorkInDB implements "Follows"
func (e *TaskEngine) followWorkInDB() {
	// Step 1: What are we following?
	var lastFollowTime time.Time
	lastFollowTime, e.lastFollowTime = e.lastFollowTime, time.Now()

	for fromName, srcs := range e.follows {
		var cList []int // Which work is done (that we follow) since we last checked?
		err := e.db.Select(e.ctx, &cList, `SELECT h.task_id FROM harmony_task_history
   		WHERE h.work_end>$1 AND h.name=$2`, lastFollowTime.UTC(), fromName)
		if err != nil {
			log.Error("Could not query DB: ", err)
			return
		}
		for _, src := range srcs {
			for _, workAlreadyDone := range cList { // Were any tasks made to follow these tasks?
				var ct int
				err := e.db.QueryRow(e.ctx, `SELECT COUNT(*) FROM harmony_task
					WHERE name=$1 AND previous_task=$2`, src.h.Name, workAlreadyDone).Scan(&ct)
				if err != nil {
					log.Error("Could not query harmony_task: ", err)
					return // not recoverable here
				}
				if ct > 0 {
					continue
				}
				// we need to create this task
				b, err := src.h.Follows[fromName](TaskID(workAlreadyDone), src.h.AddTask)
				if err != nil {
					log.Errorw("Could not follow: ", "error", err)
					continue
				}
				if !b {
					// But someone may have beaten us to it.
					log.Debugf("Unable to add task %s following Task(%d, %s)", src.h.Name, workAlreadyDone, fromName)
				}
			}
		}
	}
}

// pollerTryAllWork starts the next 1 task
func (e *TaskEngine) pollerTryAllWork(schedulable bool) bool {
	if time.Since(e.lastCleanup.Load().(time.Time)) > CLEANUP_FREQUENCY {
		e.lastCleanup.Store(time.Now())
		resources.CleanupMachines(e.ctx, e.db)
	}
	for _, v := range e.handlers {
		if !schedulable {
			if v.SchedulingOverrides == nil {
				continue
			}

			// Override the schedulable flag if the task has any assigned overrides
			var foundOverride bool
			for relatedTaskName := range v.SchedulingOverrides {
				var assignedOverrideTasks []int
				err := e.db.Select(e.ctx, &assignedOverrideTasks, `SELECT id
					FROM harmony_task
					WHERE owner_id = $1 AND name=$2
					ORDER BY update_time LIMIT 1`, e.ownerID, relatedTaskName)
				if err != nil {
					log.Error("Unable to read assigned overrides ", err)
					break
				}
				if len(assignedOverrideTasks) > 0 {
					log.Infow("found override, scheduling despite schedulable=false flag", "ownerID", e.ownerID, "relatedTaskName", relatedTaskName, "assignedOverrideTasks", assignedOverrideTasks)
					foundOverride = true
					break
				}
			}
			if !foundOverride {
				continue
			}
		}

		if err := v.AssertMachineHasCapacity(); err != nil {
			log.Debugf("skipped scheduling %s type tasks on due to %s", v.Name, err.Error())
			continue
		}
		type task struct {
			ID         TaskID    `db:"id"`
			UpdateTime time.Time `db:"update_time"`
			Retries    int       `db:"retries"`
		}

		var allUnownedTasks []task
		err := e.db.Select(e.ctx, &allUnownedTasks, `SELECT id, update_time, retries
			FROM harmony_task
			WHERE owner_id IS NULL AND name=$1
			ORDER BY update_time`, v.Name)
		if err != nil {
			log.Error("Unable to read work ", err)
			continue
		}

		unownedTasks := lo.FlatMap(allUnownedTasks, func(t task, _ int) []TaskID {
			if v.RetryWait == nil || t.Retries == 0 {
				return []TaskID{t.ID}
			}
			if time.Since(t.UpdateTime) > v.RetryWait(t.Retries) {
				return []TaskID{t.ID}
			} else {
				log.Debugf("Task %d is not ready to retry yet, retries %d, wait: %s", t.ID, t.Retries, v.RetryWait(t.Retries))
				return nil
			}
		})

		if len(unownedTasks) > 0 {
			accepted := v.considerWork(WorkSourcePoller, unownedTasks)
			if accepted {
				return true // accept new work slowly and in priority order
			}
			log.Warn("Work not accepted for " + strconv.Itoa(len(unownedTasks)) + " " + v.Name + " task(s)")
		}
	}

	if !schedulable {
		return false
	}

	// if no work was accepted, are we bored? Then find work in priority order.
	for _, v := range e.handlers {
		v := v
		if v.AssertMachineHasCapacity() != nil {
			continue
		}
		if v.IAmBored != nil {
			var added []TaskID
			err := v.IAmBored(func(extraInfo func(TaskID, *harmonydb.Tx) (shouldCommit bool, seriousError error)) {
				v.AddTask(func(tID TaskID, tx *harmonydb.Tx) (shouldCommit bool, seriousError error) {
					b, err := extraInfo(tID, tx)
					if err == nil && shouldCommit {
						added = append(added, tID)
					}
					return b, err
				})
			})
			if err != nil {
				log.Error("IAmBored failed: ", err)
				continue
			}
			if added != nil { // tiny chance a fail could make these bogus, but considerWork should then fail.
				v.considerWork(WorkSourceIAmBored, added)
			}
		}
	}

	return false
}

var rlog = logging.Logger("harmony-res")

// ResourcesAvailable determines what resources are still unassigned.
func (e *TaskEngine) ResourcesAvailable() resources.Resources {
	tmp := e.reg.Resources
	for _, t := range e.handlers {
		ct := t.Max.ActiveThis()
		tmp.Cpu -= ct * t.Cost.Cpu
		tmp.Gpu -= float64(ct) * t.Cost.Gpu
		tmp.Ram -= uint64(ct) * t.Cost.Ram
		rlog.Debugw("Per task type", "Name", t.Name, "Count", ct, "CPU", ct*t.Cost.Cpu, "RAM", uint64(ct)*t.Cost.Ram, "GPU", float64(ct)*t.Cost.Gpu)
	}
	rlog.Debugw("Total", "CPU", tmp.Cpu, "RAM", tmp.Ram, "GPU", tmp.Gpu)
	return tmp
}

// Resources returns the resources available in the TaskEngine's registry.
func (e *TaskEngine) Resources() resources.Resources {
	return e.reg.Resources
}

func (e *TaskEngine) Host() string {
	return e.hostAndPort
}

func (e *TaskEngine) checkNodeFlags() (bool, error) {
	var unschedulable bool
	var restartRequest *time.Time
	err := e.db.QueryRow(e.ctx, `SELECT unschedulable, restart_request FROM harmony_machines WHERE host_and_port=$1`, e.hostAndPort).Scan(&unschedulable, &restartRequest)
	if err != nil {
		return false, err
	}

	if restartRequest != nil {
		e.restartIfNoTasksPending(*restartRequest)
	}

	return !unschedulable, nil
}

func (e *TaskEngine) restartIfNoTasksPending(pendingSince time.Time) {
	var tasksPending int
	err := e.db.QueryRow(e.ctx, `SELECT COUNT(*) FROM harmony_task WHERE owner_id=$1`, e.ownerID).Scan(&tasksPending)
	if err != nil {
		log.Error("Unable to check for tasks pending: ", err)
		return
	}
	if tasksPending == 0 {
		log.Infow("no tasks pending, restarting", "ownerID", e.ownerID, "pendingSince", pendingSince, "took", time.Since(pendingSince))

		// unset the flags first
		_, err = e.db.Exec(e.ctx, `UPDATE harmony_machines SET restart_request=NULL, unschedulable=FALSE WHERE host_and_port=$1`, e.hostAndPort)
		if err != nil {
			log.Error("Unable to unset restart request: ", err)
			return
		}

		// then exit
		os.Exit(ExitStatusRestartRequest)
	}
}

// About the Registry
// This registry exists for the benefit of "static methods" of TaskInterface extensions.
// For example, GetSPID(db, taskID) (int, err) is a static method that can be called
//
//	from any task that has a GetSPID method. This is useful for the web UI to
//	be able to indicate the SpID for a task.
//
// Reg is a task registry full of nil implementations.
// Even if NOT running, a nil task should be registered here.
var Registry = map[string]TaskInterface{}

func Reg(t TaskInterface) bool {
	name := t.TypeDetails().Name
	Registry[name] = t

	// reset metrics
	_ = stats.RecordWithTags(context.Background(), []tag.Mutator{
		tag.Upsert(taskNameTag, name),
	}, TaskMeasures.ActiveTasks.M(0))

	return true
}<|MERGE_RESOLUTION|>--- conflicted
+++ resolved
@@ -314,10 +314,7 @@
 		accepted := e.pollerTryAllWork(schedulable)
 		if accepted {
 			nextWait = POLL_NEXT_DURATION
-<<<<<<< HEAD
-=======
 			timer.Reset(nextWait)
->>>>>>> 1be02ce6
 		}
 
 		if !schedulable {
