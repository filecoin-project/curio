// Package deps provides the dependencies for the curio node.
package deps

import (
	"bytes"
	"context"
	"crypto/rand"
	"database/sql"
	"encoding/base64"
	"errors"
	"fmt"
	"io"
	"net"
	"net/http"
	"os"
	"path"
	"path/filepath"
	"strings"

	"github.com/BurntSushi/toml"
	"github.com/ethereum/go-ethereum/ethclient"
	"github.com/gbrlsnchs/jwt/v3"
	logging "github.com/ipfs/go-log/v2"
	"github.com/samber/lo"
	"github.com/urfave/cli/v2"
	"golang.org/x/xerrors"

	"github.com/filecoin-project/go-address"
	"github.com/filecoin-project/go-jsonrpc"
	"github.com/filecoin-project/go-jsonrpc/auth"
	"github.com/filecoin-project/go-state-types/abi"

	"github.com/filecoin-project/curio/alertmanager"
	"github.com/filecoin-project/curio/alertmanager/curioalerting"
	"github.com/filecoin-project/curio/api"
	"github.com/filecoin-project/curio/deps/config"
	"github.com/filecoin-project/curio/harmony/harmonydb"
	"github.com/filecoin-project/curio/lib/cachedreader"
	"github.com/filecoin-project/curio/lib/curiochain"
	"github.com/filecoin-project/curio/lib/multictladdr"
	"github.com/filecoin-project/curio/lib/paths"
	"github.com/filecoin-project/curio/lib/pieceprovider"
	"github.com/filecoin-project/curio/lib/repo"
	"github.com/filecoin-project/curio/lib/storiface"
	"github.com/filecoin-project/curio/market/indexstore"
	"github.com/filecoin-project/curio/market/ipni/chunker"
	"github.com/filecoin-project/curio/tasks/message"

	lapi "github.com/filecoin-project/lotus/api"
	"github.com/filecoin-project/lotus/chain/actors/builtin/miner"
	"github.com/filecoin-project/lotus/chain/types"
	"github.com/filecoin-project/lotus/lib/lazy"
	"github.com/filecoin-project/lotus/node/modules/dtypes"
	lrepo "github.com/filecoin-project/lotus/node/repo"
	"github.com/filecoin-project/lotus/storage/sealer"
	"github.com/filecoin-project/lotus/storage/sealer/ffiwrapper"
)

var log = logging.Logger("curio/deps")

func MakeDB(cctx *cli.Context) (*harmonydb.DB, error) {
	// #1 CLI opts
	fromCLI := func() (*harmonydb.DB, error) {
		dbConfig := config.HarmonyDB{
			Username:    cctx.String("db-user"),
			Password:    cctx.String("db-password"),
			Hosts:       strings.Split(cctx.String("db-host"), ","),
			Database:    cctx.String("db-name"),
			Port:        cctx.String("db-port"),
			LoadBalance: cctx.Bool("db-load-balance"),
		}
		return harmonydb.NewFromConfig(dbConfig)
	}

	readToml := func(path string) (*harmonydb.DB, error) {
		cfg, err := config.FromFile(path)
		if err != nil {
			return nil, err
		}
		if c, ok := cfg.(*config.StorageMiner); ok {
			return harmonydb.NewFromConfig(c.HarmonyDB)
		}
		return nil, errors.New("not a miner config")
	}

	// #2 Try local miner config
	fromMinerEnv := func() (*harmonydb.DB, error) {
		v := os.Getenv("LOTUS_MINER_PATH")
		if v == "" {
			return nil, errors.New("no miner env")
		}
		return readToml(filepath.Join(v, "config.toml"))

	}

	fromMiner := func() (*harmonydb.DB, error) {
		u, err := os.UserHomeDir()
		if err != nil {
			return nil, err
		}
		return readToml(filepath.Join(u, ".lotusminer/config.toml"))
	}

	for _, f := range []func() (*harmonydb.DB, error){fromCLI, fromMinerEnv, fromMiner} {
		db, err := f()
		if err != nil {
			continue
		}
		return db, nil
	}
	log.Error("Could not connect to db. Please verify that your YugabyteDB is running and the env vars or CLI args are correct.")
	log.Error("If running as a service, please ensure that the service is running with the correct env vars in /etc/curio.env file.")
	log.Error("If running locally, please ensure that the env vars are set correctly in your shell. Run `curio --help` for more info.")
	return fromCLI() //in-case it's not about bad config.
}

type JwtPayload struct {
	Allow []auth.Permission
}

func StorageAuth(apiKey string) (sealer.StorageAuth, error) {
	if apiKey == "" {
		return nil, xerrors.Errorf("no api key provided")
	}

	rawKey, err := base64.StdEncoding.DecodeString(apiKey)
	if err != nil {
		return nil, xerrors.Errorf("decoding api key: %w", err)
	}

	key := jwt.NewHS256(rawKey)

	p := JwtPayload{
		Allow: []auth.Permission{"admin"},
	}

	token, err := jwt.Sign(&p, key)
	if err != nil {
		return nil, err
	}

	headers := http.Header{}
	headers.Add("Authorization", "Bearer "+string(token))
	return sealer.StorageAuth(headers), nil
}

func GetDeps(ctx context.Context, cctx *cli.Context) (*Deps, error) {
	var deps Deps
	return &deps, deps.PopulateRemainingDeps(ctx, cctx, true)
}

type Deps struct {
	Layers            []string
	Cfg               *config.CurioConfig // values
	DB                *harmonydb.DB       // has itest capability
	Chain             api.Chain
	Bstore            curiochain.CurioBlockstore
	Verif             storiface.Verifier
	As                *multictladdr.MultiAddressSelector
	Maddrs            map[dtypes.MinerAddress]bool
	ProofTypes        map[abi.RegisteredSealProof]bool
	Stor              *paths.Remote
	Al                *curioalerting.AlertingSystem
	Si                paths.SectorIndex
	LocalStore        *paths.Local
	LocalPaths        *paths.BasicLocalStorage
	Prover            storiface.Prover
	ListenAddr        string
	Name              string
	MachineID         *int64
	Alert             *alertmanager.AlertNow
	IndexStore        *indexstore.IndexStore
	SectorReader      *pieceprovider.SectorReader
	CachedPieceReader *cachedreader.CachedPieceReader
	ServeChunker      *chunker.ServeChunker
<<<<<<< HEAD
	Sender            *message.Sender
=======
	EthClient         *lazy.Lazy[*ethclient.Client]
>>>>>>> b219def8
}

const (
	FlagRepoPath = "repo-path"
)

func (deps *Deps) PopulateRemainingDeps(ctx context.Context, cctx *cli.Context, makeRepo bool) error {
	var err error
	if makeRepo {
		// Open repo
		repoPath := cctx.String(FlagRepoPath)
		fmt.Println("repopath", repoPath)
		r, err := lrepo.NewFS(repoPath)
		if err != nil {
			return err
		}

		ok, err := r.Exists()
		if err != nil {
			return err
		}
		if !ok {
			if err := r.Init(repo.Curio); err != nil {
				return err
			}
		}
	}

	if deps.DB == nil {
		deps.DB, err = MakeDB(cctx)
		if err != nil {
			return err
		}
	}
	if deps.Layers == nil {
		deps.Layers = append([]string{"base"}, cctx.StringSlice("layers")...) // Always stack on top of "base" layer
	}

	if deps.Cfg == nil {
		// The config feeds into task runners & their helpers
		deps.Cfg, err = GetConfig(cctx.Context, cctx.StringSlice("layers"), deps.DB)
		if err != nil {
			return xerrors.Errorf("populate config: %w", err)
		}
	}

	log.Debugw("config", "config", deps.Cfg)

	if deps.Verif == nil {
		deps.Verif = ffiwrapper.ProofVerifier
	}

	if deps.As == nil {
		deps.As, err = multictladdr.AddressSelector(deps.Cfg.Addresses)()
		if err != nil {
			return err
		}
	}

	if deps.Al == nil {
		deps.Al = curioalerting.NewAlertingSystem()
	}

	if deps.Si == nil {
		deps.Si = paths.NewDBIndex(deps.Al, deps.DB)
	}

	if deps.Chain == nil {
		var fullCloser func()
		cfgApiInfo := deps.Cfg.Apis.ChainApiInfo
		if v := os.Getenv("FULLNODE_API_INFO"); v != "" {
			cfgApiInfo = []string{v}
		}
		deps.Chain, fullCloser, err = GetFullNodeAPIV1Curio(cctx, cfgApiInfo)
		if err != nil {
			return err
		}

		go func() {
			<-ctx.Done()
			fullCloser()
		}()
	}

	if deps.EthClient == nil {
		deps.EthClient = lazy.MakeLazy[*ethclient.Client](func() (*ethclient.Client, error) {
			cfgApiInfo := deps.Cfg.Apis.ChainApiInfo
			if v := os.Getenv("FULLNODE_API_INFO"); v != "" {
				cfgApiInfo = []string{v}
			}
			return GetEthClient(cctx, cfgApiInfo)
		})
	}

	if deps.Bstore == nil {
		deps.Bstore = curiochain.NewChainBlockstore(deps.Chain)
	}

	deps.LocalPaths = &paths.BasicLocalStorage{
		PathToJSON: path.Join(cctx.String(FlagRepoPath), "storage.json"),
	}

	if deps.ListenAddr == "" {
		listenAddr := cctx.String("listen")
		const unspecifiedAddress = "0.0.0.0"
		addressSlice := strings.Split(listenAddr, ":")
		if ip := net.ParseIP(addressSlice[0]); ip != nil {
			if ip.String() == unspecifiedAddress {
				rip, err := deps.DB.GetRoutableIP()
				if err != nil {
					return err
				}
				deps.ListenAddr = rip + ":" + addressSlice[1]
			} else {
				deps.ListenAddr = ip.String() + ":" + addressSlice[1]
			}
		}
	}

	if deps.Alert == nil {
		deps.Alert = alertmanager.NewAlertNow(deps.DB, deps.ListenAddr)
	}

	if cctx.IsSet("gui-listen") {
		deps.Cfg.Subsystems.GuiAddress = cctx.String("gui-listen")
	}
	if deps.LocalStore == nil {
		deps.LocalStore, err = paths.NewLocal(ctx, deps.LocalPaths, deps.Si, "http://"+deps.ListenAddr+"/remote")
		if err != nil {
			return err
		}
	}

	sa, err := StorageAuth(deps.Cfg.Apis.StorageRPCSecret)
	if err != nil {
		return xerrors.Errorf(`'%w' while parsing the config toml's 
	[Apis]
	StorageRPCSecret=%v
Get it with: jq .PrivateKey ~/.lotus-miner/keystore/MF2XI2BNNJ3XILLQOJUXMYLUMU`, err, deps.Cfg.Apis.StorageRPCSecret)
	}
	if deps.Stor == nil {
		deps.Stor = paths.NewRemote(deps.LocalStore, deps.Si, http.Header(sa), 10, &paths.DefaultPartialFileHandler{})
	}

	if deps.Maddrs == nil {
		deps.Maddrs = map[dtypes.MinerAddress]bool{}
	}
	if len(deps.Maddrs) == 0 {
		for _, s := range deps.Cfg.Addresses {
			for _, s := range s.MinerAddresses {
				addr, err := address.NewFromString(s)
				if err != nil {
					return err
				}
				deps.Maddrs[dtypes.MinerAddress(addr)] = true
			}
		}
	}

	if deps.ProofTypes == nil {
		deps.ProofTypes = map[abi.RegisteredSealProof]bool{}
	}
	if len(deps.ProofTypes) == 0 {
		for maddr := range deps.Maddrs {
			spt, err := sealProofType(maddr, deps.Chain)
			if err != nil {
				return err
			}
			deps.ProofTypes[spt] = true
		}

		if deps.Cfg.Subsystems.EnableProofShare {
			deps.ProofTypes[abi.RegisteredSealProof_StackedDrg32GiBV1_1] = true
			// deps.ProofTypes[abi.RegisteredSealProof_StackedDrg64GiBV1_1] = true TODO REVIEW UNCOMMENT
		}
	}

	if deps.Name == "" {
		deps.Name = cctx.String("name")
	}

	if deps.MachineID == nil {
		deps.MachineID = new(int64)
		*deps.MachineID = -1
	}

	if deps.IndexStore == nil {
		deps.IndexStore, err = indexstore.NewIndexStore(strings.Split(cctx.String("db-host"), ","), cctx.Int("db-cassandra-port"), deps.Cfg)
		if err != nil {
			return xerrors.Errorf("failed to start index store: %w", err)
		}
	}

	if deps.SectorReader == nil {
		deps.SectorReader = pieceprovider.NewSectorReader(deps.Stor, deps.Si)
	}

	if deps.CachedPieceReader == nil {
		ppr := pieceprovider.NewPieceParkReader(deps.Stor, deps.Si)
		deps.CachedPieceReader = cachedreader.NewCachedPieceReader(deps.DB, deps.SectorReader, ppr)
	}

	if deps.ServeChunker == nil {
		deps.ServeChunker = chunker.NewServeChunker(deps.DB, deps.SectorReader, deps.IndexStore, deps.CachedPieceReader)
	}

	if deps.Prover == nil {
		deps.Prover = ffiwrapper.ProofProver
	}

	return nil
}

func sealProofType(maddr dtypes.MinerAddress, fnapi api.Chain) (abi.RegisteredSealProof, error) {
	mi, err := fnapi.StateMinerInfo(context.TODO(), address.Address(maddr), types.EmptyTSK)
	if err != nil {
		return 0, err
	}
	networkVersion, err := fnapi.StateNetworkVersion(context.TODO(), types.EmptyTSK)
	if err != nil {
		return 0, err
	}

	// node seal proof type does not decide whether or not we use synthetic porep
	return miner.PreferredSealProofTypeFromWindowPoStType(networkVersion, mi.WindowPoStProofType, false)
}

func LoadConfigWithUpgrades(text string, curioConfigWithDefaults *config.CurioConfig) (toml.MetaData, error) {
	// allow migration from old config format that was limited to 1 wallet setup.
	newText := strings.Join(lo.Map(strings.Split(text, "\n"), func(line string, _ int) string {
		if strings.EqualFold(line, "[addresses]") {
			return "[[addresses]]"
		}
		return line
	}), "\n")

	err := config.FixTOML(newText, curioConfigWithDefaults)
	if err != nil {
		return toml.MetaData{}, err
	}

	return toml.Decode(newText, &curioConfigWithDefaults)
}

func GetConfig(ctx context.Context, layers []string, db *harmonydb.DB) (*config.CurioConfig, error) {
	err := updateBaseLayer(ctx, db)
	if err != nil {
		return nil, err
	}

	curioConfig := config.DefaultCurioConfig()
	have := []string{}
	layers = append([]string{"base"}, layers...) // Always stack on top of "base" layer
	for _, layer := range layers {
		text := ""
		err := db.QueryRow(ctx, `SELECT config FROM harmony_config WHERE title=$1`, layer).Scan(&text)
		if err != nil {
			if strings.Contains(err.Error(), sql.ErrNoRows.Error()) {
				return nil, fmt.Errorf("missing layer '%s' ", layer)
			}
			if layer == "base" {
				return nil, errors.New(`curio defaults to a layer named 'base'. 
				Either use 'migrate' command or edit a base.toml and upload it with: curio config set base.toml`)
			}
			return nil, fmt.Errorf("could not read layer '%s': %w", layer, err)
		}

		meta, err := LoadConfigWithUpgrades(text, curioConfig)
		if err != nil {
			return curioConfig, fmt.Errorf("could not read layer, bad toml %s: %w", layer, err)
		}
		for _, k := range meta.Keys() {
			have = append(have, strings.Join(k, " "))
		}
		log.Debugw("Using layer", "layer", layer, "config", curioConfig)
	}
	_ = have // FUTURE: verify that required fields are here.
	// If config includes 3rd-party config, consider JSONSchema as a way that
	// 3rd-parties can dynamically include config requirements and we can
	// validate the config. Because of layering, we must validate @ startup.
	return curioConfig, nil
}

func updateBaseLayer(ctx context.Context, db *harmonydb.DB) error {
	_, err := db.BeginTransaction(ctx, func(tx *harmonydb.Tx) (commit bool, err error) {
		// Get existing base from DB
		text := ""
		err = tx.QueryRow(`SELECT config FROM harmony_config WHERE title=$1`, "base").Scan(&text)
		if err != nil {
			if strings.Contains(err.Error(), sql.ErrNoRows.Error()) {
				return false, fmt.Errorf("missing layer 'base' ")
			}
			return false, fmt.Errorf("could not read layer 'base': %w", err)
		}

		// Load the existing configuration
		cfg := config.DefaultCurioConfig()
		metadata, err := LoadConfigWithUpgrades(text, cfg)
		if err != nil {
			return false, fmt.Errorf("could not read base layer, bad toml %s: %w", text, err)
		}

		// Capture unknown fields
		keys := removeUnknownEntries(metadata.Keys(), metadata.Undecoded())
		unrecognizedFields := extractUnknownFields(keys, text)

		// Convert the updated config back to TOML string
		cb, err := config.ConfigUpdate(cfg, config.DefaultCurioConfig(), config.Commented(true), config.DefaultKeepUncommented(), config.NoEnv())
		if err != nil {
			return false, xerrors.Errorf("cannot update base config: %w", err)
		}

		// Merge unknown fields back into the updated config
		finalConfig, err := mergeUnknownFields(string(cb), unrecognizedFields)
		if err != nil {
			return false, xerrors.Errorf("cannot merge unknown fields: %w", err)
		}

		// Check if we need to update the DB
		if text == finalConfig {
			return false, nil
		}

		// Save the updated base with merged comments
		_, err = tx.Exec("UPDATE harmony_config SET config=$1 WHERE title='base'", finalConfig)
		if err != nil {
			return false, xerrors.Errorf("cannot update base config: %w", err)
		}

		return true, nil
	}, harmonydb.OptionRetry())

	if err != nil {
		return err
	}

	return nil
}

func extractUnknownFields(knownKeys []toml.Key, originalConfig string) map[string]interface{} {
	// Parse the original config into a raw map
	var rawConfig map[string]interface{}
	err := toml.Unmarshal([]byte(originalConfig), &rawConfig)
	if err != nil {
		log.Warnw("Failed to parse original config for unknown fields", "error", err)
		return nil
	}

	// Collect all recognized keys
	recognizedKeys := map[string]struct{}{}
	for _, key := range knownKeys {
		recognizedKeys[strings.Join(key, ".")] = struct{}{}
	}

	// Identify unrecognized fields
	unrecognizedFields := map[string]interface{}{}
	for key, value := range rawConfig {
		if _, recognized := recognizedKeys[key]; !recognized {
			unrecognizedFields[key] = value
		}
	}
	return unrecognizedFields
}

func removeUnknownEntries(array1, array2 []toml.Key) []toml.Key {
	// Create a set from array2 for fast lookup
	toRemove := make(map[string]struct{}, len(array2))
	for _, key := range array2 {
		toRemove[key.String()] = struct{}{}
	}

	// Filter array1, keeping only elements not in toRemove
	var result []toml.Key
	for _, key := range array1 {
		if _, exists := toRemove[key.String()]; !exists {
			result = append(result, key)
		}
	}

	return result
}

func mergeUnknownFields(updatedConfig string, unrecognizedFields map[string]interface{}) (string, error) {
	// Parse the updated config into a raw map
	var updatedConfigMap map[string]interface{}
	err := toml.Unmarshal([]byte(updatedConfig), &updatedConfigMap)
	if err != nil {
		return "", fmt.Errorf("failed to parse updated config: %w", err)
	}

	// Merge unrecognized fields
	for key, value := range unrecognizedFields {
		if _, exists := updatedConfigMap[key]; !exists {
			updatedConfigMap[key] = value
		}
	}

	// Convert back into TOML
	b := new(bytes.Buffer)
	encoder := toml.NewEncoder(b)
	err = encoder.Encode(updatedConfigMap)
	if err != nil {
		return "", fmt.Errorf("failed to marshal final config: %w", err)
	}

	return b.String(), nil
}

func GetDefaultConfig(comment bool) (string, error) {
	c := config.DefaultCurioConfig()
	cb, err := config.ConfigUpdate(c, nil, config.Commented(comment), config.DefaultKeepUncommented(), config.NoEnv())
	if err != nil {
		return "", err
	}
	return string(cb), nil
}

func GetAPI(ctx context.Context, cctx *cli.Context) (*harmonydb.DB, *config.CurioConfig, api.Chain, jsonrpc.ClientCloser, error) {
	db, err := MakeDB(cctx)
	if err != nil {
		return nil, nil, nil, nil, err
	}

	layers := cctx.StringSlice("layers")

	cfg, err := GetConfig(cctx.Context, layers, db)
	if err != nil {
		return nil, nil, nil, nil, err
	}

	full, fullCloser, err := GetFullNodeAPIV1Curio(cctx, cfg.Apis.ChainApiInfo)
	if err != nil {
		return nil, nil, nil, nil, err
	}
	return db, cfg, full, fullCloser, nil
}
func GetDepsCLI(ctx context.Context, cctx *cli.Context) (*Deps, error) {
	db, cfg, full, fullCloser, err := GetAPI(ctx, cctx)
	if err != nil {
		return nil, err
	}
	go func() {
		<-ctx.Done()
		fullCloser()
	}()

	maddrs := map[dtypes.MinerAddress]bool{}
	if len(maddrs) == 0 {
		for _, s := range cfg.Addresses {
			for _, s := range s.MinerAddresses {
				addr, err := address.NewFromString(s)
				if err != nil {
					return nil, err
				}
				maddrs[dtypes.MinerAddress(addr)] = true
			}
		}
	}

	return &Deps{
		Cfg:    cfg,
		DB:     db,
		Chain:  full,
		Maddrs: maddrs,
	}, nil
}

type CreateMinerConfigChainAPI interface {
	StateMinerInfo(context.Context, address.Address, types.TipSetKey) (lapi.MinerInfo, error)
}

func CreateMinerConfig(ctx context.Context, full CreateMinerConfigChainAPI, db *harmonydb.DB, miners []string, info string) error {
	var titles []string
	err := db.Select(ctx, &titles, `SELECT title FROM harmony_config WHERE LENGTH(config) > 0`)
	if err != nil {
		return fmt.Errorf("cannot reach the db. Ensure that Yugabyte flags are set correctly to"+
			" reach Yugabyte: %s", err.Error())
	}

	// setup config
	curioConfig := config.DefaultCurioConfig()

	for _, addr := range miners {
		maddr, err := address.NewFromString(addr)
		if err != nil {
			return xerrors.Errorf("Invalid address: %s", addr)
		}

		_, err = full.StateMinerInfo(ctx, maddr, types.EmptyTSK)
		if err != nil {
			return xerrors.Errorf("Failed to get miner info: %w", err)
		}

		curioConfig.Addresses = append(curioConfig.Addresses, config.CurioAddresses{
			PreCommitControl:      []string{},
			CommitControl:         []string{},
			DealPublishControl:    []string{},
			TerminateControl:      []string{},
			DisableOwnerFallback:  false,
			DisableWorkerFallback: false,
			MinerAddresses:        []string{addr},
			BalanceManager:        config.DefaultBalanceManager(),
		})
	}

	{
		sk, err := io.ReadAll(io.LimitReader(rand.Reader, 32))
		if err != nil {
			return err
		}

		curioConfig.Apis.StorageRPCSecret = base64.StdEncoding.EncodeToString(sk)
	}

	{
		curioConfig.Apis.ChainApiInfo = append(curioConfig.Apis.ChainApiInfo, info)
	}

	curioConfig.Addresses = lo.Filter(curioConfig.Addresses, func(a config.CurioAddresses, _ int) bool {
		return len(a.MinerAddresses) > 0
	})

	// If no base layer is present
	if !lo.Contains(titles, "base") {
		cb, err := config.ConfigUpdate(curioConfig, config.DefaultCurioConfig(), config.Commented(true), config.DefaultKeepUncommented(), config.NoEnv())
		if err != nil {
			return xerrors.Errorf("Failed to generate default config: %w", err)
		}
		cfg := string(cb)
		_, err = db.Exec(ctx, "INSERT INTO harmony_config (title, config) VALUES ('base', $1)", cfg)
		if err != nil {
			return xerrors.Errorf("failed to insert the 'base' into the database: %w", err)
		}
		fmt.Printf("The base layer has been updated with miner[s] %s\n", miners)
		return nil
	}

	// if base layer is present
	baseCfg := config.DefaultCurioConfig()
	var baseText string
	err = db.QueryRow(ctx, "SELECT config FROM harmony_config WHERE title='base'").Scan(&baseText)
	if err != nil {
		return xerrors.Errorf("Cannot load base config from database: %w", err)
	}
	_, err = LoadConfigWithUpgrades(baseText, baseCfg)
	if err != nil {
		return xerrors.Errorf("Cannot parse base config: %w", err)
	}

	baseCfg.Addresses = append(baseCfg.Addresses, curioConfig.Addresses...)
	baseCfg.Addresses = lo.Filter(baseCfg.Addresses, func(a config.CurioAddresses, _ int) bool {
		return len(a.MinerAddresses) > 0
	})

	cb, err := config.ConfigUpdate(baseCfg, config.DefaultCurioConfig(), config.Commented(true), config.DefaultKeepUncommented(), config.NoEnv())
	if err != nil {
		return xerrors.Errorf("cannot interpret config: %w", err)
	}
	_, err = db.Exec(ctx, "UPDATE harmony_config SET config=$1 WHERE title='base'", string(cb))
	if err != nil {
		return xerrors.Errorf("cannot update base config: %w", err)
	}
	fmt.Printf("The base layer has been updated with miner[s] %s\n", miners)
	return nil
}<|MERGE_RESOLUTION|>--- conflicted
+++ resolved
@@ -173,11 +173,8 @@
 	SectorReader      *pieceprovider.SectorReader
 	CachedPieceReader *cachedreader.CachedPieceReader
 	ServeChunker      *chunker.ServeChunker
-<<<<<<< HEAD
+	EthClient         *lazy.Lazy[*ethclient.Client]
 	Sender            *message.Sender
-=======
-	EthClient         *lazy.Lazy[*ethclient.Client]
->>>>>>> b219def8
 }
 
 const (
