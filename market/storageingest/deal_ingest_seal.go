--- conflicted
+++ resolved
@@ -316,14 +316,6 @@
 		return nil, nil, xerrors.Errorf("miner not found")
 	}
 
-<<<<<<< HEAD
-	// Reject incorrect sized online deals except verified deal less than 1 MiB because verified deals can be 1 MiB minimum even if rawSize is much lower
-	if psize != padreader.PaddedSize(uint64(rawSize)).Padded() && (!vd.isVerified || psize > abi.PaddedPieceSize(1<<20)) {
-		return nil, nil, xerrors.Errorf("raw size doesn't match padded piece size")
-	}
-
-=======
->>>>>>> 1be02ce6
 	// Try to allocate the piece to an open sector
 	allocated, ret, err := p.allocateToExisting(tx, maddr, piece, psize, rawSize, source, dataHdrJson, propJson, vd)
 	if err != nil {
