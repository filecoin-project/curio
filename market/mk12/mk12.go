--- conflicted
+++ resolved
@@ -488,13 +488,8 @@
 	tInfo := &HttpRequest{}
 
 	if !deal.IsOffline {
-<<<<<<< HEAD
-		// Reject incorrect sized online deals except verified deal less than 1 MiB because verified deals can be 1 MiB minimum even if rawSize is much lower
-		if deal.ClientDealProposal.Proposal.PieceSize != padreader.PaddedSize(deal.Transfer.Size).Padded() && (!deal.ClientDealProposal.Proposal.VerifiedDeal || deal.ClientDealProposal.Proposal.PieceSize > abi.PaddedPieceSize(1<<20)) {
-=======
 		// Reject incorrect sized online deals
 		if deal.ClientDealProposal.Proposal.PieceSize != padreader.PaddedSize(deal.Transfer.Size).Padded() {
->>>>>>> 1be02ce6
 			return &ProviderDealRejectionInfo{
 				Reason: fmt.Sprintf("deal proposal piece size %d doesn't match padded piece size %d", deal.ClientDealProposal.Proposal.PieceSize, padreader.PaddedSize(deal.Transfer.Size).Padded()),
 			}, nil
