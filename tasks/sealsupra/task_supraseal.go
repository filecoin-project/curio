--- conflicted
+++ resolved
@@ -536,15 +536,9 @@
 }
 
 type sectorClaim struct {
-<<<<<<< HEAD
-	SpID         int64  `db:"sp_id"`
-	SectorNumber int64  `db:"sector_number"`
-	TaskIDSDR    *int64 `db:"task_id_sdr"`
-=======
 	SpID         int64         `db:"sp_id"`
 	SectorNumber int64         `db:"sector_number"`
 	TaskIDSDR    sql.NullInt64 `db:"task_id_sdr"`
->>>>>>> 1be02ce6
 }
 
 func (s *SupraSeal) schedule(taskFunc harmonytask.AddTaskFunc) error {
@@ -680,11 +674,7 @@
 			outClaims = append(outClaims, sectorClaim{
 				SpID:         schedule.SpID,
 				SectorNumber: int64(sectorNum),
-<<<<<<< HEAD
-				TaskIDSDR:    nil, // New sector, no existing task
-=======
 				TaskIDSDR:    sql.NullInt64{}, // New sector, no existing task
->>>>>>> 1be02ce6
 			})
 
 			userDuration := int64(schedule.DurationDays) * builtin.EpochsInDay
