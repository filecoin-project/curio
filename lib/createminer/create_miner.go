package createminer

import (
	"bytes"
	"context"
	"fmt"

	"github.com/ipfs/go-cid"
	"golang.org/x/xerrors"

	"github.com/filecoin-project/go-address"
	"github.com/filecoin-project/go-state-types/abi"
	"github.com/filecoin-project/go-state-types/network"
	power2 "github.com/filecoin-project/specs-actors/v2/actors/builtin/power"
	power6 "github.com/filecoin-project/specs-actors/v6/actors/builtin/power"

	"github.com/filecoin-project/lotus/api"
	"github.com/filecoin-project/lotus/chain/actors"
	lminer "github.com/filecoin-project/lotus/chain/actors/builtin/miner"
	"github.com/filecoin-project/lotus/chain/actors/builtin/power"
	"github.com/filecoin-project/lotus/chain/types"
)

type CreateMinerChainAPI interface {
	StateLookupID(context.Context, address.Address, types.TipSetKey) (address.Address, error)
	MpoolPushMessage(context.Context, *types.Message, *api.MessageSendSpec) (*types.SignedMessage, error)
	StateWaitMsg(ctx context.Context, cid cid.Cid, confidence uint64, limit abi.ChainEpoch, allowReplaced bool) (*api.MsgLookup, error) //perm:read
	StateNetworkVersion(context.Context, types.TipSetKey) (network.Version, error)
	StateMinerCreationDeposit(ctx context.Context, tsk types.TipSetKey) (types.BigInt, error)
}

const DepositMarginFactor = 1.5

func CreateStorageMiner(ctx context.Context, chain CreateMinerChainAPI, owner, worker, sender address.Address, ssize abi.SectorSize, confidence uint64) (address.Address, error) {
	// make sure the sender account exists on chain
	_, err := chain.StateLookupID(ctx, owner, types.EmptyTSK)
	if err != nil {
		return address.Undef, xerrors.Errorf("sender must exist on chain: %w", err)
	}

	// make sure the worker account exists on chain
	_, err = chain.StateLookupID(ctx, worker, types.EmptyTSK)
	if err != nil {
		signed, err := chain.MpoolPushMessage(ctx, &types.Message{
			From:  sender,
			To:    worker,
			Value: types.NewInt(0),
		}, nil)
		if err != nil {
			return address.Undef, xerrors.Errorf("push worker init: %w", err)
		}

		fmt.Printf("Initializing worker account %s, message: %s\n", worker, signed.Cid())
		fmt.Println("Waiting for confirmation")

		mw, err := chain.StateWaitMsg(ctx, signed.Cid(), confidence, 2000, true)
		if err != nil {
			return address.Undef, xerrors.Errorf("waiting for worker init: %w", err)
		}
		if mw.Receipt.ExitCode != 0 {
			return address.Undef, xerrors.Errorf("initializing worker account failed: exit code %d", mw.Receipt.ExitCode)
		}
	}

	// make sure the owner account exists on chain
	_, err = chain.StateLookupID(ctx, owner, types.EmptyTSK)
	if err != nil {
		signed, err := chain.MpoolPushMessage(ctx, &types.Message{
			From:  sender,
			To:    owner,
			Value: types.NewInt(0),
		}, nil)
		if err != nil {
			return address.Undef, xerrors.Errorf("push owner init: %w", err)
		}

		fmt.Printf("Initializing owner account %s, message: %s\n", worker, signed.Cid())
		fmt.Println("Waiting for confirmation")

		mw, err := chain.StateWaitMsg(ctx, signed.Cid(), confidence, 2000, true)
		if err != nil {
			return address.Undef, xerrors.Errorf("waiting for owner init: %w", err)
		}
		if mw.Receipt.ExitCode != 0 {
			return address.Undef, xerrors.Errorf("initializing owner account failed: exit code %d", mw.Receipt.ExitCode)
		}
	}

	// Note: the correct thing to do would be to call SealProofTypeFromSectorSize if actors version is v3 or later, but this still works
	nv, err := chain.StateNetworkVersion(ctx, types.EmptyTSK)
	if err != nil {
		return address.Undef, xerrors.Errorf("failed to get network version: %w", err)
	}
	spt, err := lminer.WindowPoStProofTypeFromSectorSize(ssize, nv)
	if err != nil {
		return address.Undef, xerrors.Errorf("getting post proof type: %w", err)
	}

	params, err := actors.SerializeParams(&power6.CreateMinerParams{
		Owner:               owner,
		Worker:              worker,
		WindowPoStProofType: spt,
	})
	if err != nil {
		return address.Undef, err
	}

	value, err := chain.StateMinerCreationDeposit(ctx, types.EmptyTSK)
	if err != nil {
		return address.Undef, xerrors.Errorf("getting miner creation deposit: %w", err)
	}

<<<<<<< HEAD
	createStorageMinerMsg := &types.Message{
		To:    power.Address,
		From:  sender,
		Value: value,
=======
	scaledDeposit := types.BigDiv(types.BigMul(value, types.NewInt(uint64(1.5*100))), types.NewInt(100))

	createStorageMinerMsg := &types.Message{
		To:    power.Address,
		From:  sender,
		Value: scaledDeposit,
>>>>>>> 1be02ce6

		Method: power.Methods.CreateMiner,
		Params: params,
	}

	signed, err := chain.MpoolPushMessage(ctx, createStorageMinerMsg, nil)
	if err != nil {
		return address.Undef, xerrors.Errorf("pushing createMiner message: %w", err)
	}

	fmt.Printf("Pushed CreateMiner message: %s\n", signed.Cid())
	fmt.Println("Waiting for confirmation")

	mw, err := chain.StateWaitMsg(ctx, signed.Cid(), confidence, 2000, true)
	if err != nil {
		return address.Undef, xerrors.Errorf("waiting for createMiner message: %w", err)
	}

	if mw.Receipt.ExitCode != 0 {
		return address.Undef, xerrors.Errorf("create miner failed: exit code %d", mw.Receipt.ExitCode)
	}

	var retval power2.CreateMinerReturn
	if err := retval.UnmarshalCBOR(bytes.NewReader(mw.Receipt.Return)); err != nil {
		return address.Undef, err
	}

	fmt.Printf("New miners address is: %s (%s)\n", retval.IDAddress, retval.RobustAddress)
	return retval.IDAddress, nil
}<|MERGE_RESOLUTION|>--- conflicted
+++ resolved
@@ -110,19 +110,12 @@
 		return address.Undef, xerrors.Errorf("getting miner creation deposit: %w", err)
 	}
 
-<<<<<<< HEAD
-	createStorageMinerMsg := &types.Message{
-		To:    power.Address,
-		From:  sender,
-		Value: value,
-=======
-	scaledDeposit := types.BigDiv(types.BigMul(value, types.NewInt(uint64(1.5*100))), types.NewInt(100))
+	scaledDeposit := types.BigDiv(types.BigMul(value, types.NewInt(uint64(DepositMarginFactor*100))), types.NewInt(100))
 
 	createStorageMinerMsg := &types.Message{
 		To:    power.Address,
 		From:  sender,
 		Value: scaledDeposit,
->>>>>>> 1be02ce6
 
 		Method: power.Methods.CreateMiner,
 		Params: params,
