import { LitElement, css, html } from 'https://cdn.jsdelivr.net/gh/lit/dist@3/all/lit-all.min.js';

class CurioUX extends LitElement {
  static styles = css`
    .curio-slot {
    }
    :host {
      display: flex;
      margin: 0;
    }
    
    .bi {
      vertical-align: -.125em;
      pointer-events: none;
      fill: currentColor;
    }
    
    .dropdown-toggle { outline: 0; }
    
    .nav-flush .nav-link {
      border-radius: 0;
    }
    
    .nav-pills .nav-link.active {
      background-color: var(--color-secondary-main);
    }
    
    .btn-toggle {
      display: inline-flex;
      align-items: center;
      padding: .25rem .5rem;
      font-weight: 600;
      color: rgba(0, 0, 0, .65);
      background-color: transparent;
      border: 0;
    }
    .btn-toggle:hover,
    .btn-toggle:focus {
      color: rgba(0, 0, 0, .85);
      background-color: #d2f4ea;
    }
    
    .btn-toggle::before {
      width: 1.25em;
      line-height: 0;
      content: url("data:image/svg+xml,%3csvg xmlns='http://www.w3.org/2000/svg' width='16' height='16' viewBox='0 0 16 16'%3e%3cpath fill='none' stroke='rgba%280,0,0,.5%29' stroke-linecap='round' stroke-linejoin='round' stroke-width='2' d='M5 14l6-6-6-6'/%3e%3c/svg%3e");
      transition: transform .35s ease;
      transform-origin: .5em 50%;
    }
    
    .btn-toggle[aria-expanded="true"] {
      color: rgba(0, 0, 0, .85);
    }
    .btn-toggle[aria-expanded="true"]::before {
      transform: rotate(90deg);
    }
    
    .btn-toggle-nav a {
      display: inline-flex;
      padding: .1875rem .5rem;
      margin-top: .125rem;
      margin-left: 1.25rem;
      text-decoration: none;
    }
    .btn-toggle-nav a:hover,
    .btn-toggle-nav a:focus {
      background-color: #d2f4ea;
    }
    
    .scrollarea {
      overflow-y: auto;
    }
    
    .fw-semibold { font-weight: 600; }
    .lh-tight { line-height: 1.25; }
    
    .drawer {
      display: block;
    }
  
    .wide-content {
      display: none;
    }
  
    @media (min-width: 2210px) {
      .drawer {
        display: none;
      }

      .wide-content {
        display: block;
      }
    }
  `;
  connectedCallback() {
    super.connectedCallback();
    document.head.innerHTML += `
    <meta charset="utf-8">
    <meta name="viewport" content="width=device-width, initial-scale=1, shrink-to-fit=no">
    <link href="https://cdn.jsdelivr.net/npm/bootstrap@5.3.3/dist/css/bootstrap.min.css" rel="stylesheet" integrity="sha384-QWTKZyjpPEjISv5WaRU9OFeRpok6YctnYmDr5pNlyT2bRjXh0JMhjY6hW+ALEwIH" crossorigin="anonymous">
    <link rel="stylesheet" href="/ux/main.css" onload="document.body.style.visibility = 'initial'">
    <link rel="icon" type="image/svg+xml" href="/favicon.svg">`

    document.documentElement.lang = 'en';

    // how Bootstrap & DataTables expect dark mode declared.
    document.documentElement.classList.add('dark');
    
    var s = document.body.style;
    s.padding = 0;
  }

  render() {
    var active = window.location.pathname;
    return html`
          <link href="https://cdn.jsdelivr.net/npm/bootstrap@5.1.3/dist/css/bootstrap.min.css" rel="stylesheet" integrity="sha384-1BmE4kWBq78iYhFldvKuhfTAU6auU8tT94WrHftjDbrCEXSU1oBoqyl2QvZ6jIW3" crossorigin="anonymous">
          <svg xmlns="http://www.w3.org/2000/svg" style="display: none;">
            <symbol id="bootstrap" viewBox="0 0 118 94">
              <title>Bootstrap</title>
              <path fill-rule="evenodd" clip-rule="evenodd" d="M24.509 0c-6.733 0-11.715 5.893-11.492 12.284.214 6.14-.064 14.092-2.066 20.577C8.943 39.365 5.547 43.485 0 44.014v5.972c5.547.529 8.943 4.649 10.951 11.153 2.002 6.485 2.28 14.437 2.066 20.577C12.794 88.106 17.776 94 24.51 94H93.5c6.733 0 11.714-5.893 11.491-12.284-.214-6.14.064-14.092 2.066-20.577 2.009-6.504 5.396-10.624 10.943-11.153v-5.972c-5.547-.529-8.934-4.649-10.943-11.153-2.002-6.484-2.28-14.437-2.066-20.577C105.214 5.894 100.233 0 93.5 0H24.508zM80 57.863C80 66.663 73.436 72 62.543 72H44a2 2 0 01-2-2V24a2 2 0 012-2h18.437c9.083 0 15.044 4.92 15.044 12.474 0 5.302-4.01 10.049-9.119 10.88v.277C75.317 46.394 80 51.21 80 57.863zM60.521 28.34H49.948v14.934h8.905c6.884 0 10.68-2.772 10.68-7.727 0-4.643-3.264-7.207-9.012-7.207zM49.948 49.2v16.458H60.91c7.167 0 10.964-2.876 10.964-8.281 0-5.406-3.903-8.178-11.425-8.178H49.948z"></path>
            </symbol>
            <symbol id="home" viewBox="0 0 16 16">
              <path d="M8.354 1.146a.5.5 0 0 0-.708 0l-6 6A.5.5 0 0 0 1.5 7.5v7a.5.5 0 0 0 .5.5h4.5a.5.5 0 0 0 .5-.5v-4h2v4a.5.5 0 0 0 .5.5H14a.5.5 0 0 0 .5-.5v-7a.5.5 0 0 0-.146-.354L13 5.793V2.5a.5.5 0 0 0-.5-.5h-1a.5.5 0 0 0-.5.5v1.293L8.354 1.146zM2.5 14V7.707l5.5-5.5 5.5 5.5V14H10v-4a.5.5 0 0 0-.5-.5h-3a.5.5 0 0 0-.5.5v4H2.5z"></path>
            </symbol>
            <symbol id="speedometer2" viewBox="0 0 16 16">
              <path d="M8 4a.5.5 0 0 1 .5.5V6a.5.5 0 0 1-1 0V4.5A.5.5 0 0 1 8 4zM3.732 5.732a.5.5 0 0 1 .707 0l.915.914a.5.5 0 1 1-.708.708l-.914-.915a.5.5 0 0 1 0-.707zM2 10a.5.5 0 0 1 .5-.5h1.586a.5.5 0 0 1 0 1H2.5A.5.5 0 0 1 2 10zm9.5 0a.5.5 0 0 1 .5-.5h1.5a.5.5 0 0 1 0 1H12a.5.5 0 0 1-.5-.5zm.754-4.246a.389.389 0 0 0-.527-.02L7.547 9.31a.91.91 0 1 0 1.302 1.258l3.434-4.297a.389.389 0 0 0-.029-.518z"></path>
              <path fill-rule="evenodd" d="M0 10a8 8 0 1 1 15.547 2.661c-.442 1.253-1.845 1.602-2.932 1.25C11.309 13.488 9.475 13 8 13c-1.474 0-3.31.488-4.615.911-1.087.352-2.49.003-2.932-1.25A7.988 7.988 0 0 1 0 10zm8-7a7 7 0 0 0-6.603 9.329c.203.575.923.876 1.68.63C4.397 12.533 6.358 12 8 12s3.604.532 4.923.96c.757.245 1.477-.056 1.68-.631A7 7 0 0 0 8 3z"></path>
            </symbol>
            <symbol id="people-circle" viewBox="0 0 16 16">
              <path d="M11 6a3 3 0 1 1-6 0 3 3 0 0 1 6 0z"></path>
              <path fill-rule="evenodd" d="M0 8a8 8 0 1 1 16 0A8 8 0 0 1 0 8zm8-7a7 7 0 0 0-5.468 11.37C3.242 11.226 4.805 10 8 10s4.757 1.225 5.468 2.37A7 7 0 0 0 8 1z"></path>
            </symbol>
            <symbol id="grid" viewBox="0 0 16 16">
              <path d="M1 2.5A1.5 1.5 0 0 1 2.5 1h3A1.5 1.5 0 0 1 7 2.5v3A1.5 1.5 0 0 1 5.5 7h-3A1.5 1.5 0 0 1 1 5.5v-3zM2.5 2a.5.5 0 0 0-.5.5v3a.5.5 0 0 0 .5.5h3a.5.5 0 0 0 .5-.5v-3a.5.5 0 0 0-.5-.5h-3zm6.5.5A1.5 1.5 0 0 1 10.5 1h3A1.5 1.5 0 0 1 15 2.5v3A1.5 1.5 0 0 1 13.5 7h-3A1.5 1.5 0 0 1 9 5.5v-3zm1.5-.5a.5.5 0 0 0-.5.5v3a.5.5 0 0 0 .5.5h3a.5.5 0 0 0 .5-.5v-3a.5.5 0 0 0-.5-.5h-3zM1 10.5A1.5 1.5 0 0 1 2.5 9h3A1.5 1.5 0 0 1 7 10.5v3A1.5 1.5 0 0 1 5.5 15h-3A1.5 1.5 0 0 1 1 13.5v-3zm1.5-.5a.5.5 0 0 0-.5.5v3a.5.5 0 0 0 .5.5h3a.5.5 0 0 0 .5-.5v-3a.5.5 0 0 0-.5-.5h-3zm6.5.5A1.5 1.5 0 0 1 10.5 9h3a1.5 1.5 0 0 1 1.5 1.5v3a1.5 1.5 0 0 1-1.5 1.5h-3A1.5 1.5 0 0 1 9 13.5v-3zm1.5-.5a.5.5 0 0 0-.5.5v3a.5.5 0 0 0 .5.5h3a.5.5 0 0 0 .5-.5v-3a.5.5 0 0 0-.5-.5h-3z"></path>
            </symbol>
            <symbol id="table" viewBox="0 0 16 16">
              <path d="M0 2a2 2 0 0 1 2-2h12a2 2 0 0 1 2 2v12a2 2 0 0 1-2 2H2a2 2 0 0 1-2-2V2zm15 2h-4v3h4V4zm0 4h-4v3h4V8zm0 4h-4v3h3a1 1 0 0 0 1-1v-2zm-5 3v-3H6v3h4zm-5 0v-3H1v2a1 1 0 0 0 1 1h3zm-4-4h4V8H1v3zm0-4h4V4H1v3zm5-3v3h4V4H6zm4 4H6v3h4V8z"></path>
            </symbol>
          </svg>
          ${this.renderMenu(active)}
      ${this.message ? html`<div class="alert alert-primary" role="alert">${this.message}</div>` : html``}
      <slot class="curio-slot" style="margin-left: 10px"></slot>
    `;
  }

  renderMenu(active) {
    return html`
       <div class="d-flex flex-column flex-shrink-0 p-3 text-white" style="width: 240px; min-height:100vh; margin-right: 1rem; background-color: #2a2a2e;">
          <a href="/" class="d-flex align-items-center mb-3 mb-md-0 me-md-auto text-white text-decoration-none">
          <img src="/favicon.svg" width="40" height="32" class="d-inline-block align-top me-2" alt="">
          <span class="fs-4">Curio</span>
          </a>
          <hr>
            <ul class="nav nav-pills flex-column mb-auto">
              <li class="nav-item">
                <a href="/" class="nav-link text-white ${active=='/'? 'active':''}" aria-current="page">
                  <svg class="bi me-2" width="16" height="16"><use xlink:href="#home"></use></svg>
                  <span>Overview</span>
                </a>
              </li>
              <li>
                <a href="/pages/config/list/" class="nav-link text-white ${active=='/pages/config/list/'? 'active':''}">
                  <svg class="bi me-2" width="16" height="16"><use xlink:href="#speedometer2"></use></svg>
                  <span>Configurations</span>
                </a>
              </li>
              <li>
                <a href="/sector/" class="nav-link text-white ${active=='/sector/'? 'active':''}">
                  <svg class="bi me-2" width="16" height="16"><use xlink:href="#table"></use></svg>
                  <span>Sectors</span>
                </a>
              </li>
              <li>
                <a href="/pages/pipeline_porep/" class="nav-link text-white ${active=='/pages/pipeline_porep/'? 'active':''}">
                  <svg class="bi me-2" width="16" height="16"><use xlink:href="#grid"></use></svg>
                  <span>PoRep</span>
                </a>
              </li>
              <li>
                <a href="/snap/" class="nav-link text-white ${active=='/snap/'? 'active':''}">
                <svg class="bi me-2 bi-backpack" xmlns="http://www.w3.org/2000/svg" width="16" height="16" fill="currentColor" viewBox="0 0 16 16">
                  <path d="M4.04 7.43a4 4 0 0 1 7.92 0 .5.5 0 1 1-.99.14 3 3 0 0 0-5.94 0 .5.5 0 1 1-.99-.14M4 9.5a.5.5 0 0 1 .5-.5h7a.5.5 0 0 1 .5.5v4a.5.5 0 0 1-.5.5h-7a.5.5 0 0 1-.5-.5zm1 .5v3h6v-3h-1v.5a.5.5 0 0 1-1 0V10z"/>
                  <path d="M6 2.341V2a2 2 0 1 1 4 0v.341c2.33.824 4 3.047 4 5.659v5.5a2.5 2.5 0 0 1-2.5 2.5h-7A2.5 2.5 0 0 1 2 13.5V8a6 6 0 0 1 4-5.659M7 2v.083a6 6 0 0 1 2 0V2a1 1 0 0 0-2 0m1 1a5 5 0 0 0-5 5v5.5A1.5 1.5 0 0 0 4.5 15h7a1.5 1.5 0 0 0 1.5-1.5V8a5 5 0 0 0-5-5"/>
                </svg>
                <span>Snap</span>
                </a>
              </li>
              <li>
                <a href="/pages/market/" class="nav-link text-white ${active=='/pages/market/'? 'active':''}">
                  <svg xmlns="http://www.w3.org/2000/svg" width="16" height="16" fill="currentColor" class="bi me-2 bi-building-fill-up" viewBox="0 0 16 16">
                      <path d="M12.5 16a3.5 3.5 0 1 0 0-7 3.5 3.5 0 0 0 0 7m.354-5.854 1.5 1.5a.5.5 0 0 1-.708.708L13 11.707V14.5a.5.5 0 0 1-1 0v-2.793l-.646.647a.5.5 0 0 1-.708-.708l1.5-1.5a.5.5 0 0 1 .708 0"/>
                      <path d="M2 1a1 1 0 0 1 1-1h10a1 1 0 0 1 1 1v7.256A4.5 4.5 0 0 0 12.5 8a4.5 4.5 0 0 0-3.59 1.787A.5.5 0 0 0 9 9.5v-1a.5.5 0 0 0-.5-.5h-1a.5.5 0 0 0-.5.5v1a.5.5 0 0 0 .5.5h1a.5.5 0 0 0 .39-.187A4.5 4.5 0 0 0 8.027 12H6.5a.5.5 0 0 0-.5.5V16H3a1 1 0 0 1-1-1zm2 1.5v1a.5.5 0 0 0 .5.5h1a.5.5 0 0 0 .5-.5v-1a.5.5 0 0 0-.5-.5h-1a.5.5 0 0 0-.5.5m3 0v1a.5.5 0 0 0 .5.5h1a.5.5 0 0 0 .5-.5v-1a.5.5 0 0 0-.5-.5h-1a.5.5 0 0 0-.5.5m3.5-.5a.5.5 0 0 0-.5.5v1a.5.5 0 0 0 .5.5h1a.5.5 0 0 0 .5-.5v-1a.5.5 0 0 0-.5-.5zM4 5.5v1a.5.5 0 0 0 .5.5h1a.5.5 0 0 0 .5-.5v-1a.5.5 0 0 0-.5-.5h-1a.5.5 0 0 0-.5.5M7.5 5a.5.5 0 0 0-.5.5v1a.5.5 0 0 0 .5.5h1a.5.5 0 0 0 .5-.5v-1a.5.5 0 0 0-.5-.5zm2.5.5v1a.5.5 0 0 0 .5.5h1a.5.5 0 0 0 .5-.5v-1a.5.5 0 0 0-.5-.5h-1a.5.5 0 0 0-.5.5M4.5 8a.5.5 0 0 0-.5.5v1a.5.5 0 0 0 .5.5h1a.5.5 0 0 0 .5-.5v-1a.5.5 0 0 0-.5-.5z"/>
                  </svg>
                  <span>Storage Market</span>
                </a>
              </li>
              <li>
                <a href="/pages/mk12-deals/" class="nav-link text-white ${active=='/pages/mk12-deals/'? 'active':''}">
                    <svg xmlns="http://www.w3.org/2000/svg" width="16" height="16" fill="currentColor" class="bi me-2 bi-list" viewBox="0 0 16 16">
                        <path fill-rule="evenodd" d="M2.5 12a.5.5 0 0 1 .5-.5h10a.5.5 0 0 1 0 1H3a.5.5 0 0 1-.5-.5m0-4a.5.5 0 0 1 .5-.5h10a.5.5 0 0 1 0 1H3a.5.5 0 0 1-.5-.5m0-4a.5.5 0 0 1 .5-.5h10a.5.5 0 0 1 0 1H3a.5.5 0 0 1-.5-.5"/>
                    </svg>
                    <span>MK12</span>
                </a>
              </li>
              <li>
                <a href="/pages/mk20/" class="nav-link text-white ${active=='/pages/mk20/'? 'active':''}">
                  <svg xmlns="http://www.w3.org/2000/svg" width="16" height="16" fill="currentColor" class="bi me-2 bi-list" viewBox="0 0 16 16">
                    <svg xmlns="http://www.w3.org/2000/svg" width="16" height="16" fill="currentColor" class="bi bi-list-check" viewBox="0 0 16 16">
                      <path fill-rule="evenodd" d="M5 11.5a.5.5 0 0 1 .5-.5h9a.5.5 0 0 1 0 1h-9a.5.5 0 0 1-.5-.5m0-4a.5.5 0 0 1 .5-.5h9a.5.5 0 0 1 0 1h-9a.5.5 0 0 1-.5-.5m0-4a.5.5 0 0 1 .5-.5h9a.5.5 0 0 1 0 1h-9a.5.5 0 0 1-.5-.5M3.854 2.146a.5.5 0 0 1 0 .708l-1.5 1.5a.5.5 0 0 1-.708 0l-.5-.5a.5.5 0 1 1 .708-.708L2 3.293l1.146-1.147a.5.5 0 0 1 .708 0m0 4a.5.5 0 0 1 0 .708l-1.5 1.5a.5.5 0 0 1-.708 0l-.5-.5a.5.5 0 1 1 .708-.708L2 7.293l1.146-1.147a.5.5 0 0 1 .708 0m0 4a.5.5 0 0 1 0 .708l-1.5 1.5a.5.5 0 0 1-.708 0l-.5-.5a.5.5 0 0 1 .708-.708l.146.147 1.146-1.147a.5.5 0 0 1 .708 0"/>
                    </svg>
                  </svg>
                  <span>MK20</span>
                </a>
              </li>
              <li>
                <a href="/pages/market-settings/" class="nav-link text-white ${active=='/pages/market-settings/'? 'active':''}">
                    <svg xmlns="http://www.w3.org/2000/svg" width="16" height="16" fill="currentColor" class="bi me-2 bi-gear-wide-connected" viewBox="0 0 16 16">
                        <path d="M7.068.727c.243-.97 1.62-.97 1.864 0l.071.286a.96.96 0 0 0 1.622.434l.205-.211c.695-.719 1.888-.03 1.613.931l-.08.284a.96.96 0 0 0 1.187 1.187l.283-.081c.96-.275 1.65.918.931 1.613l-.211.205a.96.96 0 0 0 .434 1.622l.286.071c.97.243.97 1.62 0 1.864l-.286.071a.96.96 0 0 0-.434 1.622l.211.205c.719.695.03 1.888-.931 1.613l-.284-.08a.96.96 0 0 0-1.187 1.187l.081.283c.275.96-.918 1.65-1.613.931l-.205-.211a.96.96 0 0 0-1.622.434l-.071.286c-.243.97-1.62.97-1.864 0l-.071-.286a.96.96 0 0 0-1.622-.434l-.205.211c-.695.719-1.888.03-1.613-.931l.08-.284a.96.96 0 0 0-1.186-1.187l-.284.081c-.96.275-1.65-.918-.931-1.613l.211-.205a.96.96 0 0 0-.434-1.622l-.286-.071c-.97-.243-.97-1.62 0-1.864l.286-.071a.96.96 0 0 0 .434-1.622l-.211-.205c-.719-.695-.03-1.888.931-1.613l.284.08a.96.96 0 0 0 1.187-1.186l-.081-.284c-.275-.96.918-1.65 1.613-.931l.205.211a.96.96 0 0 0 1.622-.434zM12.973 8.5H8.25l-2.834 3.779A4.998 4.998 0 0 0 12.973 8.5m0-1a4.998 4.998 0 0 0-7.557-3.779l2.834 3.78zM5.048 3.967l-.087.065zm-.431.355A4.98 4.98 0 0 0 3.002 8c0 1.455.622 2.765 1.615 3.678L7.375 8zm.344 7.646.087.065z"/>
                    </svg>
                    <span>Market Settings</span>
                </a>
              </li>
              <li>
                <a href="/pages/ipni/" class="nav-link text-white ${active=='/pages/ipni/'? 'active':''}">
                    <svg xmlns="http://www.w3.org/2000/svg" width="16" height="16" fill="currentColor" class="bi me-2 bi-bezier" viewBox="0 0 16 16">
                        <path fill-rule="evenodd" d="M0 10.5A1.5 1.5 0 0 1 1.5 9h1A1.5 1.5 0 0 1 4 10.5v1A1.5 1.5 0 0 1 2.5 13h-1A1.5 1.5 0 0 1 0 11.5zm1.5-.5a.5.5 0 0 0-.5.5v1a.5.5 0 0 0 .5.5h1a.5.5 0 0 0 .5-.5v-1a.5.5 0 0 0-.5-.5zm10.5.5A1.5 1.5 0 0 1 13.5 9h1a1.5 1.5 0 0 1 1.5 1.5v1a1.5 1.5 0 0 1-1.5 1.5h-1a1.5 1.5 0 0 1-1.5-1.5zm1.5-.5a.5.5 0 0 0-.5.5v1a.5.5 0 0 0 .5.5h1a.5.5 0 0 0 .5-.5v-1a.5.5 0 0 0-.5-.5zM6 4.5A1.5 1.5 0 0 1 7.5 3h1A1.5 1.5 0 0 1 10 4.5v1A1.5 1.5 0 0 1 8.5 7h-1A1.5 1.5 0 0 1 6 5.5zM7.5 4a.5.5 0 0 0-.5.5v1a.5.5 0 0 0 .5.5h1a.5.5 0 0 0 .5-.5v-1a.5.5 0 0 0-.5-.5z"/>
                        <path d="M6 4.5H1.866a1 1 0 1 0 0 1h2.668A6.52 6.52 0 0 0 1.814 9H2.5q.186 0 .358.043a5.52 5.52 0 0 1 3.185-3.185A1.5 1.5 0 0 1 6 5.5zm3.957 1.358A1.5 1.5 0 0 0 10 5.5v-1h4.134a1 1 0 1 1 0 1h-2.668a6.52 6.52 0 0 1 2.72 3.5H13.5q-.185 0-.358.043a5.52 5.52 0 0 0-3.185-3.185"/>
                    </svg>
                    <span>IPNI</span>
                </a>
              </li>
              <li>
              <a href="/pages/pdp/" class="nav-link text-white ${active=='/pages/pdp/'? 'active':''}">
                  <svg xmlns="http://www.w3.org/2000/svg" width="16" height="16" fill="currentColor" class="bi bi-hdd" viewBox="0 0 16 16">
                      <path d="M4.5 11a.5.5 0 1 0 0-1 .5.5 0 0 0 0 1M3 10.5a.5.5 0 1 1-1 0 .5.5 0 0 1 1 0"/>
                      <path d="M16 11a2 2 0 0 1-2 2H2a2 2 0 0 1-2-2V9.51c0-.418.105-.83.305-1.197l2.472-4.531A1.5 1.5 0 0 1 4.094 3h7.812a1.5 1.5 0 0 1 1.317.782l2.472 4.53c.2.368.305.78.305 1.198zM3.655 4.26 1.592 8.043Q1.79 8 2 8h12q.21 0 .408.042L12.345 4.26a.5.5 0 0 0-.439-.26H4.094a.5.5 0 0 0-.44.26zM1 10v1a1 1 0 0 0 1 1h12a1 1 0 0 0 1-1v-1a1 1 0 0 0-1-1H2a1 1 0 0 0-1 1"/>
                  </svg>
                  <span>PDP</span>
                </a>
              </li>
              <li>
                <a href="/pages/proofshare/" class="nav-link text-white ${active=='/pages/proofshare/'? 'active':''}">
                  <svg xmlns="http://www.w3.org/2000/svg" width="16" height="16" fill="currentColor" class="bi me-2 bi-gpu-card" viewBox="0 0 16 16">
                    <path d="M4 8a1.5 1.5 0 1 1 3 0 1.5 1.5 0 0 1-3 0m7.5-1.5a1.5 1.5 0 1 0 0 3 1.5 1.5 0 0 0 0-3"/>
                    <path d="M0 1.5A.5.5 0 0 1 .5 1h1a.5.5 0 0 1 .5.5V4h13.5a.5.5 0 0 1 .5.5v7a.5.5 0 0 1-.5.5H2v2.5a.5.5 0 0 1-1 0V2H.5a.5.5 0 0 1-.5-.5m5.5 4a2.5 2.5 0 1 0 0 5 2.5 2.5 0 0 0 0-5M9 8a2.5 2.5 0 1 0 5 0 2.5 2.5 0 0 0-5 0"/>
                    <path d="M3 12.5h3.5v1a.5.5 0 0 1-.5.5H3.5a.5.5 0 0 1-.5-.5zm4 1v-1h4v1a.5.5 0 0 1-.5.5h-3a.5.5 0 0 1-.5-.5"/>
                  </svg>
                  <span>Snark Market</span>
                </a>
              </li>
              <li>
                <a href="/pages/wallet/" class="nav-link text-white ${active=='/pages/wallet/'? 'active':''}">
                  <svg xmlns="http://www.w3.org/2000/svg" width="16" height="16" fill="currentColor" class="bi bi-wallet" viewBox="0 0 16 16">
                    <path d="M0 3a2 2 0 0 1 2-2h13.5a.5.5 0 0 1 0 1H15v2a1 1 0 0 1 1 1v8.5a1.5 1.5 0 0 1-1.5 1.5h-12A2.5 2.5 0 0 1 0 12.5zm1 1.732V12.5A1.5 1.5 0 0 0 2.5 14h12a.5.5 0 0 0 .5-.5V5H2a2 2 0 0 1-1-.268M1 3a1 1 0 0 0 1 1h12V2H2a1 1 0 0 0-1 1"/>
                  </svg>
                  <span>Wallets</span>
                </a>
              </li>
              <li>
<<<<<<< HEAD
                <a href="/pages/content/" class="nav-link text-white ${active=='/pages/content/'? 'active':''}">
=======
                <a href="/pages/ipfs-content/" class="nav-link text-white ${active=='/pages/ipfs-content/'? 'active':''}">
>>>>>>> 4dad8ed8
                  <svg xmlns="http://www.w3.org/2000/svg" width="16" height="16" fill="currentColor" class="bi me-2 bi-box" viewBox="0 0 16 16">
                    <path d="M8.186 1.113a.5.5 0 0 0-.372 0L1.846 3.5 8 5.961 14.154 3.5zM15 4.239l-6.5 2.6v7.922l6.5-2.6V4.24zM7.5 14.762V6.838L1 4.239v7.923zM7.443.184a1.5 1.5 0 0 1 1.114 0l7.129 2.852A.5.5 0 0 1 16 3.5v8.662a1 1 0 0 1-.629.928l-7.185 2.874a.5.5 0 0 1-.372 0L.63 13.09a1 1 0 0 1-.63-.928V3.5a.5.5 0 0 1 .314-.464z"/>
                  </svg>
                  <span>IPFS Content</span>
                </a>
              </li>
              <li>
                <a href="https://docs.curiostorage.org/" target="_blank" class="nav-link text-white">
                <svg class="bi me-2 bi-book-half" xmlns="http://www.w3.org/2000/svg" width="16" height="16" fill="currentColor" viewBox="0 0 16 16">
                  <path d="M8.5 2.687c.654-.689 1.782-.886 3.112-.752 1.234.124 2.503.523 3.388.893v9.923c-.918-.35-2.107-.692-3.287-.81-1.094-.111-2.278-.039-3.213.492zM8 1.783C7.015.936 5.587.81 4.287.94c-1.514.153-3.042.672-3.994 1.105A.5.5 0 0 0 0 2.5v11a.5.5 0 0 0 .707.455c.882-.4 2.303-.881 3.68-1.02 1.409-.142 2.59.087 3.223.877a.5.5 0 0 0 .78 0c.633-.79 1.814-1.019 3.222-.877 1.378.139 2.8.62 3.681 1.02A.5.5 0 0 0 16 13.5v-11a.5.5 0 0 0-.293-.455c-.952-.433-2.48-.952-3.994-1.105C10.413.809 8.985.936 8 1.783"/>
                </svg>
                  <span>Docs</span>
                </a>
              </li>
            </ul>
          </hr>
       </div>
    `;
  }
};

customElements.define('curio-ux', CurioUX);<|MERGE_RESOLUTION|>--- conflicted
+++ resolved
@@ -257,11 +257,7 @@
                 </a>
               </li>
               <li>
-<<<<<<< HEAD
-                <a href="/pages/content/" class="nav-link text-white ${active=='/pages/content/'? 'active':''}">
-=======
                 <a href="/pages/ipfs-content/" class="nav-link text-white ${active=='/pages/ipfs-content/'? 'active':''}">
->>>>>>> 4dad8ed8
                   <svg xmlns="http://www.w3.org/2000/svg" width="16" height="16" fill="currentColor" class="bi me-2 bi-box" viewBox="0 0 16 16">
                     <path d="M8.186 1.113a.5.5 0 0 0-.372 0L1.846 3.5 8 5.961 14.154 3.5zM15 4.239l-6.5 2.6v7.922l6.5-2.6V4.24zM7.5 14.762V6.838L1 4.239v7.923zM7.443.184a1.5 1.5 0 0 1 1.114 0l7.129 2.852A.5.5 0 0 1 16 3.5v8.662a1 1 0 0 1-.629.928l-7.185 2.874a.5.5 0 0 1-.372 0L.63 13.09a1 1 0 0 1-.63-.928V3.5a.5.5 0 0 1 .314-.464z"/>
                   </svg>
