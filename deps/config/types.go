--- conflicted
+++ resolved
@@ -264,7 +264,6 @@
 	// also be bounded by resources available on the machine.
 	SyntheticPoRepMaxTasks int
 
-<<<<<<< HEAD
 	// UserScheduler allows for the user to schedule tasks on specific machines of their choice.
 	// This http endpoint gets a POST request with the following JSON body:
 	// {
@@ -279,6 +278,9 @@
 	// }
 	// Timeout in seconds until it will be rescheduled.
 	UserScheduler []UserSchedule
+
+	// Batch Seal
+	EnableBatchSeal bool
 }
 
 // UserSchedule allows for the user to schedule a task on specific machines of their choice.
@@ -308,10 +310,6 @@
 	// HaltOnSchedulerDown - If true, the tasks will not run when the URL response is not usable.
 	// The False value is recommended to keep scheduling working even if the UserScheduler service is down.
 	HaltOnSchedulerDown bool
-=======
-	// Batch Seal
-	EnableBatchSeal bool
->>>>>>> 5a384d27
 }
 type CurioFees struct {
 	DefaultMaxFee      types.FIL
