package balancemgr

import (
	"context"

	logging "github.com/ipfs/go-log/v2"
	"golang.org/x/xerrors"

	"github.com/filecoin-project/go-address"
	"github.com/filecoin-project/go-state-types/abi"

	"github.com/filecoin-project/curio/harmony/harmonydb"
	"github.com/filecoin-project/curio/harmony/harmonytask"
	"github.com/filecoin-project/curio/harmony/resources"
	"github.com/filecoin-project/curio/lib/chainsched"
	"github.com/filecoin-project/curio/lib/promise"
	"github.com/filecoin-project/curio/tasks/message"

	"github.com/filecoin-project/lotus/api"
	"github.com/filecoin-project/lotus/chain/types"
)

var log = logging.Logger("balancemgr")

var MaxSendFee = types.MustParseFIL("0.05 FIL")

type BalanceMgrTask struct {
	db     *harmonydb.DB
	chain  api.FullNode
	sender *message.Sender
	adder  promise.Promise[harmonytask.AddTaskFunc]
}

type balanceManagerAddress struct {
	ID                      int64
	SubjectAddress          address.Address
	SecondAddress           address.Address
	ActionType              string
	SubjectType             string
	LowWatermarkFilBalance  types.BigInt
	HighWatermarkFilBalance types.BigInt

	// chain data
	SubjectBalance types.BigInt
	SecondBalance  types.BigInt
}

func NewBalanceMgrTask(db *harmonydb.DB, chain api.FullNode, pcs *chainsched.CurioChainSched, sender *message.Sender) *BalanceMgrTask {
	t := &BalanceMgrTask{
		db:     db,
		chain:  chain,
		sender: sender,
	}

	err := pcs.AddHandler(func(ctx context.Context, revert, apply *types.TipSet) error {
		if !t.adder.IsSet() {
			return nil
		}

		taskFunc := t.adder.Val(ctx)

		// select all addrs, where active_task_id = null, last_msg_cid is null OR last_msg_landed_at is NOT null
		rows, err := t.db.Query(ctx, `
			SELECT id, subject_address, second_address, action_type, low_watermark_fil_balance, high_watermark_fil_balance, subject_type
			FROM balance_manager_addresses
			WHERE active_task_id IS NULL AND (last_msg_cid IS NULL OR last_msg_landed_at IS NOT NULL)
		`)
		if err != nil {
			return err
		}
		defer rows.Close()

		addresses := make([]*balanceManagerAddress, 0)

		for rows.Next() {
			var id int64
			var subjectAddressStr string
			var secondAddressStr string
			var actionType string
			var subjectType string
			var lowWatermarkFilBalanceStr string
			var highWatermarkFilBalanceStr string

			err = rows.Scan(&id, &subjectAddressStr, &secondAddressStr, &actionType, &lowWatermarkFilBalanceStr, &highWatermarkFilBalanceStr, &subjectType)
			if err != nil {
				return xerrors.Errorf("scanning balance manager address: %w", err)
			}

			subjectAddr, err := address.NewFromString(subjectAddressStr)
			if err != nil {
				return xerrors.Errorf("parsing subject address: %w", err)
			}

			secondAddr, err := address.NewFromString(secondAddressStr)
			if err != nil {
				return xerrors.Errorf("parsing second address: %w", err)
			}

			lowWatermark, err := types.ParseFIL(lowWatermarkFilBalanceStr)
			if err != nil {
				return xerrors.Errorf("parsing low watermark: %w", err)
			}

			highWatermark, err := types.ParseFIL(highWatermarkFilBalanceStr)
			if err != nil {
				return xerrors.Errorf("parsing high watermark: %w", err)
			}

			addr := &balanceManagerAddress{
				ID:                      id,
				SubjectAddress:          subjectAddr,
				SecondAddress:           secondAddr,
				ActionType:              actionType,
				SubjectType:             subjectType,
				LowWatermarkFilBalance:  abi.TokenAmount(lowWatermark),
				HighWatermarkFilBalance: abi.TokenAmount(highWatermark),
			}

			addresses = append(addresses, addr)
		}

		for _, addr := range addresses {
			// Only wallet-type rules are handled by on-chain sends here.
			switch addr.SubjectType {
			case "wallet":
				err = t.adderWallet(ctx, taskFunc, addr)
			case "proofshare":
				err = t.adderProofshare(ctx, taskFunc, addr)
<<<<<<< HEAD
=======
			case "f05":
				err = t.adderF05(ctx, taskFunc, addr)
>>>>>>> 1be02ce6
			default:
				log.Warnw("unknown subject type", "type", addr.SubjectType)
				continue
			}

			if err != nil {
				log.Errorw("error considering task add", "error", err, "addr", addr)
			}
		}
		return nil
	})
	if err != nil {
		log.Fatal(err)
	}

	return t
}

// Adder implements harmonytask.TaskInterface.
func (b *BalanceMgrTask) Adder(taskFunc harmonytask.AddTaskFunc) {
	b.adder.Set(taskFunc)
}

// CanAccept implements harmonytask.TaskInterface.
func (b *BalanceMgrTask) CanAccept(ids []harmonytask.TaskID, engine *harmonytask.TaskEngine) (*harmonytask.TaskID, error) {
	for _, id := range ids {
		var subjectType string

		err := b.db.QueryRow(context.Background(), `
			SELECT subject_type
			FROM balance_manager_addresses
			WHERE active_task_id = $1
		`, id).Scan(&subjectType)
		if err != nil {
			return nil, xerrors.Errorf("getting subject type: %w", err)
		}

<<<<<<< HEAD
		if subjectType == "wallet" ||
			subjectType == "proofshare" {
=======
		switch subjectType {
		case "wallet", "proofshare", "f05":
>>>>>>> 1be02ce6
			return &id, nil
		}
	}

	return nil, nil
}

// Do implements harmonytask.TaskInterface.
func (b *BalanceMgrTask) Do(taskID harmonytask.TaskID, stillOwned func() bool) (done bool, err error) {
	ctx := context.Background()

	// select task info
	var id int64
	var subjectAddressStr string
	var secondAddressStr string
	var actionType string
	var subjectType string
	var lowWatermarkStr string
	var highWatermarkStr string

	err = b.db.QueryRow(ctx, `
		SELECT id, subject_address, second_address, action_type, 
		       low_watermark_fil_balance, high_watermark_fil_balance, subject_type
		FROM balance_manager_addresses
		WHERE active_task_id = $1
	`, taskID).Scan(&id, &subjectAddressStr, &secondAddressStr, &actionType,
		&lowWatermarkStr, &highWatermarkStr, &subjectType)
	if err != nil {
		return false, xerrors.Errorf("failed to get balance manager address: %w", err)
	}

	// Parse addresses and watermarks
	subjectAddr, err := address.NewFromString(subjectAddressStr)
	if err != nil {
		return false, xerrors.Errorf("parsing subject address: %w", err)
	}

	secondAddr, err := address.NewFromString(secondAddressStr)
	if err != nil {
		return false, xerrors.Errorf("parsing second address: %w", err)
	}

	lowWatermark, err := types.ParseFIL(lowWatermarkStr)
	if err != nil {
		return false, xerrors.Errorf("parsing low watermark: %w", err)
	}

	highWatermark, err := types.ParseFIL(highWatermarkStr)
	if err != nil {
		return false, xerrors.Errorf("parsing high watermark: %w", err)
	}

	addr := &balanceManagerAddress{
		ID:                      id,
		SubjectAddress:          subjectAddr,
		SecondAddress:           secondAddr,
		ActionType:              actionType,
		SubjectType:             subjectType,
		LowWatermarkFilBalance:  abi.TokenAmount(lowWatermark),
		HighWatermarkFilBalance: abi.TokenAmount(highWatermark),
	}

	switch addr.SubjectType {
	case "wallet":
		return b.doWallet(ctx, taskID, addr)
	case "proofshare":
		return b.doProofshare(ctx, taskID, addr)
<<<<<<< HEAD
=======
	case "f05":
		return b.doF05(ctx, taskID, addr)
>>>>>>> 1be02ce6
	default:
		return false, xerrors.Errorf("unknown subject type: %s", addr.SubjectType)
	}
}

// TypeDetails implements harmonytask.TaskInterface.
func (b *BalanceMgrTask) TypeDetails() harmonytask.TaskTypeDetails {
	return harmonytask.TaskTypeDetails{
		Name: "BalanceMgr",
		Cost: resources.Resources{
			Cpu: 0,
			Gpu: 0,
			Ram: 10 << 20,
		},
		MaxFailures: 2,
	}
}

var _ = harmonytask.Reg(&BalanceMgrTask{})<|MERGE_RESOLUTION|>--- conflicted
+++ resolved
@@ -126,11 +126,8 @@
 				err = t.adderWallet(ctx, taskFunc, addr)
 			case "proofshare":
 				err = t.adderProofshare(ctx, taskFunc, addr)
-<<<<<<< HEAD
-=======
 			case "f05":
 				err = t.adderF05(ctx, taskFunc, addr)
->>>>>>> 1be02ce6
 			default:
 				log.Warnw("unknown subject type", "type", addr.SubjectType)
 				continue
@@ -168,13 +165,8 @@
 			return nil, xerrors.Errorf("getting subject type: %w", err)
 		}
 
-<<<<<<< HEAD
-		if subjectType == "wallet" ||
-			subjectType == "proofshare" {
-=======
 		switch subjectType {
 		case "wallet", "proofshare", "f05":
->>>>>>> 1be02ce6
 			return &id, nil
 		}
 	}
@@ -242,11 +234,8 @@
 		return b.doWallet(ctx, taskID, addr)
 	case "proofshare":
 		return b.doProofshare(ctx, taskID, addr)
-<<<<<<< HEAD
-=======
 	case "f05":
 		return b.doF05(ctx, taskID, addr)
->>>>>>> 1be02ce6
 	default:
 		return false, xerrors.Errorf("unknown subject type: %s", addr.SubjectType)
 	}
