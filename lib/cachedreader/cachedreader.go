package cachedreader

import (
	"context"
	"database/sql"
	"errors"
	"fmt"
	"io"
	"net/http"
	"sync"
	"time"

	"github.com/hashicorp/go-multierror"
	"github.com/ipfs/go-cid"
	logging "github.com/ipfs/go-log/v2"
	"github.com/jellydator/ttlcache/v2"
<<<<<<< HEAD
=======
	"github.com/oklog/ulid"
>>>>>>> 1be02ce6
	"go.opencensus.io/stats"
	"go.opencensus.io/tag"
	"golang.org/x/xerrors"

	commcid "github.com/filecoin-project/go-fil-commcid"
	"github.com/filecoin-project/go-padreader"
	"github.com/filecoin-project/go-state-types/abi"

	"github.com/filecoin-project/curio/harmony/harmonydb"
	"github.com/filecoin-project/curio/lib/commcidv2"
	"github.com/filecoin-project/curio/lib/pieceprovider"
	"github.com/filecoin-project/curio/lib/storiface"
	"github.com/filecoin-project/curio/market/indexstore"
)

var ErrNoDeal = errors.New("no deals found")
<<<<<<< HEAD
var ErrNotFound = errors.New("piece not found")
=======
>>>>>>> 1be02ce6

var log = logging.Logger("cached-reader")

const (
	MaxCachedReaders    = 512
	PieceReaderCacheTTL = 10 * time.Minute
	PieceErrorCacheTTL  = 5 * time.Second
)

type CachedPieceReader struct {
	db *harmonydb.DB

	sectorReader    *pieceprovider.SectorReader
	pieceParkReader *pieceprovider.PieceParkReader

	idxStor *indexstore.IndexStore

	pieceReaderCacheMu sync.Mutex
	pieceReaderCache   *ttlcache.Cache // Cache for successful readers (10 minutes with TTL extension)
	pieceErrorCacheMu  sync.Mutex
	pieceErrorCache    *ttlcache.Cache // Cache for errors (5 seconds without TTL extension)
}

func NewCachedPieceReader(db *harmonydb.DB, sectorReader *pieceprovider.SectorReader, pieceParkReader *pieceprovider.PieceParkReader, idxStor *indexstore.IndexStore) *CachedPieceReader {
	prCache := ttlcache.NewCache()
	_ = prCache.SetTTL(PieceReaderCacheTTL)
	prCache.SetCacheSizeLimit(MaxCachedReaders)
	prCache.SkipTTLExtensionOnHit(false) // Enable TTL extension for successful readers

	errorCache := ttlcache.NewCache()
	_ = errorCache.SetTTL(PieceErrorCacheTTL)
	errorCache.SetCacheSizeLimit(MaxCachedReaders)
	errorCache.SkipTTLExtensionOnHit(true) // Disable TTL extension for errors

	cpr := &CachedPieceReader{
		db:               db,
		sectorReader:     sectorReader,
		pieceParkReader:  pieceParkReader,
		pieceReaderCache: prCache,
		pieceErrorCache:  errorCache,
		idxStor:          idxStor,
	}

	expireCallback := func(key string, reason ttlcache.EvictionReason, value interface{}) {
		log.Debugw("expire callback", "piececid", key, "reason", reason)

		// Record eviction metric
		_ = stats.RecordWithTags(context.Background(), []tag.Mutator{
			tag.Upsert(cacheTypeKey, "piece_reader"),
			tag.Upsert(reasonKey, reason.String()),
		}, CachedReaderMeasures.CacheEvictions.M(1))

		r := value.(*cachedSectionReader)

		cpr.pieceReaderCacheMu.Lock()
		defer cpr.pieceReaderCacheMu.Unlock()

		r.expired = true

		if r.refs <= 0 {
			r.cancel()
			return
		}

		log.Debugw("expire callback with refs > 0", "refs", r.refs, "piececid", key, "reason", reason)
	}

	errorExpireCallback := func(key string, reason ttlcache.EvictionReason, value interface{}) {
		log.Debugw("error cache expire callback", "piececid", key, "reason", reason)

		// Record eviction metric
		_ = stats.RecordWithTags(context.Background(), []tag.Mutator{
			tag.Upsert(cacheTypeKey, "piece_error"),
			tag.Upsert(reasonKey, reason.String()),
		}, CachedReaderMeasures.CacheEvictions.M(1))
	}

	prCache.SetExpirationReasonCallback(expireCallback)
	errorCache.SetExpirationReasonCallback(errorExpireCallback)

	return cpr
}

type cachedSectionReader struct {
	reader   storiface.Reader
	cpr      *CachedPieceReader
	pieceCid cid.Cid
	rawSize  uint64
	// Signals when the underlying piece reader is ready
	ready chan struct{}
	// err is non-nil if there's an error getting the underlying piece reader
	err error
	// cancel for underlying GetPieceReader call
	cancel  func()
	refs    int
	expired bool
}

// cachedError represents a cached error for piece reading
type cachedError struct {
	err      error
	pieceCid cid.Cid
}

func (r *cachedSectionReader) Close() error {
	r.cpr.pieceReaderCacheMu.Lock()
	defer r.cpr.pieceReaderCacheMu.Unlock()

	r.refs--

	// Record reference count metric
	stats.Record(context.Background(), CachedReaderMeasures.CacheRefs.M(int64(r.refs)))

	if r.refs == 0 && r.expired {
		log.Debugw("canceling underlying section reader context as cache entry doesn't exist", "piececid", r.pieceCid)

		r.cancel()
	}

	return nil
}

func (cpr *CachedPieceReader) getPieceReaderFromMarketPieceDeal(ctx context.Context, pieceCidV2 cid.Cid, retrieval bool) (storiface.Reader, uint64, error) {
	// Get all deals containing this piece

	pieceCid, rawSize, err := commcid.PieceCidV1FromV2(pieceCidV2)
	if err != nil {
		return nil, 0, xerrors.Errorf("getting piece CID v1 from piece CID v2: %w", err)
	}

	pieceSize := padreader.PaddedSize(rawSize).Padded()

	var deals []struct {
		ID       string                  `db:"id"`
		SpID     int64                   `db:"sp_id"`
		Sector   int64                   `db:"sector_num"`
		Offset   sql.NullInt64           `db:"piece_offset"`
		Length   abi.PaddedPieceSize     `db:"piece_length"`
		RawSize  int64                   `db:"raw_size"`
		Proof    abi.RegisteredSealProof `db:"reg_seal_proof"`
		PieceRef sql.NullInt64           `db:"piece_ref"`
	}

	err = cpr.db.Select(ctx, &deals, `SELECT 
											  mpd.id,
											  mpd.sp_id,
											  mpd.sector_num,
											  mpd.piece_offset,
											  mpd.piece_length,
											  mpd.raw_size,
											  mpd.piece_ref,
											  COALESCE(sm.reg_seal_proof, 0::bigint) AS reg_seal_proof
											FROM market_piece_deal mpd
											LEFT JOIN sectors_meta sm
											  ON sm.sp_id = mpd.sp_id
											 AND sm.sector_num = mpd.sector_num
											WHERE mpd.piece_cid = $1
											  AND mpd.piece_length = $2;`, pieceCid.String(), pieceSize)
	if err != nil {
		return nil, 0, xerrors.Errorf("getting piece deals: %w", err)
	}

	if len(deals) == 0 {
<<<<<<< HEAD
		return nil, 0, xerrors.Errorf("piece cid %s: %w", pieceCid, ErrNoDeal)
=======
		if retrieval {
			return nil, 0, fmt.Errorf("piece cid %s: %w", pieceCid, ErrNoDeal)
		}
		reader, rawSize, err := cpr.getPieceReaderFromPiecePark(ctx, nil, &pieceCid, &pieceSize)
		if err != nil {
			return nil, 0, fmt.Errorf("failed to read piece from piece park: %w", err)
		}
		return reader, rawSize, nil
>>>>>>> 1be02ce6
	}

	// For each deal, try to read an unsealed copy of the data from the sector
	// it is stored in
	var merr error
	for _, dl := range deals {
		_, err := ulid.Parse(dl.ID)
		if err != nil {
			// This is likely a MK12 deal, get from sector
			sr := storiface.SectorRef{
				ID: abi.SectorID{
					Miner:  abi.ActorID(dl.SpID),
					Number: abi.SectorNumber(dl.Sector),
				},
				ProofType: dl.Proof,
			}

			reader, err := cpr.sectorReader.ReadPiece(ctx, sr, storiface.UnpaddedByteIndex(abi.PaddedPieceSize(dl.Offset.Int64).Unpadded()), dl.Length.Unpadded(), pieceCid)
			if err != nil {
				merr = multierror.Append(merr, xerrors.Errorf("failed to read piece from sector: %w", err))
				continue
			}

			return reader, uint64(dl.RawSize), nil
		}

		if dl.PieceRef.Valid {
			// This is a MK20 deal, get from piece park
			ref := dl.PieceRef.Int64
			reader, rawSize, err := cpr.getPieceReaderFromPiecePark(ctx, &ref, nil, nil)
			if err != nil {
				merr = multierror.Append(merr, xerrors.Errorf("failed to read piece from piece park: %w", err))
				continue
			}
			return reader, rawSize, nil
		}

	}

	return nil, 0, merr
}

func (cpr *CachedPieceReader) getPieceReaderFromPiecePark(ctx context.Context, pieceRef *int64, pieceCid *cid.Cid, pieceSize *abi.PaddedPieceSize) (storiface.Reader, uint64, error) {
	type pieceData struct {
		ID           int64  `db:"id"`
		PieceCid     string `db:"piece_cid"`
		PieceRawSize int64  `db:"piece_raw_size"`
	}

<<<<<<< HEAD
	err := cpr.db.Select(ctx, &pieceData, `
        SELECT
            pp.id,
            pp.piece_raw_size
        FROM
            parked_pieces pp
        WHERE
            pp.piece_cid = $1 AND pp.complete = TRUE AND pp.long_term = TRUE
        LIMIT 1;
    `, pieceCid.String())
	if err != nil {
		return nil, 0, xerrors.Errorf("failed to query parked_pieces and parked_piece_refs for piece cid %s: %w", pieceCid.String(), err)
	}

	if len(pieceData) == 0 {
		return nil, 0, xerrors.Errorf("failed to find piece in parked_pieces for piece cid %s: %w", pieceCid.String(), ErrNoDeal)
=======
	var pd []pieceData

	if pieceRef != nil {
		var pdr []pieceData
		err := cpr.db.Select(ctx, &pdr, `
										SELECT
										  pp.id,
										  pp.piece_cid,
										  pp.piece_raw_size
										FROM parked_piece_refs pr
										JOIN parked_pieces     pp ON pp.id = pr.piece_id
										WHERE pr.ref_id = $1 AND pp.complete = TRUE and pp.long_term = TRUE;
    `, pieceRef)
		if err != nil {
			return nil, 0, fmt.Errorf("failed to query parked_pieces and parked_piece_refs for piece_ref %d: %w", pieceRef, err)
		}
		if len(pdr) > 0 {
			pd = append(pd, pdr...)
		}
	}

	if pieceCid != nil && pieceSize != nil {
		pcid := *pieceCid
		var pdc []pieceData
		err := cpr.db.Select(ctx, &pdc, `
										SELECT
										  id,
										  piece_cid,
										  piece_raw_size
										FROM parked_pieces
										WHERE piece_cid = $1 AND piece_padded_size = $2;`, pcid.String(), *pieceSize)
		if err != nil {
			return nil, 0, fmt.Errorf("failed to query parked_pieces and parked_piece_refs for piece_ref %d: %w", pieceRef, err)
		}
		if len(pdc) > 0 {
			pd = append(pd, pdc...)
		}
	}

	if len(pd) == 0 {
		return nil, 0, fmt.Errorf("failed to find piece in parked_pieces for piece_ref %d", pieceRef)
>>>>>>> 1be02ce6
	}

	pcid, err := cid.Parse(pd[0].PieceCid)
	if err != nil {
		return nil, 0, fmt.Errorf("failed to parse piece cid: %w", err)
	}

	reader, err := cpr.pieceParkReader.ReadPiece(ctx, storiface.PieceNumber(pd[0].ID), pd[0].PieceRawSize, pcid)
	if err != nil {
		return nil, 0, xerrors.Errorf("failed to read piece from piece park: %w", err)
	}

	return reader, uint64(pd[0].PieceRawSize), nil
}

type SubPieceReader struct {
	sr *io.SectionReader
	r  io.Closer
}

func (s SubPieceReader) Read(p []byte) (n int, err error) {
	return s.sr.Read(p)
}

func (s SubPieceReader) Close() error {
	return s.r.Close()
}

func (s SubPieceReader) Seek(offset int64, whence int) (int64, error) {
	return s.sr.Seek(offset, whence)
}

func (s SubPieceReader) ReadAt(p []byte, off int64) (n int, err error) {
	return s.sr.ReadAt(p, off)
}

func (cpr *CachedPieceReader) getPieceReaderFromAggregate(ctx context.Context, pieceCidV2 cid.Cid, retrieval bool) (storiface.Reader, uint64, error) {
	pieces, err := cpr.idxStor.FindPieceInAggregate(ctx, pieceCidV2)
	if err != nil {
		return nil, 0, fmt.Errorf("failed to find piece in aggregate: %w", err)
	}

	if len(pieces) == 0 {
		return nil, 0, fmt.Errorf("subpiece not found in any aggregate piece")
	}

	_, rawSize, err := commcid.PieceCidV1FromV2(pieceCidV2)
	if err != nil {
		return nil, 0, xerrors.Errorf("getting piece commitment from piece CID v2: %w", err)
	}

	var merr error

	for _, p := range pieces {
		reader, _, err := cpr.getPieceReaderFromMarketPieceDeal(ctx, p.Cid, retrieval)
		if err != nil {
			merr = multierror.Append(merr, err)
			continue
		}

		sr := io.NewSectionReader(reader, int64(p.Offset), int64(p.Size))
		return SubPieceReader{r: reader, sr: sr}, rawSize, nil
	}

	return nil, 0, fmt.Errorf("failed to find piece in aggregate: %w", merr)
}

func (cpr *CachedPieceReader) GetSharedPieceReader(ctx context.Context, pieceCidV2 cid.Cid, retrieval bool) (storiface.Reader, uint64, error) {
	// Check if this is PieceCidV1 and try to convert to v2 if possible
	yes := commcidv2.IsPieceCidV2(pieceCidV2)
	if !yes {
		var rawSize int64
		var singlePiece bool
		err := cpr.db.QueryRow(ctx, `WITH meta AS (
											  SELECT piece_size
											  FROM market_piece_metadata
											  WHERE piece_cid = $1
											),
											exact AS (
											  SELECT COUNT(*) AS n, MIN(piece_size) AS piece_size
											  FROM meta
											),
											raw AS (
											  SELECT MAX(mpd.raw_size) AS raw_size
											  FROM market_piece_deal mpd
											  WHERE mpd.piece_cid   = $1
												AND mpd.piece_length = (SELECT piece_size FROM exact)
												AND (SELECT n FROM exact) = 1
											)
											SELECT
											  COALESCE((SELECT raw_size FROM raw), 0)        AS raw_size,
											  ((SELECT n FROM exact) = 1)                    AS has_single_metadata;`, pieceCidV2.String()).Scan(&rawSize, &singlePiece)
		if err != nil {
			return nil, 0, fmt.Errorf("failed to get piece metadata: %w", err)
		}
		if !singlePiece {
			return nil, 0, fmt.Errorf("more than 1 piece metadata found for piece cid %s, please use piece cid v2", pieceCidV2.String())
		}
		pcid2, err := commcid.PieceCidV2FromV1(pieceCidV2, uint64(rawSize))
		if err != nil {
			return nil, 0, fmt.Errorf("failed to convert piece cid v1 to v2: %w", err)
		}
		pieceCidV2 = pcid2
	}

	cacheKey := pieceCidV2.String()

	pieceCid, rawSize, err := commcid.PieceCidV1FromV2(pieceCidV2)
	if err != nil {
		return nil, 0, xerrors.Errorf("getting piece CID v1 from piece CID v2: %w", err)
	}

	pieceSize := padreader.PaddedSize(rawSize).Padded()

	// First check if we have a cached error for this piece
	cpr.pieceErrorCacheMu.Lock()
	if errorItem, err := cpr.pieceErrorCache.Get(cacheKey); err == nil {
		cachedErr := errorItem.(*cachedError)
		cpr.pieceErrorCacheMu.Unlock()
		log.Debugw("returning cached error", "piececid", pieceCid, "err", cachedErr.err)

		// Record cache hit for error cache
		_ = stats.RecordWithTags(context.Background(), []tag.Mutator{
			tag.Upsert(cacheTypeKey, "piece_error"),
		}, CachedReaderMeasures.CacheHits.M(1))

		return nil, 0, cachedErr.err
	}
	cpr.pieceErrorCacheMu.Unlock()

	var r *cachedSectionReader

	// Check if there is already a piece reader in the cache
	cpr.pieceReaderCacheMu.Lock()
	rr, err := cpr.pieceReaderCache.Get(cacheKey)
	if err != nil {
		// Cache miss - there is not yet a cached piece reader
		_ = stats.RecordWithTags(context.Background(), []tag.Mutator{
			tag.Upsert(cacheTypeKey, "piece_reader"),
		}, CachedReaderMeasures.CacheMisses.M(1))

		// Create a new one and add it to the cache
		r = &cachedSectionReader{
			cpr:      cpr,
			pieceCid: pieceCidV2,
			ready:    make(chan struct{}),
			refs:     1,
		}
		_ = cpr.pieceReaderCache.Set(cacheKey, r)

		// Record cache size
		_ = stats.RecordWithTags(context.Background(), []tag.Mutator{
			tag.Upsert(cacheTypeKey, "piece_reader"),
		}, CachedReaderMeasures.CacheSize.M(int64(cpr.pieceReaderCache.Count())))

		cpr.pieceReaderCacheMu.Unlock()

		// We just added a cached reader, so get its underlying piece reader
		readerCtx, readerCtxCancel := context.WithCancel(context.Background())
		defer close(r.ready)

<<<<<<< HEAD
		retCode := http.StatusNotFound

		reader, size, err := cpr.getPieceReaderFromSector(readerCtx, pieceCid)
		if err != nil {
			log.Infow("failed to get piece reader from sector", "piececid", pieceCid, "err", err)

			if !errors.Is(err, ErrNoDeal) {
				retCode = http.StatusInternalServerError
			}
=======
		reader, size, err := cpr.getPieceReaderFromAggregate(readerCtx, pieceCidV2, retrieval)
		if err != nil {
			log.Debugw("failed to get piece reader from aggregate", "piececid", pieceCidV2.String(), "err", err)
>>>>>>> 1be02ce6

			aerr := err

			reader, size, err = cpr.getPieceReaderFromMarketPieceDeal(readerCtx, pieceCidV2, retrieval)
			if err != nil {
				log.Errorw("failed to get piece reader", "piececid", pieceCid, "piece size", pieceSize, "err", err)
				finalErr := fmt.Errorf("failed to get piece reader from aggregate, sector or piece park: %w, %w", aerr, err)

<<<<<<< HEAD
				// If we already hit any error except ErrNoDeal then we should surface that one even if here we get a 404.
				// If previous error was 404 but here it is anything but 404 then we should surface that
				// 404 should only be surfaced if we have 404 from both errors
				if retCode == http.StatusNotFound && !errors.Is(err, ErrNoDeal) {
					retCode = http.StatusInternalServerError
				}

				var finalErr error

				if retCode == http.StatusNotFound {
					finalErr = fmt.Errorf("failed to get piece reader from sector or piece park: %w, %w, %w", err, serr, ErrNotFound)
				} else {
					finalErr = fmt.Errorf("failed to get piece reader from sector or piece park: %w, %w", err, serr)
				}

=======
>>>>>>> 1be02ce6
				// Record error metric
				_ = stats.RecordWithTags(context.Background(), []tag.Mutator{
					tag.Upsert(reasonKey, "piece_not_found"),
				}, CachedReaderMeasures.ReaderErrors.M(1))

				// Cache the error in the error cache
				cpr.pieceErrorCacheMu.Lock()
				_ = cpr.pieceErrorCache.Set(cacheKey, &cachedError{err: finalErr, pieceCid: pieceCid})
				// Record error cache size
				_ = stats.RecordWithTags(context.Background(), []tag.Mutator{
					tag.Upsert(cacheTypeKey, "piece_error"),
				}, CachedReaderMeasures.CacheSize.M(int64(cpr.pieceErrorCache.Count())))
				cpr.pieceErrorCacheMu.Unlock()

				// Remove the failed reader from the main cache
				cpr.pieceReaderCacheMu.Lock()
				_ = cpr.pieceReaderCache.Remove(cacheKey)
				// Record updated cache size
				_ = stats.RecordWithTags(context.Background(), []tag.Mutator{
					tag.Upsert(cacheTypeKey, "piece_reader"),
				}, CachedReaderMeasures.CacheSize.M(int64(cpr.pieceReaderCache.Count())))
				cpr.pieceReaderCacheMu.Unlock()

				r.err = finalErr
				readerCtxCancel()

				return nil, 0, finalErr
			}

		}

		// Record successful reader creation
		stats.Record(context.Background(), CachedReaderMeasures.ReaderSuccesses.M(1))

		r.reader = reader
		r.err = nil
		r.cancel = readerCtxCancel
		r.rawSize = size
	} else {
		// Cache hit - we already have a cached reader
		_ = stats.RecordWithTags(context.Background(), []tag.Mutator{
			tag.Upsert(cacheTypeKey, "piece_reader"),
		}, CachedReaderMeasures.CacheHits.M(1))

		r = rr.(*cachedSectionReader)
		r.refs++

		// Record reference count metric
		stats.Record(context.Background(), CachedReaderMeasures.CacheRefs.M(int64(r.refs)))

		cpr.pieceReaderCacheMu.Unlock()

		// We already had a cached reader, wait for it to be ready
		select {
		case <-ctx.Done():
			// The context timed out. Dereference the cached piece reader and
			// return an error.
			_ = r.Close()
			return nil, 0, ctx.Err()
		case <-r.ready:
		}
	}

	// If there was an error getting the underlying piece reader, make sure
	// that the cached reader gets cleaned up
	if r.err != nil {
		_ = r.Close()
		return nil, 0, r.err
	}

	rs := io.NewSectionReader(r.reader, 0, int64(r.rawSize))

	log.Debugw("Served piece reader", "piececid", pieceCid)

	return struct {
		io.Closer
		io.Reader
		io.ReaderAt
		io.Seeker
	}{
		Closer:   r,
		Reader:   rs,
		Seeker:   rs,
		ReaderAt: r.reader,
	}, r.rawSize, nil
}<|MERGE_RESOLUTION|>--- conflicted
+++ resolved
@@ -6,7 +6,6 @@
 	"errors"
 	"fmt"
 	"io"
-	"net/http"
 	"sync"
 	"time"
 
@@ -14,10 +13,7 @@
 	"github.com/ipfs/go-cid"
 	logging "github.com/ipfs/go-log/v2"
 	"github.com/jellydator/ttlcache/v2"
-<<<<<<< HEAD
-=======
 	"github.com/oklog/ulid"
->>>>>>> 1be02ce6
 	"go.opencensus.io/stats"
 	"go.opencensus.io/tag"
 	"golang.org/x/xerrors"
@@ -34,10 +30,7 @@
 )
 
 var ErrNoDeal = errors.New("no deals found")
-<<<<<<< HEAD
 var ErrNotFound = errors.New("piece not found")
-=======
->>>>>>> 1be02ce6
 
 var log = logging.Logger("cached-reader")
 
@@ -201,9 +194,6 @@
 	}
 
 	if len(deals) == 0 {
-<<<<<<< HEAD
-		return nil, 0, xerrors.Errorf("piece cid %s: %w", pieceCid, ErrNoDeal)
-=======
 		if retrieval {
 			return nil, 0, fmt.Errorf("piece cid %s: %w", pieceCid, ErrNoDeal)
 		}
@@ -212,7 +202,6 @@
 			return nil, 0, fmt.Errorf("failed to read piece from piece park: %w", err)
 		}
 		return reader, rawSize, nil
->>>>>>> 1be02ce6
 	}
 
 	// For each deal, try to read an unsealed copy of the data from the sector
@@ -262,24 +251,6 @@
 		PieceRawSize int64  `db:"piece_raw_size"`
 	}
 
-<<<<<<< HEAD
-	err := cpr.db.Select(ctx, &pieceData, `
-        SELECT
-            pp.id,
-            pp.piece_raw_size
-        FROM
-            parked_pieces pp
-        WHERE
-            pp.piece_cid = $1 AND pp.complete = TRUE AND pp.long_term = TRUE
-        LIMIT 1;
-    `, pieceCid.String())
-	if err != nil {
-		return nil, 0, xerrors.Errorf("failed to query parked_pieces and parked_piece_refs for piece cid %s: %w", pieceCid.String(), err)
-	}
-
-	if len(pieceData) == 0 {
-		return nil, 0, xerrors.Errorf("failed to find piece in parked_pieces for piece cid %s: %w", pieceCid.String(), ErrNoDeal)
-=======
 	var pd []pieceData
 
 	if pieceRef != nil {
@@ -321,7 +292,6 @@
 
 	if len(pd) == 0 {
 		return nil, 0, fmt.Errorf("failed to find piece in parked_pieces for piece_ref %d", pieceRef)
->>>>>>> 1be02ce6
 	}
 
 	pcid, err := cid.Parse(pd[0].PieceCid)
@@ -483,21 +453,9 @@
 		readerCtx, readerCtxCancel := context.WithCancel(context.Background())
 		defer close(r.ready)
 
-<<<<<<< HEAD
-		retCode := http.StatusNotFound
-
-		reader, size, err := cpr.getPieceReaderFromSector(readerCtx, pieceCid)
-		if err != nil {
-			log.Infow("failed to get piece reader from sector", "piececid", pieceCid, "err", err)
-
-			if !errors.Is(err, ErrNoDeal) {
-				retCode = http.StatusInternalServerError
-			}
-=======
 		reader, size, err := cpr.getPieceReaderFromAggregate(readerCtx, pieceCidV2, retrieval)
 		if err != nil {
 			log.Debugw("failed to get piece reader from aggregate", "piececid", pieceCidV2.String(), "err", err)
->>>>>>> 1be02ce6
 
 			aerr := err
 
@@ -506,24 +464,8 @@
 				log.Errorw("failed to get piece reader", "piececid", pieceCid, "piece size", pieceSize, "err", err)
 				finalErr := fmt.Errorf("failed to get piece reader from aggregate, sector or piece park: %w, %w", aerr, err)
 
-<<<<<<< HEAD
-				// If we already hit any error except ErrNoDeal then we should surface that one even if here we get a 404.
-				// If previous error was 404 but here it is anything but 404 then we should surface that
-				// 404 should only be surfaced if we have 404 from both errors
-				if retCode == http.StatusNotFound && !errors.Is(err, ErrNoDeal) {
-					retCode = http.StatusInternalServerError
-				}
-
-				var finalErr error
-
-				if retCode == http.StatusNotFound {
-					finalErr = fmt.Errorf("failed to get piece reader from sector or piece park: %w, %w, %w", err, serr, ErrNotFound)
-				} else {
-					finalErr = fmt.Errorf("failed to get piece reader from sector or piece park: %w, %w", err, serr)
-				}
-
-=======
->>>>>>> 1be02ce6
+				// TODO: pdpv0-main - Bring in changes from pdpv0 about using HTTP codes here
+
 				// Record error metric
 				_ = stats.RecordWithTags(context.Background(), []tag.Mutator{
 					tag.Upsert(reasonKey, "piece_not_found"),
