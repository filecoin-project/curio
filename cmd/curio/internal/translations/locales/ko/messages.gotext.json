{
<<<<<<< HEAD
    "language": "ko",
    "messages": [
        {
            "id": "This interactive tool will walk you through migration of Curio.\nPress Ctrl+C to exit at any time.",
            "message": "This interactive tool will walk you through migration of Curio.\nPress Ctrl+C to exit at any time.",
            "translation": "이 대화형 도구는 Curio 마이그레이션 과정을 안내합니다.\n언제든지 종료하려면 Ctrl+C를 누르십시오."
        },
        {
            "id": "This tool confirms each action it does.",
            "message": "This tool confirms each action it does.",
            "translation": "이 도구는 수행하는 각 작업을 확인합니다."
        },
        {
            "id": "Ctrl+C pressed in Terminal",
            "message": "Ctrl+C pressed in Terminal",
            "translation": "터미널에서 Ctrl+C가 눌림"
        },
        {
            "id": "Verifying Sectors exist in Yugabyte.",
            "message": "Verifying Sectors exist in Yugabyte.",
            "translation": "Yugabyte에 섹터가 존재하는지 확인 중."
        },
        {
            "id": "Error verifying sectors: {Error}",
            "message": "Error verifying sectors: {Error}",
            "translation": "섹터 확인 중 오류 발생: {Error}",
            "placeholders": [
                {
                    "id": "Error",
                    "string": "%[1]s",
                    "type": "string",
                    "underlyingType": "string",
                    "argNum": 1,
                    "expr": "err.Error()"
                }
            ]
        },
        {
            "id": "Sectors verified. {I} sectors found.",
            "message": "Sectors verified. {I} sectors found.",
            "translation": "섹터가 확인되었습니다. {I}개의 섹터가 발견되었습니다.",
            "placeholders": [
                {
                    "id": "I",
                    "string": "%[1]d",
                    "type": "[]int",
                    "underlyingType": "[]int",
                    "argNum": 1,
                    "expr": "i"
                }
            ]
        },
        {
            "id": "Never remove the database info from the config.toml for lotus-miner as it avoids double PoSt.",
            "message": "Never remove the database info from the config.toml for lotus-miner as it avoids double PoSt.",
            "translation": "로터스 마이너의 config.toml에서 데이터베이스 정보를 제거하지 마십시오. 두 번의 PoSt를 피하기 위함입니다."
        },
        {
            "id": "Enter the info to connect to your Yugabyte database installation (https://download.yugabyte.com/)",
            "message": "Enter the info to connect to your Yugabyte database installation (https://download.yugabyte.com/)",
            "translation": "Yugabyte 데이터베이스 설치에 연결할 정보를 입력하십시오 (https://download.yugabyte.com/)"
        },
        {
            "id": "Host: {Hosts_}",
            "message": "Host: {Hosts_}",
            "translation": "호스트: {Hosts_}",
            "placeholders": [
                {
                    "id": "Hosts_",
                    "string": "%[1]s",
                    "type": "string",
                    "underlyingType": "string",
                    "argNum": 1,
                    "expr": "strings.Join(harmonycfg.Hosts, \",\")"
                }
            ]
        },
        {
            "id": "Port: {Port}",
            "message": "Port: {Port}",
            "translation": "포트: {Port}",
            "placeholders": [
                {
                    "id": "Port",
                    "string": "%[1]s",
                    "type": "string",
                    "underlyingType": "string",
                    "argNum": 1,
                    "expr": "harmonycfg.Port"
                }
            ]
        },
        {
            "id": "Username: {Username}",
            "message": "Username: {Username}",
            "translation": "사용자 이름: {Username}",
            "placeholders": [
                {
                    "id": "Username",
                    "string": "%[1]s",
                    "type": "string",
                    "underlyingType": "string",
                    "argNum": 1,
                    "expr": "harmonycfg.Username"
                }
            ]
        },
        {
            "id": "Password: {Password}",
            "message": "Password: {Password}",
            "translation": "비밀번호: {Password}",
            "placeholders": [
                {
                    "id": "Password",
                    "string": "%[1]s",
                    "type": "string",
                    "underlyingType": "string",
                    "argNum": 1,
                    "expr": "harmonycfg.Password"
                }
            ]
        },
        {
            "id": "Database: {Database}",
            "message": "Database: {Database}",
            "translation": "데이터베이스: {Database}",
            "placeholders": [
                {
                    "id": "Database",
                    "string": "%[1]s",
                    "type": "string",
                    "underlyingType": "string",
                    "argNum": 1,
                    "expr": "harmonycfg.Database"
                }
            ]
        },
        {
            "id": "Continue to connect and update schema.",
            "message": "Continue to connect and update schema.",
            "translation": "계속 연결 및 스키마 업데이트."
        },
        {
            "id": "Database config error occurred, abandoning migration: {Error}",
            "message": "Database config error occurred, abandoning migration: {Error}",
            "translation": "데이터베이스 구성 오류가 발생하여 마이그레이션을 포기합니다: {Error}",
            "placeholders": [
                {
                    "id": "Error",
                    "string": "%[1]s",
                    "type": "string",
                    "underlyingType": "string",
                    "argNum": 1,
                    "expr": "err.Error()"
                }
            ]
        },
        {
            "id": "Enter the Yugabyte database host(s)",
            "message": "Enter the Yugabyte database host(s)",
            "translation": "Yugabyte 데이터베이스 호스트를 입력하십시오"
        },
        {
            "id": "No host provided",
            "message": "No host provided",
            "translation": "호스트가 제공되지 않았습니다"
        },
        {
            "id": "Enter the Yugabyte database {Stringport_username_password_databasei_1}",
            "message": "Enter the Yugabyte database {Stringport_username_password_databasei_1}",
            "translation": "Yugabyte 데이터베이스 {Stringport_username_password_databasei_1}을 입력하십시오",
            "placeholders": [
                {
                    "id": "Stringport_username_password_databasei_1",
                    "string": "%[1]s",
                    "type": "string",
                    "underlyingType": "string",
                    "argNum": 1,
                    "expr": "[]string{\"port\", \"username\", \"password\", \"database\"}[i-1]"
                }
            ]
        },
        {
            "id": "No value provided",
            "message": "No value provided",
            "translation": "값이 제공되지 않았습니다"
        },
        {
            "id": "Error connecting to Yugabyte database: {Error}",
            "message": "Error connecting to Yugabyte database: {Error}",
            "translation": "Yugabyte 데이터베이스에 연결하는 중 오류가 발생했습니다: {Error}",
            "placeholders": [
                {
                    "id": "Error",
                    "string": "%[1]s",
                    "type": "string",
                    "underlyingType": "string",
                    "argNum": 1,
                    "expr": "err.Error()"
                }
            ]
        },
        {
            "id": "Connected to Yugabyte. Schema is current.",
            "message": "Connected to Yugabyte. Schema is current.",
            "translation": "Yugabyte에 연결되었습니다. 스키마가 현재입니다."
        },
        {
            "id": "Error encoding config.toml: {Error}",
            "message": "Error encoding config.toml: {Error}",
            "translation": "config.toml을 인코딩하는 중 오류가 발생했습니다: {Error}",
            "placeholders": [
                {
                    "id": "Error",
                    "string": "%[1]s",
                    "type": "string",
                    "underlyingType": "string",
                    "argNum": 1,
                    "expr": "err.Error()"
                }
            ]
        },
        {
            "id": "Error reading filemode of config.toml: {Error}",
            "message": "Error reading filemode of config.toml: {Error}",
            "translation": "config.toml의 파일 모드를 읽는 중 오류가 발생했습니다: {Error}",
            "placeholders": [
                {
                    "id": "Error",
                    "string": "%[1]s",
                    "type": "string",
                    "underlyingType": "string",
                    "argNum": 1,
                    "expr": "err.Error()"
                }
            ]
        },
        {
            "id": "Error writing config.toml: {Error}",
            "message": "Error writing config.toml: {Error}",
            "translation": "config.toml을 쓰는 중 오류가 발생했습니다: {Error}",
            "placeholders": [
                {
                    "id": "Error",
                    "string": "%[1]s",
                    "type": "string",
                    "underlyingType": "string",
                    "argNum": 1,
                    "expr": "err.Error()"
                }
            ]
        },
        {
            "id": "Restart Lotus Miner.",
            "message": "Restart Lotus Miner.",
            "translation": "로터스 마이너 재시작."
        },
        {
            "id": "Connected to Yugabyte",
            "message": "Connected to Yugabyte",
            "translation": "Yugabyte에 연결됨"
        },
        {
            "id": "Select the location of your lotus-miner config directory?",
            "message": "Select the location of your lotus-miner config directory?",
            "translation": "로터스 마이너 구성 디렉토리의 위치를 선택하시겠습니까?"
        },
        {
            "id": "Other",
            "message": "Other",
            "translation": "기타"
        },
        {
            "id": "Enter the path to the configuration directory used by lotus-miner",
            "message": "Enter the path to the configuration directory used by lotus-miner",
            "translation": "로터스 마이너에서 사용하는 구성 디렉토리의 경로를 입력하십시오"
        },
        {
            "id": "No path provided, abandoning migration",
            "message": "No path provided, abandoning migration",
            "translation": "경로가 제공되지 않았으므로 마이그레이션을 포기합니다"
        },
        {
            "id": "Cannot read the config.toml file in the provided directory, Error: {Error}",
            "message": "Cannot read the config.toml file in the provided directory, Error: {Error}",
            "translation": "제공된 디렉토리에서 config.toml 파일을 읽을 수 없습니다. 오류: {Error}",
            "placeholders": [
                {
                    "id": "Error",
                    "string": "%[1]s",
                    "type": "string",
                    "underlyingType": "string",
                    "argNum": 1,
                    "expr": "err.Error()"
                }
            ]
        },
        {
            "id": "Read Miner Config",
            "message": "Read Miner Config",
            "translation": "마이너 구성 읽기"
        },
        {
            "id": "Completed Step: {Step}",
            "message": "Completed Step: {Step}",
            "translation": "단계 완료: {Step}",
            "placeholders": [
                {
                    "id": "Step",
                    "string": "%[1]s",
                    "type": "string",
                    "underlyingType": "string",
                    "argNum": 1,
                    "expr": "step"
                }
            ]
        },
        {
            "id": "This interactive tool migrates lotus-miner to Curio in 5 minutes.",
            "translation": "이 대화형 도구는 5분 안에 lotus-miner를 Curio로 이주합니다.",
            "message": "This interactive tool migrates lotus-miner to Curio in 5 minutes.",
            "placeholder": null
        },
        {
            "id": "Each step needs your confirmation and can be reversed. Press Ctrl+C to exit at any time.",
            "translation": "각 단계는 확인이 필요하며 되돌릴 수 있습니다. 언제든지 Ctrl+C를 눌러 종료할 수 있습니다.",
            "message": "Each step needs your confirmation and can be reversed. Press Ctrl+C to exit at any time.",
            "placeholder": null
        },
        {
            "id": "Use the arrow keys to navigate: ↓ ↑ → ←",
            "translation": "화살표 키를 사용하여 이동하세요: ↓ ↑ → ←",
            "message": "Use the arrow keys to navigate: ↓ ↑ → ←",
            "placeholder": null
        },
        {
            "id": "Lotus-Miner to Curio Migration.",
            "translation": "Lotus-Miner에서 Curio로 이주.",
            "message": "Lotus-Miner to Curio Migration.",
            "placeholder": null
        },
        {
            "id": "Try the web interface with  for further guided improvements.",
            "translation": "더 나은 안내를 위해 웹 인터페이스를 사용해보세요.",
            "message": "Try the web interface with  for further guided improvements.",
            "placeholder": null
        },
        {
            "id": "You can now migrate your market node ({Boost}), if applicable.",
            "translation": "해당하는 경우 이제 시장 노드를 이주할 수 있습니다 ({Boost}).",
            "message": "You can now migrate your market node ({Boost}), if applicable.",
            "placeholder": null
        },
        {
            "id": "Migrating config.toml to database.",
            "translation": "config.toml을 데이터베이스로 이주 중입니다.",
            "message": "Migrating config.toml to database.",
            "placeholder": null
        },
        {
            "id": "Error reading from database: {Error}. Aborting Migration.",
            "translation": "데이터베이스에서 읽는 중 오류 발생: {Error}. 마이그레이션 중단.",
            "message": "Error reading from database: {Error}. Aborting Migration.",
            "placeholder": null
        },
        {
            "id": "cannot read API: {Error}. Aborting Migration",
            "translation": "API를 읽을 수 없습니다: {Error}. 마이그레이션 중단",
            "message": "cannot read API: {Error}. Aborting Migration",
            "placeholder": null
        },
        {
            "id": "Error saving config to layer: {Error}. Aborting Migration",
            "translation": "레이어에 구성을 저장하는 중 오류 발생: {Error}. 마이그레이션 중단",
            "message": "Error saving config to layer: {Error}. Aborting Migration",
            "placeholder": null
        },
        {
            "id": "Protocol Labs wants to improve the software you use. Tell the team you're using Curio.",
            "translation": "Protocol Labs는 당신이 사용하는 소프트웨어를 개선하고 싶어합니다. Curio를 사용 중이라고 팀에 알려주세요.",
            "message": "Protocol Labs wants to improve the software you use. Tell the team you're using Curio.",
            "placeholder": null
        },
        {
            "id": "Select what you want to share with the Curio team.",
            "translation": "Curio 팀과 공유하고 싶은 것을 선택하세요.",
            "message": "Select what you want to share with the Curio team.",
            "placeholder": null
        },
        {
            "id": "Individual Data: Miner ID, Curio version, net ({Mainnet} or {Testnet}). Signed.",
            "translation": "개별 데이터: 마이너 ID, Curio 버전, 네트워크 ({Mainnet} 또는 {Testnet}). 서명됨.",
            "message": "Individual Data: Miner ID, Curio version, net ({Mainnet} or {Testnet}). Signed.",
            "placeholder": null
        },
        {
            "id": "Aggregate-Anonymous: version, net, and Miner power (bucketed).",
            "translation": "집계-익명: 버전, 네트워크, 그리고 마이너 파워 (버킷).",
            "message": "Aggregate-Anonymous: version, net, and Miner power (bucketed).",
            "placeholder": null
        },
        {
            "id": "Hint: I am someone running Curio on net.",
            "translation": "힌트: 네트워크에서 Curio를 실행 중인 사람입니다.",
            "message": "Hint: I am someone running Curio on net.",
            "placeholder": null
        },
        {
            "id": "Nothing.",
            "translation": "아무것도 없습니다.",
            "message": "Nothing.",
            "placeholder": null
        },
        {
            "id": "Aborting remaining steps.",
            "translation": "나머지 단계를 중단합니다.",
            "message": "Aborting remaining steps.",
            "placeholder": null
        },
        {
            "id": "Error connecting to lotus node: {Error}",
            "translation": "로터스 노드에 연결하는 중 오류 발생: {Error}",
            "message": "Error connecting to lotus node: {Error}",
            "placeholder": null
        },
        {
            "id": "Error getting miner power: {Error}",
            "translation": "마이너 파워를 가져오는 중 오류 발생: {Error}",
            "message": "Error getting miner power: {Error}",
            "placeholder": null
        },
        {
            "id": "Error marshalling message: {Error}",
            "translation": "메시지를 마샬하는 중 오류 발생: {Error}",
            "message": "Error marshalling message: {Error}",
            "placeholder": null
        },
        {
            "id": "Error getting miner info: {Error}",
            "translation": "마이너 정보를 가져오는 중 오류 발생: {Error}",
            "message": "Error getting miner info: {Error}",
            "placeholder": null
        },
        {
            "id": "Error signing message: {Error}",
            "translation": "메시지 서명 중 오류 발생: {Error}",
            "message": "Error signing message: {Error}",
            "placeholder": null
        },
        {
            "id": "Error sending message: {Error}",
            "translation": "메시지 전송 중 오류 발생: {Error}",
            "message": "Error sending message: {Error}",
            "placeholder": null
        },
        {
            "id": "Error sending message: Status {Status}, Message:",
            "translation": "메시지 전송 중 오류 발생: 상태 {Status}, 메시지:",
            "message": "Error sending message: Status {Status}, Message:",
            "placeholder": null
        },
        {
            "id": "Message sent.",
            "translation": "메시지가 전송되었습니다.",
            "message": "Message sent.",
            "placeholder": null
        },
        {
            "id": "Documentation:",
            "translation": "문서:",
            "message": "Documentation:",
            "placeholder": null
        },
        {
            "id": "The '{Base}' layer stores common configuration. All curio instances can include it in their {__layers} argument.",
            "translation": "'{Base}' 레이어에는 공통 구성이 저장됩니다. 모든 Curio 인스턴스는 {__layers} 인수에 포함시킬 수 있습니다.",
            "message": "The '{Base}' layer stores common configuration. All curio instances can include it in their {__layers} argument.",
            "placeholder": null
        },
        {
            "id": "You can add other layers for per-machine configuration changes.",
            "translation": "기계별 구성 변경을 위해 다른 레이어를 추가할 수 있습니다.",
            "message": "You can add other layers for per-machine configuration changes.",
            "placeholder": null
        },
        {
            "id": "Join {Fil_curio_help} in Filecoin {Slack} for help.",
            "translation": "도움을 위해 Filecoin {Slack}의 {Fil_curio_help}에 가입하세요.",
            "message": "Join {Fil_curio_help} in Filecoin {Slack} for help.",
            "placeholder": null
        },
        {
            "id": "Join {Fil_curio_dev} in Filecoin {Slack} to follow development and feedback!",
            "translation": "개발과 피드백을 따르려면 Filecoin {Slack}의 {Fil_curio_dev}에 가입하세요!",
            "message": "Join {Fil_curio_dev} in Filecoin {Slack} to follow development and feedback!",
            "placeholder": null
        },
        {
            "id": "Want PoST redundancy? Run many Curio instances with the '{Post}' layer.",
            "translation": "PoST 중복성이 필요하신가요? '{Post}' 레이어와 함께 여러 Curio 인스턴스를 실행하세요.",
            "message": "Want PoST redundancy? Run many Curio instances with the '{Post}' layer.",
            "placeholder": null
        },
        {
            "id": "Point your browser to your web GUI to complete setup with {Boost} and advanced featues.",
            "translation": "브라우저를 웹 GUI로 이동하여 {Boost} 및 고급 기능으로 설정을 완료하세요.",
            "message": "Point your browser to your web GUI to complete setup with {Boost} and advanced featues.",
            "placeholder": null
        },
        {
            "id": "For SPs with multiple Miner IDs, run 1 migration per lotus-miner all to the same 1 database. The cluster will serve all Miner IDs.",
            "translation": "여러 마이너 ID가 있는 SP의 경우 각 lotus-miner당 1회 마이그레이션을 동일한 1개의 데이터베이스로 모두 실행하세요. 클러스터는 모든 마이너 ID를 제공합니다.",
            "message": "For SPs with multiple Miner IDs, run 1 migration per lotus-miner all to the same 1 database. The cluster will serve all Miner IDs.",
            "placeholder": null
        },
        {
            "id": "Please start {Lotus_miner} now that database credentials are in {Toml}.",
            "translation": "데이터베이스 자격 증명이 {Toml}에 있으므로 이제 {Lotus_miner}를 시작하세요.",
            "message": "Please start {Lotus_miner} now that database credentials are in {Toml}.",
            "placeholder": null
        },
        {
            "id": "Waiting for {Lotus_miner} to write sectors into Yugabyte.",
            "translation": "{Lotus_miner}가 Yugabyte에 섹터를 기록하도록 대기 중입니다.",
            "message": "Waiting for {Lotus_miner} to write sectors into Yugabyte.",
            "placeholder": null
        },
        {
            "id": "The sectors are in the database. The database is ready for {Curio}.",
            "translation": "섹터가 데이터베이스에 있습니다. 데이터베이스가 {Curio}를 위해 준비되었습니다.",
            "message": "The sectors are in the database. The database is ready for {Curio}.",
            "placeholder": null
        },
        {
            "id": "Now shut down lotus-miner and move the systems to {Curio}.",
            "translation": "이제 lotus-miner를 종료하고 시스템을 {Curio}로 이동하세요.",
            "message": "Now shut down lotus-miner and move the systems to {Curio}.",
            "placeholder": null
        },
        {
            "id": "Press return to continue",
            "translation": "계속하려면 리턴을 누르세요",
            "message": "Press return to continue",
            "placeholder": null
        },
        {
            "id": "Aborting migration.",
            "translation": "마이그레이션 중단.",
            "message": "Aborting migration.",
            "placeholder": null
        },
        {
            "id": "Sectors verified. {I} sector locations found.",
            "translation": "섹터가 확인되었습니다. {I}개의 섹터 위치를 찾았습니다.",
            "message": "Sectors verified. {I} sector locations found.",
            "placeholder": null
        },
        {
            "id": "Press return to update {Toml} with Yugabyte info. Backup the file now.",
            "translation": "{Toml}을 Yugabyte 정보로 업데이트하려면 리턴을 누르세요. 지금 파일을 백업하세요.",
            "message": "Press return to update {Toml} with Yugabyte info. Backup the file now.",
            "placeholder": null
        },
        {
            "id": "To start, ensure your sealing pipeline is drained and shut-down lotus-miner.",
            "translation": "시작하려면 밀봉 파이프라인이 비어 있고 lotus-miner가 종료되었는지 확인하세요.",
            "message": "To start, ensure your sealing pipeline is drained and shut-down lotus-miner.",
            "placeholder": null
        },
        {
            "id": "Enter the path to the configuration directory used by {Lotus_miner}",
            "translation": "{Lotus_miner}에서 사용하는 구성 디렉터리 경로를 입력하세요.",
            "message": "Enter the path to the configuration directory used by {Lotus_miner}",
            "placeholder": null
        },
        {
            "id": "Step Complete: {Step}",
            "translation": "단계 완료: {Step}",
            "message": "Step Complete: {Step}",
            "placeholder": null
        },
        {
            "id": "Configuration 'base' was updated to include this miner's address and its wallet setup.",
            "translation": "이 마이너의 주소와 지갑 설정을 포함하도록 구성 'base'가 업데이트되었습니다.",
            "message": "Configuration 'base' was updated to include this miner's address and its wallet setup.",
            "placeholder": null
        },
        {
            "id": "Compare the configurations {Base} to {MinerAddresses0}. Changes between the miner IDs other than wallet addreses should be a new, minimal layer for runners that need it.",
            "translation": "구성 {Base}를 {MinerAddresses0}과 비교하세요. 지갑 주소 이외의 마이너 ID 사이의 변경 사항은 필요한 실행자를 위한 새로운 최소한의 레이어여야 합니다.",
            "message": "Compare the configurations {Base} to {MinerAddresses0}. Changes between the miner IDs other than wallet addreses should be a new, minimal layer for runners that need it.",
            "placeholder": null
        },
        {
            "id": "Configuration 'base' was created to include this miner's address and its wallet setup.",
            "translation": "이 마이너의 주소와 지갑 설정을 포함하도록 구성 'base'가 생성되었습니다.",
            "message": "Configuration 'base' was created to include this miner's address and its wallet setup.",
            "placeholder": null
        },
        {
            "id": "Layer {LayerName} created.",
            "translation": "레이어 {LayerName}가 생성되었습니다.",
            "message": "Layer {LayerName} created.",
            "placeholder": null
        },
        {
            "id": "To work with the config: \\n",
            "translation": "구성을 사용하려면: \\n",
            "message": "To work with the config: \\n",
            "placeholder": null
        },
        {
            "id": "To run Curio: With machine or cgroup isolation, use the command (with example layer selection):",
            "translation": "Curio를 실행하려면: 기계 또는 cgroup 격리를 사용하여 다음 명령을 사용하세요 (예제 레이어 선택과 함께):",
            "message": "To run Curio: With machine or cgroup isolation, use the command (with example layer selection):",
            "placeholder": null
        },
        {
            "id": "Try the web interface with {__layersgui} for further guided improvements.",
            "translation": "더 많은 안내를 위해 {__layersgui}를 사용하여 웹 인터페이스를 시도하세요.",
            "message": "Try the web interface with {__layersgui} for further guided improvements.",
            "placeholder": null
        },
        {
            "id": "Error connecting to lotus node: {Error} {Error_1}",
            "translation": "lotus 노드에 연결하는 중 오류 발생: {Error} {Error_1}",
            "message": "Error connecting to lotus node: {Error} {Error_1}",
            "placeholder": null
        },
        {
            "id": "could not get API info for FullNode: {Err}",
            "translation": "FullNode의 API 정보를 가져올 수 없습니다: {Err}",
            "message": "could not get API info for FullNode: {Err}",
            "placeholder": null
        },
        {
            "id": "Error getting token: {Error}",
            "translation": "토큰을 가져오는 중 오류 발생: {Error}",
            "message": "Error getting token: {Error}",
            "placeholder": null
        },
        {
            "id": "Filecoin {Slack} channels: {Fil_curio_help} and {Fil_curio_dev}",
            "translation": "Filecoin {Slack} 채널: {Fil_curio_help} 및 {Fil_curio_dev}",
            "message": "Filecoin {Slack} channels: {Fil_curio_help} and {Fil_curio_dev}",
            "placeholder": null
        },
        {
            "id": "Start multiple Curio instances with the '{Post}' layer to redundancy.",
            "translation": "'{Post}' 레이어로 여러 Curio 인스턴스를 시작하여 중복성을 확보하세요.",
            "message": "Start multiple Curio instances with the '{Post}' layer to redundancy.",
            "placeholder": null
        },
        {
            "id": "One database can serve multiple miner IDs: Run a migration for each lotus-miner.",
            "translation": "한 개의 데이터베이스는 여러 광부 ID를 제공할 수 있습니다: 각 lotus-miner에 대해 마이그레이션을 실행하세요.",
            "message": "One database can serve multiple miner IDs: Run a migration for each lotus-miner.",
            "placeholder": null
        },
        {
            "id": "Please start (or restart) {Lotus_miner} now that database credentials are in {Toml}.",
            "translation": "데이터베이스 자격 증명이 {Toml}에 입력되었으므로 지금 {Lotus_miner}을 시작하거나 다시 시작하세요.",
            "message": "Please start (or restart) {Lotus_miner} now that database credentials are in {Toml}.",
            "placeholder": null
        },
        {
            "id": "Error interpreting miner ID: {Error}: ID: {String}",
            "translation": "광부 ID를 해석하는 중 오류 발생: {Error}: ID: {String}",
            "message": "Error interpreting miner ID: {Error}: ID: {String}",
            "placeholder": null
        },
        {
            "id": "Enabling Sector Indexing in the database.",
            "translation": "데이터베이스에서 Sector Indexing을 활성화합니다.",
            "message": "Enabling Sector Indexing in the database.",
            "placeholder": null
        },
        {
            "id": "Error expanding path: {Error}",
            "translation": "경로를 확장하는 중 오류 발생: {Error}",
            "message": "Error expanding path: {Error}",
            "placeholder": null
        },
        {
            "id": "Could not create repo from directory: {Error}. Aborting migration",
            "translation": "디렉토리에서 저장소를 생성할 수 없습니다: {Error}. 마이그레이션을 중단합니다.",
            "message": "Could not create repo from directory: {Error}. Aborting migration",
            "placeholder": null
        },
        {
            "id": "Could not lock miner repo. Your miner must be stopped: {Error}\n Aborting migration",
            "translation": "광부 저장소를 잠금 해제할 수 없습니다. 귀하의 광부를 중지해야 합니다: {Error}\n 마이그레이션을 중단합니다.",
            "message": "Could not lock miner repo. Your miner must be stopped: {Error}\n Aborting migration",
            "placeholder": null
        },
        {
            "id": "To work with the config:",
            "translation": "구성 파일을 사용하려면:",
            "message": "To work with the config:",
            "placeholder": null
        },
        {
            "id": "This interactive tool creates a new miner actor and creates the basic configuration layer for it.",
            "translation": "이 대화형 도구는 새로운 채굴자 액터를 생성하고 그에 대한 기본 구성 레이어를 생성합니다.",
            "message": "This interactive tool creates a new miner actor and creates the basic configuration layer for it.",
            "placeholder": null
        },
        {
            "id": "This process is partially idempotent. Once a new miner actor has been created and subsequent steps fail, the user need to run 'curio config new-cluster {Arg_1}' to finish the configuration.",
            "translation": "이 프로세스는 부분적으로 idempotent합니다. 새로운 채굴자 액터가 생성되었고 후속 단계가 실패하면 사용자는 구성을 완료하기 위해 'curio config new-cluster {Arg_1}'를 실행해야 합니다.",
            "message": "This process is partially idempotent. Once a new miner actor has been created and subsequent steps fail, the user need to run 'curio config new-cluster {Arg_1}' to finish the configuration.",
            "placeholder": null
        },
        {
            "id": "Choose if you with to create a new miner or migrate from existing Lotus-Miner",
            "translation": "새 채굴자를 생성할지 기존의 Lotus-Miner에서 이전할지 선택하세요.",
            "message": "Choose if you with to create a new miner or migrate from existing Lotus-Miner",
            "placeholder": null
        },
        {
            "id": "Migrate from existing Lotus-Miner",
            "translation": "기존의 Lotus-Miner에서 이전하기",
            "message": "Migrate from existing Lotus-Miner",
            "placeholder": null
        },
        {
            "id": "Create a new miner",
            "translation": "새로운 채굴자 생성",
            "message": "Create a new miner",
            "placeholder": null
        },
        {
            "id": "New Miner initialization complete.",
            "translation": "새로운 채굴자 초기화 완료.",
            "message": "New Miner initialization complete.",
            "placeholder": null
        },
        {
            "id": "Migrating lotus-miner config.toml to Curio in-database configuration.",
            "translation": "lotus-miner config.toml을 Curio의 데이터베이스 구성으로 이전 중입니다.",
            "message": "Migrating lotus-miner config.toml to Curio in-database configuration.",
            "placeholder": null
        },
        {
            "id": "Error getting API: {Error}",
            "translation": "API 가져오기 오류: {Error}",
            "message": "Error getting API: {Error}",
            "placeholder": null
        },
        {
            "id": "The Curio team wants to improve the software you use. Tell the team you're using {Curio}.",
            "translation": "Curio 팀은 당신이 사용하는 소프트웨어를 개선하고자 합니다. 팀에게 {Curio}를 사용 중이라고 알려주세요.",
            "message": "The Curio team wants to improve the software you use. Tell the team you're using {Curio}.",
            "placeholder": null
        },
        {
            "id": "Individual Data: Miner ID, Curio version, chain ({Mainnet} or {Calibration}). Signed.",
            "translation": "개별 데이터: 채굴자 ID, Curio 버전, 체인 ({Mainnet} 또는 {Calibration}). 서명됨.",
            "message": "Individual Data: Miner ID, Curio version, chain ({Mainnet} or {Calibration}). Signed.",
            "placeholder": null
        },
        {
            "id": "Aggregate-Anonymous: version, chain, and Miner power (bucketed).",
            "translation": "집계-익명: 버전, 체인, 및 채굴자 파워 (버킷).",
            "message": "Aggregate-Anonymous: version, chain, and Miner power (bucketed).",
            "placeholder": null
        },
        {
            "id": "Hint: I am someone running Curio on whichever chain.",
            "translation": "힌트: 나는 어떤 체인에서든 Curio를 실행 중인 사람입니다.",
            "message": "Hint: I am someone running Curio on whichever chain.",
            "placeholder": null
        },
        {
            "id": "Press return to update {Toml} with Yugabyte info. A Backup file will be written to that folder before changes are made.",
            "translation": "{Toml}을 Yugabyte 정보로 업데이트하려면 리턴 키를 누르세요. 변경 사항을 적용하기 전에 해당 폴더에 백업 파일이 작성됩니다.",
            "message": "Press return to update {Toml} with Yugabyte info. A Backup file will be written to that folder before changes are made.",
            "placeholder": null
        },
        {
            "id": "Error creating backup file: {Error}",
            "translation": "백업 파일 생성 오류: {Error}",
            "message": "Error creating backup file: {Error}",
            "placeholder": null
        },
        {
            "id": "Error reading config.toml: {Error}",
            "translation": "config.toml 읽기 오류: {Error}",
            "message": "Error reading config.toml: {Error}",
            "placeholder": null
        },
        {
            "id": "Error writing backup file: {Error}",
            "translation": "백업 파일 쓰기 오류: {Error}",
            "message": "Error writing backup file: {Error}",
            "placeholder": null
        },
        {
            "id": "Error closing backup file: {Error}",
            "translation": "백업 파일 닫기 오류: {Error}",
            "message": "Error closing backup file: {Error}",
            "placeholder": null
        },
        {
            "id": "Initializing a new miner actor.",
            "translation": "새 채굴자 액터 초기화 중.",
            "message": "Initializing a new miner actor.",
            "placeholder": null
        },
        {
            "id": "Enter the info to create a new miner",
            "translation": "새 채굴자를 생성하기 위한 정보 입력",
            "message": "Enter the info to create a new miner",
            "placeholder": null
        },
        {
            "id": "Owner Address: {String}",
            "translation": "소유자 주소: {String}",
            "message": "Owner Address: {String}",
            "placeholder": null
        },
        {
            "id": "Worker Address: {String}",
            "translation": "작업자 주소: {String}",
            "message": "Worker Address: {String}",
            "placeholder": null
        },
        {
            "id": "Sender Address: {String}",
            "translation": "송신자 주소: {String}",
            "message": "Sender Address: {String}",
            "placeholder": null
        },
        {
            "id": "Sector Size: {Ssize}",
            "translation": "섹터 크기: {Ssize}",
            "message": "Sector Size: {Ssize}",
            "placeholder": null
        },
        {
            "id": "Confidence: {Confidence}",
            "translation": "신뢰도: {Confidence}",
            "message": "Confidence: {Confidence}",
            "placeholder": null
        },
        {
            "id": "Continue to verify the addresses and create a new miner actor.",
            "translation": "주소를 확인하고 새 채굴자 액터를 생성하려면 계속 진행하세요.",
            "message": "Continue to verify the addresses and create a new miner actor.",
            "placeholder": null
        },
        {
            "id": "Miner creation error occurred: {Error}",
            "translation": "채굴자 생성 오류 발생: {Error}",
            "message": "Miner creation error occurred: {Error}",
            "placeholder": null
        },
        {
            "id": "Enter the owner address",
            "translation": "소유자 주소 입력",
            "message": "Enter the owner address",
            "placeholder": null
        },
        {
            "id": "No address provided",
            "translation": "주소가 제공되지 않았습니다",
            "message": "No address provided",
            "placeholder": null
        },
        {
            "id": "Failed to parse the address: {Error}",
            "translation": "주소 구문 분석 실패: {Error}",
            "message": "Failed to parse the address: {Error}",
            "placeholder": null
        },
        {
            "id": "Enter {Stringworker_senderi_1} address",
            "translation": "{Stringworker_senderi_1} 주소 입력",
            "message": "Enter {Stringworker_senderi_1} address",
            "placeholder": null
        },
        {
            "id": "Enter the sector size",
            "translation": "섹터 크기 입력",
            "message": "Enter the sector size",
            "placeholder": null
        },
        {
            "id": "Failed to parse sector size: {Error}",
            "translation": "섹터 크기 구문 분석 실패: {Error}",
            "message": "Failed to parse sector size: {Error}",
            "placeholder": null
        },
        {
            "id": "Enter the confidence",
            "translation": "신뢰도 입력",
            "message": "Enter the confidence",
            "placeholder": null
        },
        {
            "id": "Failed to parse confidence: {Error}",
            "translation": "신뢰도 구문 분석 실패: {Error}",
            "message": "Failed to parse confidence: {Error}",
            "placeholder": null
        },
        {
            "id": "Failed to create the miner actor: {Error}",
            "translation": "채굴자 액터 생성 실패: {Error}",
            "message": "Failed to create the miner actor: {Error}",
            "placeholder": null
        },
        {
            "id": "Miner {String} created successfully",
            "translation": "{String} 채굴자가 성공적으로 생성되었습니다",
            "message": "Miner {String} created successfully",
            "placeholder": null
        },
        {
            "id": "Cannot reach the DB: {Error}",
            "translation": "데이터베이스에 연결할 수 없습니다: {Error}",
            "message": "Cannot reach the DB: {Error}",
            "placeholder": null
        },
        {
            "id": "Error connecting to full node API: {Error}",
            "translation": "풀 노드 API에 연결하는 중 오류 발생: {Error}",
            "message": "Error connecting to full node API: {Error}",
            "placeholder": null
        },
        {
            "id": "Pre-initialization steps complete",
            "translation": "사전 초기화 단계 완료",
            "message": "Pre-initialization steps complete",
            "placeholder": null
        },
        {
            "id": "Failed to random bytes for secret: {Error}",
            "translation": "비밀을 위한 랜덤 바이트 생성 실패: {Error}",
            "message": "Failed to random bytes for secret: {Error}",
            "placeholder": null
        },
        {
            "id": "Please do not run guided-setup again as miner creation is not idempotent. You need to run 'curio config new-cluster {String}' to finish the configuration",
            "translation": "마이너 생성은 idempotent하지 않으므로 가이드 설정을 다시 실행하지 마십시오. 구성을 완료하려면 'curio config new-cluster {String}'를 실행해야 합니다.",
            "message": "Please do not run guided-setup again as miner creation is not idempotent. You need to run 'curio config new-cluster {String}' to finish the configuration",
            "placeholder": null
        },
        {
            "id": "Failed to verify the auth token from daemon node: {Error}",
            "translation": "데몬 노드로부터 인증 토큰을 확인하는 중 오류 발생: {Error}",
            "message": "Failed to verify the auth token from daemon node: {Error}",
            "placeholder": null
        },
        {
            "id": "Failed to encode the config: {Error}",
            "translation": "구성을 인코딩하는 중 오류 발생: {Error}",
            "message": "Failed to encode the config: {Error}",
            "placeholder": null
        },
        {
            "id": "Failed to generate default config: {Error}",
            "translation": "기본 구성 생성 실패: {Error}",
            "message": "Failed to generate default config: {Error}",
            "placeholder": null
        },
        {
            "id": "Failed to inset 'base' config layer in database: {Error}",
            "translation": "데이터베이스에 'base' 구성 레이어 삽입 실패: {Error}",
            "message": "Failed to inset 'base' config layer in database: {Error}",
            "placeholder": null
        },
        {
            "id": "Failed to inset '{String}' config layer in database: {Error}",
            "translation": "데이터베이스에 '{String}' 구성 레이어 삽입 실패: {Error}",
            "message": "Failed to inset '{String}' config layer in database: {Error}",
            "placeholder": null
        },
        {
            "id": "New Curio configuration layer '{String}' created",
            "translation": "새로운 Curio 구성 레이어 '{String}'가 생성되었습니다",
            "message": "New Curio configuration layer '{String}' created",
            "placeholder": null
        },
        {
            "id": "The Curio team wants to improve the software you use. Tell the team you're using `{Curio}`.",
            "translation": "Curio 팀은 당신이 사용하는 소프트웨어를 개선하고자 합니다. 팀에게 `{Curio}`를 사용 중이라고 알려주세요.",
            "message": "The Curio team wants to improve the software you use. Tell the team you're using `{Curio}`.",
            "placeholder": null
        },
        {
            "id": "Confidence epochs: {Confidence}",
            "translation": "신뢰 에포크: {Confidence}",
            "message": "Confidence epochs: {Confidence}",
            "placeholder": null
        },
        {
            "id": "Failed to generate random bytes for secret: {Error}",
            "translation": "비밀번호를 위한 랜덤 바이트 생성에 실패했습니다: {Error}",
            "message": "Failed to generate random bytes for secret: {Error}",
            "placeholder": null
        },
        {
            "id": "Failed to get API info for FullNode: {Err}",
            "translation": "FullNode에 대한 API 정보를 가져오는 데 실패했습니다: {Err}",
            "message": "Failed to get API info for FullNode: {Err}",
            "placeholder": null
        },
        {
            "id": "Failed to insert 'base' config layer in database: {Error}",
            "translation": "데이터베이스에 'base' 구성 레이어를 삽입하는 데 실패했습니다: {Error}",
            "message": "Failed to insert 'base' config layer in database: {Error}",
            "placeholder": null
        },
        {
            "id": "Failed to insert '{String}' config layer in database: {Error}",
            "translation": "데이터베이스에 '{String}' 구성 레이어를 삽입하는 데 실패했습니다: {Error}",
            "message": "Failed to insert '{String}' config layer in database: {Error}",
            "placeholder": null
        },
        {
            "id": "This process is partially idempotent. Once a new miner actor has been created and subsequent steps fail, the user need to run 'curio config new-cluster \u003c miner ID \u003e' to finish the configuration.",
            "translation": "이 프로세스는 부분적으로 항등원적입니다. 새로운 채굴자 액터가 생성되었고 후속 단계가 실패하는 경우 사용자는 구성을 완료하기 위해 'curio config new-cluster \u003c 채굴자 ID \u003e'를 실행해야 합니다.",
            "message": "This process is partially idempotent. Once a new miner actor has been created and subsequent steps fail, the user need to run 'curio config new-cluster \u003c miner ID \u003e' to finish the configuration.",
            "placeholder": null
        },
        {
            "id": "Confidence epochs",
            "translation": "신뢰 에포크",
            "message": "Confidence epochs",
            "placeholder": null
        },
        {
            "id": "Increase reliability using redundancy: start multiple machines with at-least the post layer: 'curio run --layers=post'",
            "translation": "신뢰성 향상을 위한 중복성 사용: 적어도 post 레이어를 사용하여 여러 대의 기계를 시작하십시오: 'curio run --layers=post'",
            "message": "Increase reliability using redundancy: start multiple machines with at-least the post layer: 'curio run --layers=post'",
            "placeholder": null
        },
        {
            "id": "I want to:",
            "translation": "나는 원한다:",
            "message": "I want to:",
            "placeholder": null
        },
        {
            "id": "Configuration 'base' was updated to include this miner's address",
            "translation": "이 마이너 주소를 포함한 구성 'base'가 업데이트되었습니다.",
            "message": "Configuration 'base' was updated to include this miner's address",
            "placeholder": null
        },
        {
            "id": "Cannot load base config: {Error}",
            "translation": "기본 구성을 불러올 수 없습니다: {Error}",
            "message": "Cannot load base config: {Error}",
            "placeholder": null
        },
        {
            "id": "Failed to load base config: {Error}",
            "translation": "기본 구성을 로드하는 데 실패했습니다: {Error}",
            "message": "Failed to load base config: {Error}",
            "placeholder": null
        },
        {
            "id": "Failed to regenerate base config: {Error}",
            "translation": "기본 구성을 재생성하는 데 실패했습니다: {Error}",
            "message": "Failed to regenerate base config: {Error}",
            "placeholder": null
        },
        {
            "id": "Failed to load base config from database: {Error}",
            "translation": "데이터베이스에서 기본 구성을 로드하는 데 실패했습니다: {Error}",
            "message": "Failed to load base config from database: {Error}",
            "placeholder": null
        },
        {
            "id": "Failed to parse base config: {Error}",
            "translation": "기본 구성을 구문 분석하는 데 실패했습니다: {Error}",
            "message": "Failed to parse base config: {Error}",
            "placeholder": null
        },
        {
            "id": "Try the web interface with {Rendercurio_run___layersgui} for further guided improvements.",
            "translation": "{Rendercurio_run___layersgui}를 사용하여 웹 인터페이스를 시도하고 더 나은 안내된 개선을 진행하세요.",
            "message": "Try the web interface with {Rendercurio_run___layersgui} for further guided improvements.",
            "placeholder": null
        },
        {
            "id": "Now shut down lotus-miner and lotus-worker and use run {Rendercurio_run} instead.",
            "translation": "이제 lotus-miner와 lotus-worker를 종료하고 {Rendercurio_run}을 실행하세요.",
            "message": "Now shut down lotus-miner and lotus-worker and use run {Rendercurio_run} instead.",
            "placeholder": null
        },
        {
            "id": "Configuration 'base' was updated to include this miner's address ({MinerAddress}) and its wallet setup.",
            "translation": "기본 설정 'base'가 이 마이너의 주소({MinerAddress}) 및 지갑 설정을 포함하도록 업데이트되었습니다.",
            "message": "Configuration 'base' was updated to include this miner's address ({MinerAddress}) and its wallet setup.",
            "placeholder": null
        },
        {
            "id": "Configuration 'base' was created to resemble this lotus-miner's config.toml .",
            "translation": "'base' 설정이 이 lotus-miner의 config.toml과 유사하게 만들어졌습니다.",
            "message": "Configuration 'base' was created to resemble this lotus-miner's config.toml .",
            "placeholder": null
        },
        {
            "id": "Unmigratable sectors found. Do you want to continue?",
            "translation": "이동할 수 없는 섹터가 발견되었습니다. 계속하시겠습니까?",
            "message": "Unmigratable sectors found. Do you want to continue?",
            "placeholder": null
        },
        {
            "id": "Yes, continue",
            "translation": "예, 계속",
            "message": "Yes, continue",
            "placeholder": null
        },
        {
            "id": "No, abort",
            "translation": "아니오, 중단",
            "message": "No, abort",
            "placeholder": null
        },
        {
            "id": "Migrating metadata for {NSectors} sectors.",
            "translation": "{NSectors} 섹터의 메타데이터를 이동 중입니다.",
            "message": "Migrating metadata for {NSectors} sectors.",
            "placeholder": null
        },
        {
            "id": "Where should we save your database config file?",
            "translation": "데이터베이스 구성 파일을 어디에 저장해야 하나요?",
            "message": "Where should we save your database config file?",
            "placeholder": null
        },
        {
            "id": "Error writing file: {Error}",
            "translation": "파일 쓰기 오류: {Error}",
            "message": "Error writing file: {Error}",
            "placeholder": null
        },
        {
            "id": "Try the web interface with {Rendercurio_run___layersgui}",
            "translation": "{Rendercurio_run___layersgui}와 함께 웹 인터페이스를 시도해보세요",
            "message": "Try the web interface with {Rendercurio_run___layersgui}",
            "placeholder": null
        },
        {
            "id": "For more servers, copy curio.env to /etc/curio.env and add the CURIO_LAYERS env to assign purposes.",
            "translation": "더 많은 서버를 위해 curio.env를 /etc/curio.env로 복사하고 목적을 할당하기 위해 CURIO_LAYERS 환경 변수를 추가하세요.",
            "message": "For more servers, copy curio.env to /etc/curio.env and add the CURIO_LAYERS env to assign purposes.",
            "placeholder": null
        },
        {
            "id": "Owner Wallet: {String}",
            "translation": "소유자 지갑: {String}",
            "message": "Owner Wallet: {String}",
            "placeholder": null
        },
        {
            "id": "Worker Wallet: {String}",
            "translation": "작업자 지갑: {String}",
            "message": "Worker Wallet: {String}",
            "placeholder": null
        },
        {
            "id": "Sender Wallet: {String}",
            "translation": "발송자 지갑: {String}",
            "message": "Sender Wallet: {String}",
            "placeholder": null
        },
        {
            "id": "Select the Sector Size",
            "translation": "섹터 크기 선택",
            "message": "Select the Sector Size",
            "placeholder": null
        },
        {
            "id": "64 GiB",
            "translation": "64 GiB",
            "message": "64 GiB",
            "placeholder": null
        },
        {
            "id": "32 GiB",
            "translation": "32 GiB",
            "message": "32 GiB",
            "placeholder": null
        },
        {
            "id": "8 MiB",
            "translation": "8 MiB",
            "message": "8 MiB",
            "placeholder": null
        },
        {
            "id": "2 KiB",
            "translation": "2 KiB",
            "message": "2 KiB",
            "placeholder": null
        },
        {
            "id": "Sector selection failed: {Error}",
            "translation": "섹터 선택 실패: {Error}",
            "message": "Sector selection failed: {Error}",
            "placeholder": null
        },
        {
            "id": "For more servers, make /etc/curio.env with the curio.env database env and add the CURIO_LAYERS env to assign purposes.",
            "translation": "더 많은 서버를 위해 /etc/curio.env 파일을 curio.env 데이터베이스 환경으로 만들고 목적을 할당하기 위해 CURIO_LAYERS 환경 변수를 추가하세요.",
            "message": "For more servers, make /etc/curio.env with the curio.env database env and add the CURIO_LAYERS env to assign purposes.",
            "placeholder": null
        },
        {
            "id": "Additional info is at http://docs.curiostorage.org",
            "translation": "추가 정보는 http://docs.curiostorage.org 에 있습니다.",
            "message": "Additional info is at http://docs.curiostorage.org",
            "placeholder": null
        },
        {
            "id": "Math Utils",
            "translation": "수학 유틸리티",
            "message": "Math Utils",
            "placeholder": null
        },
        {
            "id": "Analyze and display the layout of batch sealer threads",
            "translation": "배치 실러 스레드의 레이아웃 분석 및 표시",
            "message": "Analyze and display the layout of batch sealer threads",
            "placeholder": null
        },
        {
            "id": "Analyze and display the layout of batch sealer threads on your CPU.\n\nIt provides detailed information about CPU utilization for batch sealing operations, including core allocation, thread\ndistribution for different batch sizes.",
            "translation": "CPU에서 배치 실러 스레드의 레이아웃을 분석하고 표시합니다.\n\n이 작업은 배치 실링 작업의 CPU 사용량에 대한 자세한 정보를 제공하며, 여기에는 코어 할당 및 다양한 배치 크기에 대한 스레드 분포가 포함됩니다.",
            "message": "Analyze and display the layout of batch sealer threads on your CPU.\n\nIt provides detailed information about CPU utilization for batch sealing operations, including core allocation, thread\ndistribution for different batch sizes.",
            "placeholder": null
        },
        {
            "id": "Generate a supra_seal configuration",
            "translation": "supra_seal 구성 생성",
            "message": "Generate a supra_seal configuration",
            "placeholder": null
        },
        {
            "id": "Generate a supra_seal configuration for a given batch size.\n\nThis command outputs a configuration expected by SupraSeal. Main purpose of this command is for debugging and testing.\nThe config can be used directly with SupraSeal binaries to test it without involving Curio.",
            "translation": "주어진 배치 크기에 대한 supra_seal 구성을 생성합니다.\n\n이 명령은 SupraSeal에서 기대하는 구성을 출력하며, 주로 디버깅 및 테스트를 목적으로 합니다.\n구성은 Curio를 사용하지 않고도 SupraSeal 바이너리에서 직접 사용할 수 있습니다.",
            "message": "Generate a supra_seal configuration for a given batch size.\n\nThis command outputs a configuration expected by SupraSeal. Main purpose of this command is for debugging and testing.\nThe config can be used directly with SupraSeal binaries to test it without involving Curio.",
            "placeholder": null
        },
        {
            "id": "Zen3 and later supports two sectors per thread, set to false for older CPUs",
            "translation": "Zen3 및 이후 버전은 스레드당 두 개의 섹터를 지원하며, 이전 CPU에서는 false로 설정합니다",
            "message": "Zen3 and later supports two sectors per thread, set to false for older CPUs",
            "placeholder": null
        },
        {
            "id": "Execute cli commands",
            "translation": "CLI 명령 실행",
            "message": "Execute cli commands",
            "placeholder": null
        },
        {
            "id": "machine host:port (curio run --listen address)",
            "translation": "기계 호스트:포트 (curio run --listen 주소)",
            "message": "machine host:port (curio run --listen address)",
            "placeholder": null
        },
        {
            "id": "Wait for Curio api to come online",
            "translation": "Curio API가 온라인 상태가 될 때까지 기다리기",
            "message": "Wait for Curio api to come online",
            "placeholder": null
        },
        {
            "id": "duration to wait till fail",
            "translation": "실패할 때까지 대기할 시간",
            "message": "duration to wait till fail",
            "placeholder": null
        },
        {
            "id": "Manage node config by layers. The layer 'base' will always be applied at Curio start-up.",
            "translation": "노드 구성을 레이어별로 관리합니다. 'base' 레이어는 항상 Curio 시작 시 적용됩니다.",
            "message": "Manage node config by layers. The layer 'base' will always be applied at Curio start-up.",
            "placeholder": null
        },
        {
            "id": "Print default node config",
            "translation": "기본 노드 구성 출력",
            "message": "Print default node config",
            "placeholder": null
        },
        {
            "id": "don't comment default values",
            "translation": "기본값에 주석을 달지 않음",
            "message": "don't comment default values",
            "placeholder": null
        },
        {
            "id": "Set a config layer or the base by providing a filename or stdin.",
            "translation": "파일 이름 또는 stdin을 제공하여 구성 레이어 또는 기본값 설정.",
            "message": "Set a config layer or the base by providing a filename or stdin.",
            "placeholder": null
        },
        {
            "id": "a layer's file name",
            "translation": "레이어의 파일 이름",
            "message": "a layer's file name",
            "placeholder": null
        },
        {
            "id": "title of the config layer (req'd for stdin)",
            "translation": "구성 레이어의 제목 (stdin에 필요)",
            "message": "title of the config layer (req'd for stdin)",
            "placeholder": null
        },
        {
            "id": "Get a config layer by name. You may want to pipe the output to a file, or use 'less'",
            "translation": "이름으로 구성 레이어를 가져옵니다. 출력을 파일로 파이핑하거나 'less'를 사용할 수 있습니다.",
            "message": "Get a config layer by name. You may want to pipe the output to a file, or use 'less'",
            "placeholder": null
        },
        {
            "id": "layer name",
            "translation": "레이어 이름",
            "message": "layer name",
            "placeholder": null
        },
        {
            "id": "List config layers present in the DB.",
            "translation": "DB에 있는 구성 레이어 목록.",
            "message": "List config layers present in the DB.",
            "placeholder": null
        },
        {
            "id": "Remove a named config layer.",
            "translation": "이름이 지정된 구성 레이어 제거.",
            "message": "Remove a named config layer.",
            "placeholder": null
        },
        {
            "id": "Interpret stacked config layers by this version of curio, with system-generated comments.",
            "translation": "시스템 생성 주석과 함께 이 버전의 Curio에서 스택된 구성 레이어 해석.",
            "message": "Interpret stacked config layers by this version of curio, with system-generated comments.",
            "placeholder": null
        },
        {
            "id": "a list of layers to be interpreted as the final config",
            "translation": "최종 구성으로 해석될 레이어 목록",
            "message": "a list of layers to be interpreted as the final config",
            "placeholder": null
        },
        {
            "id": "comma or space separated list of layers to be interpreted (base is always applied)",
            "translation": "쉼표 또는 공백으로 구분된 해석될 레이어 목록 (base는 항상 적용됨)",
            "message": "comma or space separated list of layers to be interpreted (base is always applied)",
            "placeholder": null
        },
        {
            "id": "edit a config layer",
            "translation": "구성 레이어 편집",
            "message": "edit a config layer",
            "placeholder": null
        },
        {
            "id": "[layer name]",
            "translation": "[레이어 이름]",
            "message": "[layer name]",
            "placeholder": null
        },
        {
            "id": "editor to use",
            "translation": "사용할 편집기",
            "message": "editor to use",
            "placeholder": null
        },
        {
            "id": "source config layer",
            "translation": "원본 구성 레이어",
            "message": "source config layer",
            "placeholder": null
        },
        {
            "id": "allow overwrite of existing layer if source is a different layer",
            "translation": "원본이 다른 레이어일 경우 기존 레이어 덮어쓰기 허용",
            "message": "allow overwrite of existing layer if source is a different layer",
            "placeholder": null
        },
        {
            "id": "save the whole config into the layer, not just the diff",
            "translation": "차이점만이 아니라 전체 구성을 레이어에 저장",
            "message": "save the whole config into the layer, not just the diff",
            "placeholder": null
        },
        {
            "id": "do not interpret source layer",
            "translation": "원본 레이어 해석하지 않음",
            "message": "do not interpret source layer",
            "placeholder": null
        },
        {
            "id": "true if --source is set",
            "translation": "--source가 설정된 경우 true",
            "message": "true if --source is set",
            "placeholder": null
        },
        {
            "id": "Create new configuration for a new cluster",
            "translation": "새 클러스터에 대한 새 구성 생성",
            "message": "Create new configuration for a new cluster",
            "placeholder": null
        },
        {
            "id": "[SP actor address...]",
            "translation": "[SP 액터 주소...]",
            "message": "[SP actor address...]",
            "placeholder": null
        },
        {
            "id": "Manage logging",
            "translation": "로깅 관리",
            "message": "Manage logging",
            "placeholder": null
        },
        {
            "id": "List log systems",
            "translation": "로그 시스템 목록",
            "message": "List log systems",
            "placeholder": null
        },
        {
            "id": "Set log level",
            "translation": "로그 레벨 설정",
            "message": "Set log level",
            "placeholder": null
        },
        {
            "id": "[level]",
            "translation": "[레벨]",
            "message": "[level]",
            "placeholder": null
        },
        {
            "id": "Set the log level for logging systems:\n\n   The system flag can be specified multiple times.\n\n   eg) log set-level --system chain --system chainxchg debug\n\n   Available Levels:\n   debug\n   info\n   warn\n   error\n\n   Environment Variables:\n   GOLOG_LOG_LEVEL - Default log level for all log systems\n   GOLOG_LOG_FMT   - Change output log format (json, nocolor)\n   GOLOG_FILE      - Write logs to file\n   GOLOG_OUTPUT    - Specify whether to output to file, stderr, stdout or a combination, i.e. file+stderr",
            "translation": "로깅 시스템의 로그 레벨을 설정합니다:\n\n   시스템 플래그는 여러 번 지정할 수 있습니다.\n\n   예) log set-level --system chain --system chainxchg debug\n\n   사용 가능한 레벨:\n   debug\n   info\n   warn\n   error\n\n   환경 변수:\n   GOLOG_LOG_LEVEL - 모든 로그 시스템의 기본 로그 레벨\n   GOLOG_LOG_FMT   - 출력 로그 형식 변경 (json, nocolor)\n   GOLOG_FILE      - 로그를 파일에 기록\n   GOLOG_OUTPUT    - 출력 위치 지정 (파일, stderr, stdout 또는 조합, 예: file+stderr)",
            "message": "Set the log level for logging systems:\n\n   The system flag can be specified multiple times.\n\n   eg) log set-level --system chain --system chainxchg debug\n\n   Available Levels:\n   debug\n   info\n   warn\n   error\n\n   Environment Variables:\n   GOLOG_LOG_LEVEL - Default log level for all log systems\n   GOLOG_LOG_FMT   - Change output log format (json, nocolor)\n   GOLOG_FILE      - Write logs to file\n   GOLOG_OUTPUT    - Specify whether to output to file, stderr, stdout or a combination, i.e. file+stderr",
            "placeholder": null
        },
        {
            "id": "limit to log system",
            "translation": "로그 시스템으로 제한",
            "message": "limit to log system",
            "placeholder": null
        },
        {
            "id": "Filecoin decentralized storage network provider",
            "translation": "Filecoin 분산 스토리지 네트워크 제공자",
            "message": "Filecoin decentralized storage network provider",
            "placeholder": null
        },
        {
            "id": "use color in display output",
            "translation": "디스플레이 출력에 색상 사용",
            "message": "use color in display output",
            "placeholder": null
        },
        {
            "id": "depends on output being a TTY",
            "translation": "출력이 TTY에 의존",
            "message": "depends on output being a TTY",
            "placeholder": null
        },
        {
            "id": "Command separated list of hostnames for yugabyte cluster",
            "translation": "유가바이트 클러스터의 호스트 이름을 쉼표로 구분한 목록",
            "message": "Command separated list of hostnames for yugabyte cluster",
            "placeholder": null
        },
        {
            "id": "enables very verbose mode, useful for debugging the CLI",
            "translation": "매우 상세한 모드를 활성화하여 CLI 디버깅에 유용",
            "message": "enables very verbose mode, useful for debugging the CLI",
            "placeholder": null
        },
        {
            "id": "Fetch proving parameters",
            "translation": "증명 매개변수 가져오기",
            "message": "Fetch proving parameters",
            "placeholder": null
        },
        {
            "id": "[sectorSize]",
            "translation": "[섹터 크기]",
            "message": "[sectorSize]",
            "placeholder": null
        },
        {
            "id": "list of layers to be interpreted (atop defaults). Default: base",
            "translation": "해석될 레이어 목록 (기본값 위에). 기본값: base",
            "message": "list of layers to be interpreted (atop defaults). Default: base",
            "placeholder": null
        },
        {
            "id": "start sealing a deal sector early",
            "translation": "거래 섹터를 조기에 실링 시작",
            "message": "start sealing a deal sector early",
            "placeholder": null
        },
        {
            "id": "Specify actor address to start sealing sectors for",
            "translation": "실링할 섹터의 액터 주소 지정",
            "message": "Specify actor address to start sealing sectors for",
            "placeholder": null
        },
        {
            "id": "Use synthetic PoRep",
            "translation": "합성 PoRep 사용",
            "message": "Use synthetic PoRep",
            "placeholder": null
        },
        {
            "id": "\u003csector\u003e",
            "translation": "\u003c섹터\u003e",
            "message": "\u003csector\u003e",
            "placeholder": null
        },
        {
            "id": "Manage the sealing pipeline",
            "translation": "실링 파이프라인 관리",
            "message": "Manage the sealing pipeline",
            "placeholder": null
        },
        {
            "id": "Start new sealing operations manually",
            "translation": "새로운 실링 작업 수동 시작",
            "message": "Start new sealing operations manually",
            "placeholder": null
        },
        {
            "id": "Start sealing sectors for all actors now (not on schedule)",
            "translation": "모든 액터에 대한 섹터 실링 즉시 시작 (일정에 없음)",
            "message": "Start sealing sectors for all actors now (not on schedule)",
            "placeholder": null
        },
        {
            "id": "Start sealing new CC sectors",
            "translation": "새 CC 섹터 실링 시작",
            "message": "Start sealing new CC sectors",
            "placeholder": null
        },
        {
            "id": "Number of sectors to start",
            "translation": "시작할 섹터 수",
            "message": "Number of sectors to start",
            "placeholder": null
        },
        {
            "id": "How long to commit sectors for",
            "translation": "섹터를 커밋할 기간",
            "message": "How long to commit sectors for",
            "placeholder": null
        },
        {
            "id": "1278 (3.5 years)",
            "translation": "1278 (3.5년)",
            "message": "1278 (3.5 years)",
            "placeholder": null
        },
        {
            "id": "(debug tool) Copy LM sector metadata into Curio DB",
            "translation": "(디버그 도구) LM 섹터 메타데이터를 Curio DB로 복사",
            "message": "(debug tool) Copy LM sector metadata into Curio DB",
            "placeholder": null
        },
        {
            "id": "Path to miner repo",
            "translation": "마이너 저장소 경로",
            "message": "Path to miner repo",
            "placeholder": null
        },
        {
            "id": "Ignore sectors that cannot be migrated",
            "translation": "이동할 수 없는 섹터 무시",
            "message": "Ignore sectors that cannot be migrated",
            "placeholder": null
        },
        {
            "id": "List pipeline events",
            "translation": "파이프라인 이벤트 목록",
            "message": "List pipeline events",
            "placeholder": null
        },
        {
            "id": "Filter events by actor address; lists all if not specified",
            "translation": "액터 주소로 이벤트 필터링; 지정하지 않으면 모든 이벤트를 나열합니다",
            "message": "Filter events by actor address; lists all if not specified",
            "placeholder": null
        },
        {
            "id": "Filter events by sector number; requires --actor to be specified",
            "translation": "섹터 번호로 이벤트 필터링; --actor 지정 필요",
            "message": "Filter events by sector number; requires --actor to be specified",
            "placeholder": null
        },
        {
            "id": "Limit output to the last N events",
            "translation": "출력을 마지막 N개의 이벤트로 제한",
            "message": "Limit output to the last N events",
            "placeholder": null
        },
        {
            "id": "Start a Curio process",
            "translation": "Curio 프로세스 시작",
            "message": "Start a Curio process",
            "placeholder": null
        },
        {
            "id": "host address and port the worker api will listen on",
            "translation": "작업자 API가 수신 대기할 호스트 주소와 포트",
            "message": "host address and port the worker api will listen on",
            "placeholder": null
        },
        {
            "id": "host address and port the gui will listen on",
            "translation": "GUI가 수신 대기할 호스트 주소와 포트",
            "message": "host address and port the gui will listen on",
            "placeholder": null
        },
        {
            "id": "don't check full-node sync status",
            "translation": "풀 노드 동기화 상태 확인 안 함",
            "message": "don't check full-node sync status",
            "placeholder": null
        },
        {
            "id": "only run init, then return",
            "translation": "init만 실행하고 돌아옴",
            "message": "only run init, then return",
            "placeholder": null
        },
        {
            "id": "manage open file limit",
            "translation": "열린 파일 제한 관리",
            "message": "manage open file limit",
            "placeholder": null
        },
        {
            "id": "custom node name",
            "translation": "사용자 지정 노드 이름",
            "message": "custom node name",
            "placeholder": null
        },
        {
            "id": "Start Curio web interface",
            "translation": "Curio 웹 인터페이스 시작",
            "message": "Start Curio web interface",
            "placeholder": null
        },
        {
            "id": "Start an instance of Curio web interface. \n\tThis creates the 'web' layer if it does not exist, then calls run with that layer.",
            "translation": "Curio 웹 인터페이스 인스턴스를 시작합니다.\n\t존재하지 않으면 'web' 레이어를 생성하고 해당 레이어로 실행을 호출합니다.",
            "message": "Start an instance of Curio web interface. \n\tThis creates the 'web' layer if it does not exist, then calls run with that layer.",
            "placeholder": null
        },
        {
            "id": "Address to listen for the GUI on",
            "translation": "GUI가 수신 대기할 주소",
            "message": "Address to listen for the GUI on",
            "placeholder": null
        },
        {
            "id": "Stop a running Curio process",
            "translation": "실행 중인 Curio 프로세스 중지",
            "message": "Stop a running Curio process",
            "placeholder": null
        },
        {
            "id": "manage sector storage",
            "translation": "섹터 스토리지 관리",
            "message": "manage sector storage",
            "placeholder": null
        },
        {
            "id": "Sectors can be stored across many filesystem paths. These\ncommands provide ways to manage the storage a Curio node will use to store sectors\nlong term for proving (references as 'store') as well as how sectors will be\nstored while moving through the sealing pipeline (references as 'seal').",
            "translation": "섹터는 여러 파일 시스템 경로에 걸쳐 저장될 수 있습니다.\n이 명령은 Curio 노드가 섹터를 장기 저장(증명용, 'store'로 참조)하는 스토리지를 관리하는 방법과\n실링 파이프라인을 통해 이동하는 동안 섹터가 어떻게 저장될지를 관리합니다('seal'로 참조).",
            "message": "Sectors can be stored across many filesystem paths. These\ncommands provide ways to manage the storage a Curio node will use to store sectors\nlong term for proving (references as 'store') as well as how sectors will be\nstored while moving through the sealing pipeline (references as 'seal').",
            "placeholder": null
        },
        {
            "id": "attach local storage path",
            "translation": "로컬 스토리지 경로 연결",
            "message": "attach local storage path",
            "placeholder": null
        },
        {
            "id": "[path]",
            "translation": "[경로]",
            "message": "[path]",
            "placeholder": null
        },
        {
            "id": "Storage can be attached to a Curio node using this command. The storage volume\nlist is stored local to the Curio node in storage.json set in curio run. We do not\nrecommend manually modifying this value without further understanding of the\nstorage system.\n\nEach storage volume contains a configuration file which describes the\ncapabilities of the volume. When the '--init' flag is provided, this file will\nbe created using the additional flags.\n\nWeight\nA high weight value means data will be more likely to be stored in this path\n\nSeal\nData for the sealing process will be stored here\n\nStore\nFinalized sectors that will be moved here for long term storage and be proven\nover time",
            "translation": "이 명령을 사용하여 Curio 노드에 스토리지를 연결할 수 있습니다. 스토리지 볼륨 목록은 curio run에 설정된 storage.json에 로컬로 저장됩니다.\n스토리지 시스템에 대한 추가 이해 없이 수동으로 이 값을 수정하는 것은 권장하지 않습니다.\n\n각 스토리지 볼륨에는 볼륨의 기능을 설명하는 구성 파일이 포함되어 있습니다. '--init' 플래그가 제공되면 이 파일은 추가 플래그를 사용하여 생성됩니다.\n\nWeight\n높은 가중치 값은 데이터가 이 경로에 저장될 가능성이 더 높다는 것을 의미합니다\n\nSeal\n실링 프로세스 데이터를 여기에 저장합니다\n\nStore\n완료된 섹터는 장기 저장을 위해 여기로 이동되며 시간이 지남에 따라 증명됩니다",
            "message": "Storage can be attached to a Curio node using this command. The storage volume\nlist is stored local to the Curio node in storage.json set in curio run. We do not\nrecommend manually modifying this value without further understanding of the\nstorage system.\n\nEach storage volume contains a configuration file which describes the\ncapabilities of the volume. When the '--init' flag is provided, this file will\nbe created using the additional flags.\n\nWeight\nA high weight value means data will be more likely to be stored in this path\n\nSeal\nData for the sealing process will be stored here\n\nStore\nFinalized sectors that will be moved here for long term storage and be proven\nover time",
            "placeholder": null
        },
        {
            "id": "initialize the path first",
            "translation": "경로를 먼저 초기화",
            "message": "initialize the path first",
            "placeholder": null
        },
        {
            "id": "(for init) path weight",
            "translation": "(초기화용) 경로 가중치",
            "message": "(for init) path weight",
            "placeholder": null
        },
        {
            "id": "(for init) use path for sealing",
            "translation": "(초기화용) 실링에 경로 사용",
            "message": "(for init) use path for sealing",
            "placeholder": null
        },
        {
            "id": "(for init) use path for long-term storage",
            "translation": "(초기화용) 장기 저장에 경로 사용",
            "message": "(for init) use path for long-term storage",
            "placeholder": null
        },
        {
            "id": "(for init) limit storage space for sectors (expensive for very large paths!)",
            "translation": "(초기화용) 섹터에 대한 저장 공간 제한 (매우 큰 경로에서는 비용이 많이 듦!)",
            "message": "(for init) limit storage space for sectors (expensive for very large paths!)",
            "placeholder": null
        },
        {
            "id": "path group names",
            "translation": "경로 그룹 이름",
            "message": "path group names",
            "placeholder": null
        },
        {
            "id": "path groups allowed to pull data from this path (allow all if not specified)",
            "translation": "이 경로에서 데이터를 가져올 수 있는 경로 그룹 (지정하지 않으면 모두 허용)",
            "message": "path groups allowed to pull data from this path (allow all if not specified)",
            "placeholder": null
        },
        {
            "id": "detach local storage path",
            "translation": "로컬 스토리지 경로 분리",
            "message": "detach local storage path",
            "placeholder": null
        },
        {
            "id": "list local storage paths",
            "translation": "로컬 스토리지 경로 목록",
            "message": "list local storage paths",
            "placeholder": null
        },
        {
            "id": "only list local storage paths",
            "translation": "로컬 스토리지 경로만 나열",
            "message": "only list local storage paths",
            "placeholder": null
        },
        {
            "id": "find sector in the storage system",
            "translation": "스토리지 시스템에서 섹터 찾기",
            "message": "find sector in the storage system",
            "placeholder": null
        },
        {
            "id": "[miner address] [sector number]",
            "translation": "[마이너 주소] [섹터 번호]",
            "message": "[miner address] [sector number]",
            "placeholder": null
        },
        {
            "id": "Utility functions for testing",
            "translation": "테스트용 유틸리티 기능",
            "message": "Utility functions for testing",
            "placeholder": null
        },
        {
            "id": "Compute a proof-of-spacetime for a sector (requires the sector to be pre-sealed). These will not send to the chain.",
            "translation": "섹터에 대한 증명 계산 (섹터가 사전 실링되어야 함). 이는 체인으로 전송되지 않습니다.",
            "message": "Compute a proof-of-spacetime for a sector (requires the sector to be pre-sealed). These will not send to the chain.",
            "placeholder": null
        },
        {
            "id": "Test the windowpost scheduler by running it on the next available curio. If tasks fail all retries, you will need to ctrl+c to exit.",
            "translation": "다음 사용 가능한 Curio에서 windowpost 스케줄러를 실행하여 테스트합니다. 모든 재시도가 실패하면 ctrl+c를 눌러 종료해야 합니다.",
            "message": "Test the windowpost scheduler by running it on the next available curio. If tasks fail all retries, you will need to ctrl+c to exit.",
            "placeholder": null
        },
        {
            "id": "deadline to compute WindowPoSt for",
            "translation": "WindowPoSt를 계산할 기한",
            "message": "deadline to compute WindowPoSt for",
            "placeholder": null
        },
        {
            "id": "Compute WindowPoSt for performance and configuration testing.",
            "translation": "성능 및 구성 테스트를 위한 WindowPoSt 계산.",
            "message": "Compute WindowPoSt for performance and configuration testing.",
            "placeholder": null
        },
        {
            "id": "Note: This command is intended to be used to verify PoSt compute performance.\nIt will not send any messages to the chain. Since it can compute any deadline, output may be incorrectly timed for the chain.",
            "translation": "참고: 이 명령은 PoSt 계산 성능을 검증하기 위해 사용됩니다.\n체인으로 메시지를 전송하지 않습니다. 모든 기한을 계산할 수 있으므로 출력이 체인과 부정확하게 일치할 수 있습니다.",
            "message": "Note: This command is intended to be used to verify PoSt compute performance.\nIt will not send any messages to the chain. Since it can compute any deadline, output may be incorrectly timed for the chain.",
            "placeholder": null
        },
        {
            "id": "[deadline index]",
            "translation": "[기한 인덱스]",
            "message": "[deadline index]",
            "placeholder": null
        },
        {
            "id": "path to json file containing storage config",
            "translation": "스토리지 구성 파일이 포함된 JSON 파일의 경로",
            "message": "path to json file containing storage config",
            "placeholder": null
        },
        {
            "id": "partition to compute WindowPoSt for",
            "translation": "WindowPoSt를 계산할 파티션",
            "message": "partition to compute WindowPoSt for",
            "placeholder": null
        },
        {
            "id": "Failed to generate the libp2p private key.",
            "translation": "libp2p 개인 키 생성 실패.",
            "message": "Failed to generate the libp2p private key.",
            "placeholder": null
        },
        {
            "id": "Failed to generate miner ID from address.",
            "translation": "주소에서 마이너 ID 생성 실패.",
            "message": "Failed to generate miner ID from address.",
            "placeholder": null
        },
        {
            "id": "Failed to insert libp2p private key into database. Please run 'curio market libp2p generate-key minerID' to complete the migration.",
            "translation": "libp2p 개인 키를 데이터베이스에 삽입하지 못했습니다. 마이그레이션을 완료하려면 'curio market libp2p generate-key minerID'를 실행하십시오.",
            "message": "Failed to insert libp2p private key into database. Please run 'curio market libp2p generate-key minerID' to complete the migration.",
            "placeholder": null
        },
        {
            "id": "New libp2p key was not created",
            "translation": "새 libp2p 키가 생성되지 않았습니다.",
            "message": "New libp2p key was not created",
            "placeholder": null
        },
        {
            "id": "More than 1 row was affected in the 'libp2p' table when creating new libp2p key.",
            "translation": "'libp2p' 테이블에서 새 libp2p 키를 생성할 때 1개 이상의 행이 영향을 받았습니다.",
            "message": "More than 1 row was affected in the 'libp2p' table when creating new libp2p key.",
            "placeholder": null
        },
        {
            "id": "Failed to marshal libp2p private key.",
            "translation": "libp2p 개인 키 마샬링에 실패했습니다.",
            "message": "Failed to marshal libp2p private key.",
            "placeholder": null
        },
        {
            "id": "generate ipni chunks from a file",
            "translation": "파일에서 IPNI 청크 생성",
            "message": "generate ipni chunks from a file",
            "placeholder": null
        },
        {
            "id": "Add URL to fetch data for offline deals",
            "translation": "오프라인 거래 데이터를 가져올 URL 추가",
            "message": "Add URL to fetch data for offline deals",
            "placeholder": null
        },
        {
            "id": "CSV file location to use for multiple deal input. Each line in the file should be in the format 'uuid,raw size,url,header1,header2...'",
            "translation": "여러 거래 입력에 사용할 CSV 파일 위치. 파일의 각 행은 'uuid, 원시 크기, url, header1, header2...' 형식이어야 합니다.",
            "message": "CSV file location to use for multiple deal input. Each line in the file should be in the format 'uuid,raw size,url,header1,header2...'",
            "placeholder": null
        },
        {
            "id": "Custom `HEADER` to include in the HTTP request",
            "translation": "HTTP 요청에 포함할 사용자 정의 `HEADER`",
            "message": "Custom `HEADER` to include in the HTTP request",
            "placeholder": null
        },
        {
            "id": "`URL` to send the request to",
            "translation": "요청을 보낼 `URL`",
            "message": "`URL` to send the request to",
            "placeholder": null
        },
        {
            "id": "Moves funds from the deal collateral wallet into escrow with the storage market actor",
            "translation": "거래 담보 지갑에서 자금을 스토리지 시장 액터의 에스크로로 이동",
            "message": "Moves funds from the deal collateral wallet into escrow with the storage market actor",
            "placeholder": null
        },
        {
            "id": "maximum fee in FIL user is willing to pay for this message",
            "translation": "사용자가 이 메시지에 대해 지불하려는 FIL의 최대 수수료",
            "message": "maximum fee in FIL user is willing to pay for this message",
            "placeholder": null
        },
        {
            "id": "Specify wallet address to send the funds from",
            "translation": "자금을 보낼 지갑 주소 지정",
            "message": "Specify wallet address to send the funds from",
            "placeholder": null
        },
        {
            "id": "Collection of debugging utilities",
            "translation": "디버깅 유틸리티 모음",
            "message": "Collection of debugging utilities",
            "placeholder": null
        },
        {
            "id": "Manage unsealed data",
            "translation": "미봉인 데이터를 관리",
            "message": "Manage unsealed data",
            "placeholder": null
        },
        {
            "id": "Get information about unsealed data",
            "translation": "미봉인 데이터에 대한 정보 가져오기",
            "message": "Get information about unsealed data",
            "placeholder": null
        },
        {
            "id": "List data from the sectors_unseal_pipeline and sectors_meta tables",
            "translation": "sectors_unseal_pipeline 및 sectors_meta 테이블의 데이터 나열",
            "message": "List data from the sectors_unseal_pipeline and sectors_meta tables",
            "placeholder": null
        },
        {
            "id": "Filter by storage provider ID",
            "translation": "스토리지 제공자 ID로 필터링",
            "message": "Filter by storage provider ID",
            "placeholder": null
        },
        {
            "id": "Output file path (default: stdout)",
            "translation": "출력 파일 경로 (기본값: 표준 출력)",
            "message": "Output file path (default: stdout)",
            "placeholder": null
        },
        {
            "id": "Set the target unseal state for a sector",
            "translation": "섹터의 목표 미봉인 상태 설정",
            "message": "Set the target unseal state for a sector",
            "placeholder": null
        },
        {
            "id": "Set the target unseal state for a specific sector.\n   \u003cminer-id\u003e: The storage provider ID\n   \u003csector-number\u003e: The sector number\n   \u003ctarget-state\u003e: The target state (true, false, or none)\n\n   The unseal target state indicates to curio how an unsealed copy of the sector should be maintained.\n\t   If the target state is true, curio will ensure that the sector is unsealed.\n\t   If the target state is false, curio will ensure that there is no unsealed copy of the sector.\n\t   If the target state is none, curio will not change the current state of the sector.\n\n   Currently when the curio will only start new unseal processes when the target state changes from another state to true.\n\n   When the target state is false, and an unsealed sector file exists, the GC mark step will create a removal mark\n   for the unsealed sector file. The file will only be removed after the removal mark is accepted.",
            "translation": "특정 섹터의 목표 미봉인 상태를 설정합니다.\n   \u003cminer-id\u003e: 스토리지 제공자 ID\n   \u003csector-number\u003e: 섹터 번호\n   \u003ctarget-state\u003e: 목표 상태 (true, false, none 중 하나)\n\n   미봉인 목표 상태는 Curio가 섹터의 미봉인 복사본을 어떻게 유지할지를 나타냅니다.\n\t   목표 상태가 true이면 Curio는 섹터가 미봉인 상태로 유지되도록 보장합니다.\n\t   목표 상태가 false이면 Curio는 섹터에 미봉인 복사본이 없도록 보장합니다.\n\t   목표 상태가 none이면 Curio는 섹터의 현재 상태를 변경하지 않습니다.\n\n   현재, 목표 상태가 다른 상태에서 true로 변경될 때만 Curio는 새로운 미봉인 프로세스를 시작합니다.\n\n   목표 상태가 false이고 미봉인 섹터 파일이 존재하는 경우, GC 마크 단계는 미봉인 섹터 파일에 대한 제거 마크를 생성합니다. 파일은 제거 마크가 승인된 후에만 제거됩니다.",
            "message": "Set the target unseal state for a specific sector.\n   \u003cminer-id\u003e: The storage provider ID\n   \u003csector-number\u003e: The sector number\n   \u003ctarget-state\u003e: The target state (true, false, or none)\n\n   The unseal target state indicates to curio how an unsealed copy of the sector should be maintained.\n\t   If the target state is true, curio will ensure that the sector is unsealed.\n\t   If the target state is false, curio will ensure that there is no unsealed copy of the sector.\n\t   If the target state is none, curio will not change the current state of the sector.\n\n   Currently when the curio will only start new unseal processes when the target state changes from another state to true.\n\n   When the target state is false, and an unsealed sector file exists, the GC mark step will create a removal mark\n   for the unsealed sector file. The file will only be removed after the removal mark is accepted.",
            "placeholder": null
        },
        {
            "id": "Check data integrity in unsealed sector files",
            "translation": "미봉인 섹터 파일의 데이터 무결성 확인",
            "message": "Check data integrity in unsealed sector files",
            "placeholder": null
        },
        {
            "id": "Create a check task for a specific sector, wait for its completion, and output the result.\n   \u003cminer-id\u003e: The storage provider ID\n   \u003csector-number\u003e: The sector number",
            "translation": "특정 섹터에 대한 검사 작업을 생성하고 완료를 기다린 후 결과를 출력합니다.\n   \u003cminer-id\u003e: 스토리지 제공자 ID\n   \u003csector-number\u003e: 섹터 번호",
            "message": "Create a check task for a specific sector, wait for its completion, and output the result.\n   \u003cminer-id\u003e: The storage provider ID\n   \u003csector-number\u003e: The sector number",
            "placeholder": null
        },
        {
            "id": "Cordon a machine, set it to maintenance mode",
            "translation": "노드를 격리하고 유지 보수 모드로 설정",
            "message": "Cordon a machine, set it to maintenance mode",
            "placeholder": null
        },
        {
            "id": "Uncordon a machine, resume scheduling",
            "translation": "노드 격리를 해제하고 스케줄링 재개",
            "message": "Uncordon a machine, resume scheduling",
            "placeholder": null
        },
        {
            "id": "Get Curio node info",
            "translation": "Curio 노드 정보 가져오기",
            "message": "Get Curio node info",
            "placeholder": null
        },
        {
            "id": "generate vanilla proof for a sector",
            "translation": "섹터에 대한 바닐라 증명 생성",
            "message": "generate vanilla proof for a sector",
            "placeholder": null
        },
        {
            "id": "SP ID to compute WindowPoSt for",
            "translation": "WindowPoSt 계산을 위한 SP ID",
            "message": "SP ID to compute WindowPoSt for",
            "placeholder": null
        },
        {
            "id": "redeclare sectors in a local storage path",
            "translation": "로컬 스토리지 경로에서 섹터를 다시 선언",
            "message": "redeclare sectors in a local storage path",
            "placeholder": null
        },
        {
            "id": "--machine flag in cli command should point to the node where storage to redeclare is attached",
            "translation": "CLI 명령의 --machine 플래그는 다시 선언할 스토리지가 연결된 노드를 가리켜야 합니다",
            "message": "--machine flag in cli command should point to the node where storage to redeclare is attached",
            "placeholder": null
        },
        {
            "id": "Create a new offline verified DDO deal for Curio",
            "translation": "Curio에 대한 새로운 오프라인 검증된 DDO 거래를 생성합니다.",
            "message": "Create a new offline verified DDO deal for Curio",
            "placeholder": null
        },
        {
            "id": "Specify actor address for the deal",
            "translation": "거래에 사용할 액터 주소를 지정하세요.",
            "message": "Specify actor address for the deal",
            "placeholder": null
        },
        {
            "id": "Remove unsealed copies of sector containing this deal",
            "translation": "이 거래를 포함하는 섹터의 봉인되지 않은 복사본을 제거합니다.",
            "message": "Remove unsealed copies of sector containing this deal",
            "placeholder": null
        },
        {
            "id": "indicates that deal index should not be announced to the IPNI",
            "translation": "거래 인덱스가 IPNI에 발표되지 않아야 함을 나타냅니다.",
            "message": "indicates that deal index should not be announced to the IPNI",
            "placeholder": null
        },
        {
            "id": "start epoch by when the deal should be proved by provider on-chain (default: 2 days from now)",
            "translation": "거래가 제공업체에 의해 온체인에서 입증되어야 하는 시작 에포크입니다. (기본값: 현재로부터 2일 후)",
            "message": "start epoch by when the deal should be proved by provider on-chain (default: 2 days from now)",
            "placeholder": null
        },
        {
            "id": "Provides a sample of CIDs from an indexed piece",
            "translation": "색인된 조각에서 CID 샘플을 제공합니다.",
            "message": "Provides a sample of CIDs from an indexed piece",
            "placeholder": null
        },
        {
            "id": "piece-cid",
            "translation": "조각 CID",
            "message": "piece-cid",
            "placeholder": null
        },
        {
            "id": "output in json format",
            "translation": "JSON 형식으로 출력",
            "message": "output in json format",
            "placeholder": null
        },
        {
            "id": "Name of the Postgres database in Yugabyte cluster",
            "translation": "Yugabyte 클러스터의 Postgres 데이터베이스 이름",
            "message": "Name of the Postgres database in Yugabyte cluster",
            "placeholder": null
        },
        {
            "id": "Username for connecting to the Postgres database in Yugabyte cluster",
            "translation": "Yugabyte 클러스터의 Postgres 데이터베이스에 연결하기 위한 사용자 이름",
            "message": "Username for connecting to the Postgres database in Yugabyte cluster",
            "placeholder": null
        },
        {
            "id": "Password for connecting to the Postgres database in Yugabyte cluster",
            "translation": "Yugabyte 클러스터의 Postgres 데이터베이스에 연결하기 위한 비밀번호",
            "message": "Password for connecting to the Postgres database in Yugabyte cluster",
            "placeholder": null
        },
        {
            "id": "Port for connecting to the Postgres database in Yugabyte cluster",
            "translation": "Yugabyte 클러스터의 Postgres 데이터베이스에 연결하기 위한 포트",
            "message": "Port for connecting to the Postgres database in Yugabyte cluster",
            "placeholder": null
        },
        {
            "id": "Port for connecting to the Cassandra database in Yugabyte cluster",
            "translation": "Yugabyte 클러스터의 Cassandra 데이터베이스에 연결하기 위한 포트",
            "message": "Port for connecting to the Cassandra database in Yugabyte cluster",
            "placeholder": null
        },
        {
            "id": "Enable load balancing for connecting to the Postgres database in Yugabyte cluster",
            "translation": "Yugabyte 클러스터의 Postgres 데이터베이스에 연결할 때 로드 밸런싱을 활성화하세요",
            "message": "Enable load balancing for connecting to the Postgres database in Yugabyte cluster",
            "placeholder": null
        },
        {
            "id": "Tool Box for Curio",
            "translation": "Curio 도구 상자",
            "message": "Tool Box for Curio",
            "placeholder": null
        },
        {
            "id": "Updated DB with message data missing from chain node",
            "translation": "체인 노드에서 누락된 메시지 데이터를 사용하여 데이터베이스를 업데이트함",
            "message": "Updated DB with message data missing from chain node",
            "placeholder": null
        },
        {
            "id": "Update data for messages in wait queue",
            "translation": "대기 큐에 있는 메시지의 데이터를 업데이트",
            "message": "Update data for messages in wait queue",
            "placeholder": null
        },
        {
            "id": "Deposit FIL into the Router contract (client)",
            "translation": "Router 컨트랙트(클라이언트)에 FIL 입금",
            "message": "Deposit FIL into the Router contract (client)",
            "placeholder": null
        },
        {
            "id": "Sender address",
            "translation": "보낸 사람 주소",
            "message": "Sender address",
            "placeholder": null
        },
        {
            "id": "Amount in FIL",
            "translation": "금액(FIL)",
            "message": "Amount in FIL",
            "placeholder": null
        },
        {
            "id": "Initiate a withdrawal request from the client's deposit",
            "translation": "클라이언트 예치금에서 출금 요청 시작",
            "message": "Initiate a withdrawal request from the client's deposit",
            "placeholder": null
        },
        {
            "id": "Client sender address",
            "translation": "클라이언트 송신자 주소",
            "message": "Client sender address",
            "placeholder": null
        },
        {
            "id": "Withdrawal amount (in FIL)",
            "translation": "출금 금액(FIL)",
            "message": "Withdrawal amount (in FIL)",
            "placeholder": null
        },
        {
            "id": "Complete a pending client withdrawal after the withdrawal window elapses",
            "translation": "출금 창이 경과한 후 대기 중인 클라이언트 출금을 완료",
            "message": "Complete a pending client withdrawal after the withdrawal window elapses",
            "placeholder": null
        },
        {
            "id": "Cancel a pending client withdrawal request",
            "translation": "대기 중인 클라이언트 출금 요청 취소",
            "message": "Cancel a pending client withdrawal request",
            "placeholder": null
        },
        {
            "id": "Redeem a client voucher (service role)",
            "translation": "클라이언트 바우처 상환(서비스 역할)",
            "message": "Redeem a client voucher (service role)",
            "placeholder": null
        },
        {
            "id": "Service sender address",
            "translation": "서비스 송신자 주소",
            "message": "Service sender address",
            "placeholder": null
        },
        {
            "id": "Client actor",
            "translation": "클라이언트 액터",
            "message": "Client actor",
            "placeholder": null
        },
        {
            "id": "Cumulative amount (FIL)",
            "translation": "누적 금액(FIL)",
            "message": "Cumulative amount (FIL)",
            "placeholder": null
        },
        {
            "id": "Voucher nonce",
            "translation": "바우처 논스",
            "message": "Voucher nonce",
            "placeholder": null
        },
        {
            "id": "Voucher signature (hex)",
            "translation": "바우처 서명(16진수)",
            "message": "Voucher signature (hex)",
            "placeholder": null
        },
        {
            "id": "Redeem a provider voucher (provider role)",
            "translation": "프로바이더 바우처 상환(프로바이더 역할)",
            "message": "Redeem a provider voucher (provider role)",
            "placeholder": null
        },
        {
            "id": "Provider sender address",
            "translation": "프로바이더 송신자 주소",
            "message": "Provider sender address",
            "placeholder": null
        },
        {
            "id": "Provider actor",
            "translation": "프로바이더 액터",
            "message": "Provider actor",
            "placeholder": null
        },
        {
            "id": "Initiate a withdrawal request from the service pool",
            "translation": "서비스 풀에서 출금 요청 시작",
            "message": "Initiate a withdrawal request from the service pool",
            "placeholder": null
        },
        {
            "id": "Complete a pending service withdrawal after the withdrawal window elapses",
            "translation": "출금 창이 경과한 후 대기 중인 서비스 출금을 완료",
            "message": "Complete a pending service withdrawal after the withdrawal window elapses",
            "placeholder": null
        },
        {
            "id": "Cancel a pending service withdrawal request",
            "translation": "대기 중인 서비스 출금 요청 취소",
            "message": "Cancel a pending service withdrawal request",
            "placeholder": null
        },
        {
            "id": "Deposit funds into the service pool (service role)",
            "translation": "서비스 풀에 자금 입금(서비스 역할)",
            "message": "Deposit funds into the service pool (service role)",
            "placeholder": null
        },
        {
            "id": "Amount to deposit (FIL)",
            "translation": "입금 금액(FIL)",
            "message": "Amount to deposit (FIL)",
            "placeholder": null
        },
        {
            "id": "Query the state of a client",
            "translation": "클라이언트 상태 조회",
            "message": "Query the state of a client",
            "placeholder": null
        },
        {
            "id": "Client actor address",
            "translation": "클라이언트 액터 주소",
            "message": "Client actor address",
            "placeholder": null
        },
        {
            "id": "Query the state of a provider",
            "translation": "프로바이더 상태 조회",
            "message": "Query the state of a provider",
            "placeholder": null
        },
        {
            "id": "Provider actor address",
            "translation": "프로바이더 액터 주소",
            "message": "Provider actor address",
            "placeholder": null
        },
        {
            "id": "Query the service state",
            "translation": "서비스 상태 조회",
            "message": "Query the service state",
            "placeholder": null
        },
        {
            "id": "Create a client voucher",
            "translation": "클라이언트 바우처 생성",
            "message": "Create a client voucher",
            "placeholder": null
        },
        {
            "id": "Amount to redeem (FIL)",
            "translation": "상환할 금액(FIL)",
            "message": "Amount to redeem (FIL)",
            "placeholder": null
        },
        {
            "id": "Create a provider voucher",
            "translation": "프로바이더 바우처 생성",
            "message": "Create a provider voucher",
            "placeholder": null
        },
        {
            "id": "Propose a new service actor",
            "translation": "새 서비스 액터 제안",
            "message": "Propose a new service actor",
            "placeholder": null
        },
        {
            "id": "New service actor address",
            "translation": "새 서비스 액터 주소",
            "message": "New service actor address",
            "placeholder": null
        },
        {
            "id": "Accept a proposed service actor",
            "translation": "제안된 서비스 액터 수락",
            "message": "Accept a proposed service actor",
            "placeholder": null
        },
        {
            "id": "Validate a client voucher signature",
            "translation": "클라이언트 바우처 서명 검증",
            "message": "Validate a client voucher signature",
            "placeholder": null
        },
        {
            "id": "Validate a provider voucher signature",
            "translation": "프로바이더 바우처 서명 검증",
            "message": "Validate a provider voucher signature",
            "placeholder": null
        },
        {
            "id": "This interactive tool sets up a non-Storage Provider cluster for protocols like PDP, Snark market, and others.",
            "translation": "이 대화형 도구는 PDP, Snark 시장 등과 같은 프로토콜을 위한 비 SP 클러스터를 설정합니다.",
            "message": "This interactive tool sets up a non-Storage Provider cluster for protocols like PDP, Snark market, and others.",
            "placeholder": null
        },
        {
            "id": "This setup does not create or migrate a Filecoin SP actor.",
            "translation": "이 설정은 Filecoin SP 액터를 생성하거나 마이그레이션하지 않습니다.",
            "message": "This setup does not create or migrate a Filecoin SP actor.",
            "placeholder": null
        },
        {
            "id": "Setup non-Storage Provider cluster",
            "translation": "비 SP 클러스터 설정",
            "message": "Setup non-Storage Provider cluster",
            "placeholder": null
        },
        {
            "id": "Please do not run guided-setup again. You need to run 'curio config new-cluster' manually to finish the configuration",
            "translation": "가이드 설정을 다시 실행하지 마십시오. 구성을 완료하려면 'curio config new-cluster'를 수동으로 실행해야 합니다.",
            "message": "Please do not run guided-setup again. You need to run 'curio config new-cluster' manually to finish the configuration",
            "placeholder": null
        },
        {
            "id": "Non-SP cluster configuration created successfully",
            "translation": "비 SP 클러스터 구성이 성공적으로 생성되었습니다",
            "message": "Non-SP cluster configuration created successfully",
            "placeholder": null
        },
        {
            "id": "Non-SP cluster configuration complete",
            "translation": "비 SP 클러스터 구성 완료",
            "message": "Non-SP cluster configuration complete",
            "placeholder": null
        },
        {
            "id": "Non-SP cluster setup complete!",
            "translation": "비 SP 클러스터 설정 완료!",
            "message": "Non-SP cluster setup complete!",
            "placeholder": null
        },
        {
            "id": "Your non-SP cluster has been configured successfully.",
            "translation": "비 SP 클러스터가 성공적으로 구성되었습니다.",
            "message": "Your non-SP cluster has been configured successfully.",
            "placeholder": null
        },
        {
            "id": "You can now start using Curio for protocols like PDP, Snark markets, and others.",
            "translation": "이제 PDP, Snark 시장 등과 같은 프로토콜에서 Curio를 사용할 수 있습니다.",
            "message": "You can now start using Curio for protocols like PDP, Snark markets, and others.",
            "placeholder": null
        },
        {
            "id": "To start the cluster, run: curio run --layers basic-cluster",
            "translation": "클러스터를 시작하려면 실행하세요: curio run --layers basic-cluster",
            "message": "To start the cluster, run: curio run --layers basic-cluster",
            "placeholder": null
        },
        {
            "id": "Failed to get API info for FullNode: {Error}",
            "translation": "FullNode의 API 정보를 가져오지 못했습니다: {Error}",
            "message": "Failed to get API info for FullNode: {Error}",
            "placeholder": null
        },
        {
            "id": "Failed to create auth token: {Error}",
            "translation": "인증 토큰을 생성하지 못했습니다: {Error}",
            "message": "Failed to create auth token: {Error}",
            "placeholder": null
        },
        {
            "id": "Failed to insert config into database: {Error}",
            "translation": "데이터베이스에 구성 정보를 삽입하지 못했습니다: {Error}",
            "message": "Failed to insert config into database: {Error}",
            "placeholder": null
        },
        {
          "id": "Register a PDP service provider with Filecoin Service Registry Contract",
          "translation": "Filecoin 서비스 등록 계약에 PDP 서비스 제공자 등록",
          "message": "Register a PDP service provider with Filecoin Service Registry Contract",
          "placeholder": null
        },
        {
          "id": "Service provider name",
          "translation": "서비스 제공자 이름",
          "message": "Service provider name",
          "placeholder": null
        },
        {
          "id": "Service provider description",
          "translation": "서비스 제공자 설명",
          "message": "Service provider description",
          "placeholder": null
        },
        {
          "id": "URL of the service provider",
          "translation": "서비스 제공자 URL",
          "message": "URL of the service provider",
          "placeholder": null
        },
        {
          "id": "Minimum piece size",
          "translation": "최소 조각 크기",
          "message": "Minimum piece size",
          "placeholder": null
        },
        {
          "id": "Maximum piece size",
          "translation": "최대 조각 크기",
          "message": "Maximum piece size",
          "placeholder": null
        },
        {
          "id": "Supports IPNI piece CID indexing",
          "translation": "IPNI 조각 CID 인덱싱 지원",
          "message": "Supports IPNI piece CID indexing",
          "placeholder": null
        },
        {
          "id": "Supports IPNI IPFS CID indexing",
          "translation": "IPNI IPFS CID 인덱싱 지원",
          "message": "Supports IPNI IPFS CID indexing",
          "placeholder": null
        },
        {
          "id": "Storage price per TiB per month in USDFC, Default is 1 USDFC.",
          "translation": "TiB당 월 스토리지 가격 (USDFC 단위), 기본값은 1 USDFC입니다.",
          "message": "Storage price per TiB per month in USDFC, Default is 1 USDFC.",
          "placeholder": null
        },
        {
          "id": "Shortest frequency interval in epochs at which the SP is willing to prove access to the stored dataset",
          "translation": "SP가 저장된 데이터셋에 대한 접근 증명을 제공할 의사가 있는 최소 빈도 간격(에포크 단위)",
          "message": "Shortest frequency interval in epochs at which the SP is willing to prove access to the stored dataset",
          "placeholder": null
        },
        {
          "id": "Location of the service provider",
          "translation": "서비스 제공자 위치",
          "message": "Location of the service provider",
          "placeholder": null
        },
        {
          "id": "Token contract for payment (IERC20(address(0)) for FIL)",
          "translation": "지불을 위한 토큰 계약 (FIL의 경우 IERC20(address(0)))",
          "message": "Token contract for payment (IERC20(address(0)) for FIL)",
          "placeholder": null
        },
        {
            "id": "Compute WindowPoSt vanilla proofs and verify them.",
            "translation": "WindowPoSt 기본 증명을 계산하고 검증합니다.",
            "message": "Compute WindowPoSt vanilla proofs and verify them.",
            "placeholder": null
          },
          {
            "id": "32 GiB (recommended for mainnet)",
            "translation": "32 GiB (메인넷 권장)",
            "message": "32 GiB (recommended for mainnet)",
            "placeholder": null
          },
          {
            "id": "Optional setup steps (you can skip these and configure later):",
            "translation": "선택적 설정 단계 (건너뛰고 나중에 구성할 수 있습니다):",
            "message": "Optional setup steps (you can skip these and configure later):",
            "placeholder": null
          },
          {
            "id": "Skip optional steps",
            "translation": "선택적 단계를 건너뛰기",
            "message": "Skip optional steps",
            "placeholder": null
          },
          {
            "id": "Storage",
            "translation": "스토리지",
            "message": "Storage",
            "placeholder": null
          },
          {
            "id": "PDP",
            "translation": "PDP",
            "message": "PDP",
            "placeholder": null
          },
          {
            "id": "Storage Configuration",
            "translation": "스토리지 구성",
            "message": "Storage Configuration",
            "placeholder": null
          },
          {
            "id": "Manage storage paths for this server.",
            "translation": "이 서버의 스토리지 경로를 관리합니다.",
            "message": "Manage storage paths for this server.",
            "placeholder": null
          },
          {
            "id": "Error getting home directory: {Error}",
            "translation": "홈 디렉터리를 가져오는 중 오류 발생: {Error}",
            "message": "Error getting home directory: {Error}",
            "placeholder": null
          },
          {
            "id": "Go Back",
            "translation": "뒤로 가기",
            "message": "Go Back",
            "placeholder": null
          },
          {
            "id": "Add new storage path",
            "translation": "새 스토리지 경로 추가",
            "message": "Add new storage path",
            "placeholder": null
          },
          {
            "id": "Delete {P}",
            "translation": "{P} 삭제",
            "message": "Delete {P}",
            "placeholder": null
          },
          {
            "id": "Storage paths for this server:",
            "translation": "이 서버의 스토리지 경로:",
            "message": "Storage paths for this server:",
            "placeholder": null
          },
          {
            "id": "Enter storage path to add",
            "translation": "추가할 스토리지 경로 입력",
            "message": "Enter storage path to add",
            "placeholder": null
          },
          {
            "id": "No path provided",
            "translation": "경로가 제공되지 않았습니다",
            "message": "No path provided",
            "placeholder": null
          },
          {
            "id": "Path already exists",
            "translation": "경로가 이미 존재합니다",
            "message": "Path already exists",
            "placeholder": null
          },
          {
            "id": "Storage type for {ExpandedPath}",
            "translation": "{ExpandedPath}의 스토리지 유형",
            "message": "Storage type for {ExpandedPath}",
            "placeholder": null
          },
          {
            "id": "Seal (fast storage for sealing operations)",
            "translation": "Seal (시일 작업을 위한 고속 스토리지)",
            "message": "Seal (fast storage for sealing operations)",
            "placeholder": null
          },
          {
            "id": "Store (long-term storage for sealed sectors)",
            "translation": "Store (시일된 섹터의 장기 저장용 스토리지)",
            "message": "Store (long-term storage for sealed sectors)",
            "placeholder": null
          },
          {
            "id": "Both (seal and store)",
            "translation": "Both (시일 및 저장용)",
            "message": "Both (seal and store)",
            "placeholder": null
          },
          {
            "id": "Error writing storage.json: {Error}",
            "translation": "storage.json을 쓰는 중 오류 발생: {Error}",
            "message": "Error writing storage.json: {Error}",
            "placeholder": null
          },
          {
            "id": "Storage path {ExpandedPath} added as {StorageTypeStr}. You'll need to initialize it with: curio cli storage attach --init --{StorageTypeStr_1} {ExpandedPath_1}",
            "translation": "스토리지 경로 {ExpandedPath}가 {StorageTypeStr}(으)로 추가되었습니다. 다음 명령으로 초기화해야 합니다: curio cli storage attach --init --{StorageTypeStr_1} {ExpandedPath_1}",
            "message": "Storage path {ExpandedPath} added as {StorageTypeStr}. You'll need to initialize it with: curio cli storage attach --init --{StorageTypeStr_1} {ExpandedPath_1}",
            "placeholder": null
          },
          {
            "id": "Storage path added",
            "translation": "스토리지 경로가 추가되었습니다",
            "message": "Storage path added",
            "placeholder": null
          },
          {
            "id": "Really delete {PathToDelete}?",
            "translation": "{PathToDelete}을(를) 정말 삭제하시겠습니까?",
            "message": "Really delete {PathToDelete}?",
            "placeholder": null
          },
          {
            "id": "Yes, delete it",
            "translation": "예, 삭제합니다",
            "message": "Yes, delete it",
            "placeholder": null
          },
          {
            "id": "No, keep it",
            "translation": "아니요, 유지합니다",
            "message": "No, keep it",
            "placeholder": null
          },
          {
            "id": "Storage path {PathToDelete} removed from configuration",
            "translation": "스토리지 경로 {PathToDelete}이(가) 구성에서 제거되었습니다",
            "message": "Storage path {PathToDelete} removed from configuration",
            "placeholder": null
          },
          {
            "id": "Storage path deleted",
            "translation": "스토리지 경로가 삭제되었습니다",
            "message": "Storage path deleted",
            "placeholder": null
          },
          {
            "id": "PDP (Proof of Data Possession) Configuration",
            "translation": "PDP (데이터 보유 증명) 구성",
            "message": "PDP (Proof of Data Possession) Configuration",
            "placeholder": null
          },
          {
            "id": "This will configure PDP settings for your Curio cluster.",
            "translation": "Curio 클러스터의 PDP 설정을 구성합니다.",
            "message": "This will configure PDP settings for your Curio cluster.",
            "placeholder": null
          },
          {
            "id": "For detailed documentation, see: https://docs.curiostorage.org/experimental-features/enable-pdp",
            "translation": "자세한 문서는 다음을 참조하세요: https://docs.curiostorage.org/experimental-features/enable-pdp",
            "message": "For detailed documentation, see: https://docs.curiostorage.org/experimental-features/enable-pdp",
            "placeholder": null
          },
          {
            "id": "PDP layer already exists. What would you like to do?",
            "translation": "PDP 레이어가 이미 존재합니다. 어떻게 하시겠습니까?",
            "message": "PDP layer already exists. What would you like to do?",
            "placeholder": null
          },
          {
            "id": "Reconfigure PDP",
            "translation": "PDP 재구성",
            "message": "Reconfigure PDP",
            "placeholder": null
          },
          {
            "id": "Skip PDP setup",
            "translation": "PDP 설정 건너뛰기",
            "message": "Skip PDP setup",
            "placeholder": null
          },
          {
            "id": "Creating PDP configuration layer...",
            "translation": "PDP 구성 레이어를 생성 중...",
            "message": "Creating PDP configuration layer...",
            "placeholder": null
          },
          {
            "id": "Error loading existing PDP config: {Error}",
            "translation": "기존 PDP 구성 로드 중 오류 발생: {Error}",
            "message": "Error loading existing PDP config: {Error}",
            "placeholder": null
          },
          {
            "id": "Configuring HTTP settings for PDP...",
            "translation": "PDP를 위한 HTTP 설정 구성 중...",
            "message": "Configuring HTTP settings for PDP...",
            "placeholder": null
          },
          {
            "id": "Enter your domain name (e.g., market.mydomain.com)",
            "translation": "도메인 이름을 입력하세요 (예: market.mydomain.com)",
            "message": "Enter your domain name (e.g., market.mydomain.com)",
            "placeholder": null
          },
          {
            "id": "No domain provided, skipping HTTP configuration",
            "translation": "도메인이 제공되지 않아 HTTP 구성을 건너뜁니다",
            "message": "No domain provided, skipping HTTP configuration",
            "placeholder": null
          },
          {
            "id": "Listen address for HTTP server",
            "translation": "HTTP 서버의 수신 주소",
            "message": "Listen address for HTTP server",
            "placeholder": null
          },
          {
            "id": "Error generating PDP config: {Error}",
            "translation": "PDP 구성 생성 중 오류 발생: {Error}",
            "message": "Error generating PDP config: {Error}",
            "placeholder": null
          },
          {
            "id": "Error saving PDP config: {Error}",
            "translation": "PDP 구성 저장 중 오류 발생: {Error}",
            "message": "Error saving PDP config: {Error}",
            "placeholder": null
          },
          {
            "id": "PDP configuration layer created",
            "translation": "PDP 구성 레이어가 생성되었습니다",
            "message": "PDP configuration layer created",
            "placeholder": null
          },
          {
            "id": "Setting up PDP wallet...",
            "translation": "PDP 지갑을 설정 중...",
            "message": "Setting up PDP wallet...",
            "placeholder": null
          },
          {
            "id": "You need a delegated Filecoin wallet address to use with PDP.",
            "translation": "PDP를 사용하려면 위임된 Filecoin 지갑 주소가 필요합니다.",
            "message": "You need a delegated Filecoin wallet address to use with PDP.",
            "placeholder": null
          },
          {
            "id": "Use existing key, ending in {AddressSuffix}",
            "translation": "기존 키 사용 ({AddressSuffix}로 끝남)",
            "message": "Use existing key, ending in {AddressSuffix}",
            "placeholder": null
          },
          {
            "id": "Import delegated wallet private key",
            "translation": "위임된 지갑 개인 키 가져오기",
            "message": "Import delegated wallet private key",
            "placeholder": null
          },
          {
            "id": "Skip wallet setup for now",
            "translation": "지갑 설정을 지금은 건너뛰기",
            "message": "Skip wallet setup for now",
            "placeholder": null
          },
          {
            "id": "How would you like to proceed?",
            "translation": "어떻게 진행하시겠습니까?",
            "message": "How would you like to proceed?",
            "placeholder": null
          },
          {
            "id": "You can set up the wallet later using the Curio GUI or CLI",
            "translation": "Curio GUI 또는 CLI를 사용하여 나중에 지갑을 설정할 수 있습니다",
            "message": "You can set up the wallet later using the Curio GUI or CLI",
            "placeholder": null
          },
          {
            "id": "Using existing PDP wallet key: {ExistingKeyAddress}",
            "translation": "기존 PDP 지갑 키 사용 중: {ExistingKeyAddress}",
            "message": "Using existing PDP wallet key: {ExistingKeyAddress}",
            "placeholder": null
          },
          {
            "id": "PDP wallet configured",
            "translation": "PDP 지갑이 구성되었습니다",
            "message": "PDP wallet configured",
            "placeholder": null
          },
          {
            "id": "You can create a new delegated wallet using Lotus:",
            "translation": "Lotus를 사용하여 새 위임 지갑을 생성할 수 있습니다:",
            "message": "You can create a new delegated wallet using Lotus:",
            "placeholder": null
          },
          {
            "id": "lotus wallet new delegated",
            "translation": "lotus wallet new delegated",
            "message": "lotus wallet new delegated",
            "placeholder": null
          },
          {
            "id": "Then export its private key with:",
            "translation": "그런 다음 다음 명령으로 개인 키를 내보내세요:",
            "message": "Then export its private key with:",
            "placeholder": null
          },
          {
            "id": "lotus wallet export <address> | xxd -r -p | jq -r '.PrivateKey' | base64 -d | xxd -p -c 32",
            "translation": "lotus wallet export <address> | xxd -r -p | jq -r '.PrivateKey' | base64 -d | xxd -p -c 32",
            "message": "lotus wallet export <address> | xxd -r -p | jq -r '.PrivateKey' | base64 -d | xxd -p -c 32",
            "placeholder": null
          },
          {
            "id": "Enter your delegated wallet private key (hex format):",
            "translation": "위임된 지갑 개인 키를 입력하세요 (16진수 형식):",
            "message": "Enter your delegated wallet private key (hex format):",
            "placeholder": null
          },
          {
            "id": "Private key",
            "translation": "개인 키",
            "message": "Private key",
            "placeholder": null
          },
          {
            "id": "No private key provided",
            "translation": "개인 키가 제공되지 않았습니다",
            "message": "No private key provided",
            "placeholder": null
          },
          {
            "id": "PDP setup complete!",
            "translation": "PDP 설정이 완료되었습니다!",
            "message": "PDP setup complete!",
            "placeholder": null
          },
          {
            "id": "To start Curio with PDP enabled, run:",
            "translation": "PDP를 활성화하여 Curio를 시작하려면 다음을 실행하세요:",
            "message": "To start Curio with PDP enabled, run:",
            "placeholder": null
          },
          {
            "id": "curio run --layers=gui,pdp",
            "translation": "curio run --layers=gui,pdp",
            "message": "curio run --layers=gui,pdp",
            "placeholder": null
          },
          {
            "id": "Make sure to send FIL/tFIL to your 0x wallet address for PDP operations.",
            "translation": "PDP 작업을 위해 FIL/tFIL을 0x 지갑 주소로 보내야 합니다.",
            "message": "Make sure to send FIL/tFIL to your 0x wallet address for PDP operations.",
            "placeholder": null
          },
          {
            "id": "Next steps:",
            "translation": "다음 단계:",
            "message": "Next steps:",
            "placeholder": null
          },
          {
            "id": "1. Test your PDP service with: pdptool ping --service-url https://{Domain} --service-name public",
            "translation": "1. 다음 명령으로 PDP 서비스를 테스트하세요: pdptool ping --service-url https://{Domain} --service-name public",
            "message": "1. Test your PDP service with: pdptool ping --service-url https://{Domain} --service-name public",
            "placeholder": null
          },
          {
            "id": "1. Test your PDP service with: pdptool ping --service-url https://your-domain.com --service-name public",
            "translation": "1. 다음 명령으로 PDP 서비스를 테스트하세요: pdptool ping --service-url https://your-domain.com --service-name public",
            "message": "1. Test your PDP service with: pdptool ping --service-url https://your-domain.com --service-name public",
            "placeholder": null
          },
          {
            "id": "2. Register your FWSS node",
            "translation": "2. FWSS 노드 등록",
            "message": "2. Register your FWSS node",
            "placeholder": null
          },
          {
            "id": "3. Explore FWSS & PDP tools at https://www.filecoin.services",
            "translation": "3. https://www.filecoin.services 에서 FWSS 및 PDP 도구 탐색",
            "message": "3. Explore FWSS & PDP tools at https://www.filecoin.services",
            "placeholder": null
          },
          {
            "id": "4. Join the community: Filecoin Slack #fil-pdp",
            "translation": "4. 커뮤니티에 참여하세요: Filecoin Slack #fil-pdp",
            "message": "4. Join the community: Filecoin Slack #fil-pdp",
            "placeholder": null
          },
          {
            "id": "Private key cannot be empty",
            "translation": "개인 키는 비워 둘 수 없습니다",
            "message": "Private key cannot be empty",
            "placeholder": null
          },
          {
            "id": "Failed to decode private key: {Error}",
            "translation": "개인 키 디코딩 실패: {Error}",
            "message": "Failed to decode private key: {Error}",
            "placeholder": null
          },
          {
            "id": "Invalid private key: {Error}",
            "translation": "잘못된 개인 키: {Error}",
            "message": "Invalid private key: {Error}",
            "placeholder": null
          },
          {
            "id": "Failed to import PDP key: {Error}",
            "translation": "PDP 키 가져오기 실패: {Error}",
            "message": "Failed to import PDP key: {Error}",
            "placeholder": null
          },
          {
            "id": "PDP wallet imported successfully!",
            "translation": "PDP 지갑이 성공적으로 가져와졌습니다!",
            "message": "PDP wallet imported successfully!",
            "placeholder": null
          },
          {
            "id": "Ethereum address (0x): {Address}",
            "translation": "이더리움 주소 (0x): {Address}",
            "message": "Ethereum address (0x): {Address}",
            "placeholder": null
          },
          {
            "id": "PDP wallet imported",
            "translation": "PDP 지갑이 가져와졌습니다",
            "message": "PDP wallet imported",
            "placeholder": null
          }
    ]
=======
  "language": "ko",
  "messages": [
    {
      "id": "This interactive tool will walk you through migration of Curio.\nPress Ctrl+C to exit at any time.",
      "message": "This interactive tool will walk you through migration of Curio.\nPress Ctrl+C to exit at any time.",
      "translation": "이 대화형 도구는 Curio 마이그레이션 과정을 안내합니다.\n언제든지 종료하려면 Ctrl+C를 누르십시오."
    },
    {
      "id": "This tool confirms each action it does.",
      "message": "This tool confirms each action it does.",
      "translation": "이 도구는 수행하는 각 작업을 확인합니다."
    },
    {
      "id": "Ctrl+C pressed in Terminal",
      "message": "Ctrl+C pressed in Terminal",
      "translation": "터미널에서 Ctrl+C가 눌림"
    },
    {
      "id": "Verifying Sectors exist in Yugabyte.",
      "message": "Verifying Sectors exist in Yugabyte.",
      "translation": "Yugabyte에 섹터가 존재하는지 확인 중."
    },
    {
      "id": "Error verifying sectors: {Error}",
      "message": "Error verifying sectors: {Error}",
      "translation": "섹터 확인 중 오류 발생: {Error}",
      "placeholders": [
        {
          "id": "Error",
          "string": "%[1]s",
          "type": "string",
          "underlyingType": "string",
          "argNum": 1,
          "expr": "err.Error()"
        }
      ]
    },
    {
      "id": "Sectors verified. {I} sectors found.",
      "message": "Sectors verified. {I} sectors found.",
      "translation": "섹터가 확인되었습니다. {I}개의 섹터가 발견되었습니다.",
      "placeholders": [
        {
          "id": "I",
          "string": "%[1]d",
          "type": "[]int",
          "underlyingType": "[]int",
          "argNum": 1,
          "expr": "i"
        }
      ]
    },
    {
      "id": "Never remove the database info from the config.toml for lotus-miner as it avoids double PoSt.",
      "message": "Never remove the database info from the config.toml for lotus-miner as it avoids double PoSt.",
      "translation": "로터스 마이너의 config.toml에서 데이터베이스 정보를 제거하지 마십시오. 두 번의 PoSt를 피하기 위함입니다."
    },
    {
      "id": "Enter the info to connect to your Yugabyte database installation (https://download.yugabyte.com/)",
      "message": "Enter the info to connect to your Yugabyte database installation (https://download.yugabyte.com/)",
      "translation": "Yugabyte 데이터베이스 설치에 연결할 정보를 입력하십시오 (https://download.yugabyte.com/)"
    },
    {
      "id": "Host: {Hosts_}",
      "message": "Host: {Hosts_}",
      "translation": "호스트: {Hosts_}",
      "placeholders": [
        {
          "id": "Hosts_",
          "string": "%[1]s",
          "type": "string",
          "underlyingType": "string",
          "argNum": 1,
          "expr": "strings.Join(harmonycfg.Hosts, \",\")"
        }
      ]
    },
    {
      "id": "Port: {Port}",
      "message": "Port: {Port}",
      "translation": "포트: {Port}",
      "placeholders": [
        {
          "id": "Port",
          "string": "%[1]s",
          "type": "string",
          "underlyingType": "string",
          "argNum": 1,
          "expr": "harmonycfg.Port"
        }
      ]
    },
    {
      "id": "Username: {Username}",
      "message": "Username: {Username}",
      "translation": "사용자 이름: {Username}",
      "placeholders": [
        {
          "id": "Username",
          "string": "%[1]s",
          "type": "string",
          "underlyingType": "string",
          "argNum": 1,
          "expr": "harmonycfg.Username"
        }
      ]
    },
    {
      "id": "Password: {Password}",
      "message": "Password: {Password}",
      "translation": "비밀번호: {Password}",
      "placeholders": [
        {
          "id": "Password",
          "string": "%[1]s",
          "type": "string",
          "underlyingType": "string",
          "argNum": 1,
          "expr": "harmonycfg.Password"
        }
      ]
    },
    {
      "id": "Database: {Database}",
      "message": "Database: {Database}",
      "translation": "데이터베이스: {Database}",
      "placeholders": [
        {
          "id": "Database",
          "string": "%[1]s",
          "type": "string",
          "underlyingType": "string",
          "argNum": 1,
          "expr": "harmonycfg.Database"
        }
      ]
    },
    {
      "id": "Continue to connect and update schema.",
      "message": "Continue to connect and update schema.",
      "translation": "계속 연결 및 스키마 업데이트."
    },
    {
      "id": "Database config error occurred, abandoning migration: {Error}",
      "message": "Database config error occurred, abandoning migration: {Error}",
      "translation": "데이터베이스 구성 오류가 발생하여 마이그레이션을 포기합니다: {Error}",
      "placeholders": [
        {
          "id": "Error",
          "string": "%[1]s",
          "type": "string",
          "underlyingType": "string",
          "argNum": 1,
          "expr": "err.Error()"
        }
      ]
    },
    {
      "id": "Enter the Yugabyte database host(s)",
      "message": "Enter the Yugabyte database host(s)",
      "translation": "Yugabyte 데이터베이스 호스트를 입력하십시오"
    },
    {
      "id": "No host provided",
      "message": "No host provided",
      "translation": "호스트가 제공되지 않았습니다"
    },
    {
      "id": "Enter the Yugabyte database {Stringport_username_password_databasei_1}",
      "message": "Enter the Yugabyte database {Stringport_username_password_databasei_1}",
      "translation": "Yugabyte 데이터베이스 {Stringport_username_password_databasei_1}을 입력하십시오",
      "placeholders": [
        {
          "id": "Stringport_username_password_databasei_1",
          "string": "%[1]s",
          "type": "string",
          "underlyingType": "string",
          "argNum": 1,
          "expr": "[]string{\"port\", \"username\", \"password\", \"database\"}[i-1]"
        }
      ]
    },
    {
      "id": "No value provided",
      "message": "No value provided",
      "translation": "값이 제공되지 않았습니다"
    },
    {
      "id": "Error connecting to Yugabyte database: {Error}",
      "message": "Error connecting to Yugabyte database: {Error}",
      "translation": "Yugabyte 데이터베이스에 연결하는 중 오류가 발생했습니다: {Error}",
      "placeholders": [
        {
          "id": "Error",
          "string": "%[1]s",
          "type": "string",
          "underlyingType": "string",
          "argNum": 1,
          "expr": "err.Error()"
        }
      ]
    },
    {
      "id": "Connected to Yugabyte. Schema is current.",
      "message": "Connected to Yugabyte. Schema is current.",
      "translation": "Yugabyte에 연결되었습니다. 스키마가 현재입니다."
    },
    {
      "id": "Error encoding config.toml: {Error}",
      "message": "Error encoding config.toml: {Error}",
      "translation": "config.toml을 인코딩하는 중 오류가 발생했습니다: {Error}",
      "placeholders": [
        {
          "id": "Error",
          "string": "%[1]s",
          "type": "string",
          "underlyingType": "string",
          "argNum": 1,
          "expr": "err.Error()"
        }
      ]
    },
    {
      "id": "Error reading filemode of config.toml: {Error}",
      "message": "Error reading filemode of config.toml: {Error}",
      "translation": "config.toml의 파일 모드를 읽는 중 오류가 발생했습니다: {Error}",
      "placeholders": [
        {
          "id": "Error",
          "string": "%[1]s",
          "type": "string",
          "underlyingType": "string",
          "argNum": 1,
          "expr": "err.Error()"
        }
      ]
    },
    {
      "id": "Error writing config.toml: {Error}",
      "message": "Error writing config.toml: {Error}",
      "translation": "config.toml을 쓰는 중 오류가 발생했습니다: {Error}",
      "placeholders": [
        {
          "id": "Error",
          "string": "%[1]s",
          "type": "string",
          "underlyingType": "string",
          "argNum": 1,
          "expr": "err.Error()"
        }
      ]
    },
    {
      "id": "Restart Lotus Miner.",
      "message": "Restart Lotus Miner.",
      "translation": "로터스 마이너 재시작."
    },
    {
      "id": "Connected to Yugabyte",
      "message": "Connected to Yugabyte",
      "translation": "Yugabyte에 연결됨"
    },
    {
      "id": "Select the location of your lotus-miner config directory?",
      "message": "Select the location of your lotus-miner config directory?",
      "translation": "로터스 마이너 구성 디렉토리의 위치를 선택하시겠습니까?"
    },
    {
      "id": "Other",
      "message": "Other",
      "translation": "기타"
    },
    {
      "id": "Enter the path to the configuration directory used by lotus-miner",
      "message": "Enter the path to the configuration directory used by lotus-miner",
      "translation": "로터스 마이너에서 사용하는 구성 디렉토리의 경로를 입력하십시오"
    },
    {
      "id": "No path provided, abandoning migration",
      "message": "No path provided, abandoning migration",
      "translation": "경로가 제공되지 않았으므로 마이그레이션을 포기합니다"
    },
    {
      "id": "Cannot read the config.toml file in the provided directory, Error: {Error}",
      "message": "Cannot read the config.toml file in the provided directory, Error: {Error}",
      "translation": "제공된 디렉토리에서 config.toml 파일을 읽을 수 없습니다. 오류: {Error}",
      "placeholders": [
        {
          "id": "Error",
          "string": "%[1]s",
          "type": "string",
          "underlyingType": "string",
          "argNum": 1,
          "expr": "err.Error()"
        }
      ]
    },
    {
      "id": "Read Miner Config",
      "message": "Read Miner Config",
      "translation": "마이너 구성 읽기"
    },
    {
      "id": "Completed Step: {Step}",
      "message": "Completed Step: {Step}",
      "translation": "단계 완료: {Step}",
      "placeholders": [
        {
          "id": "Step",
          "string": "%[1]s",
          "type": "string",
          "underlyingType": "string",
          "argNum": 1,
          "expr": "step"
        }
      ]
    },
    {
      "id": "This interactive tool migrates lotus-miner to Curio in 5 minutes.",
      "translation": "이 대화형 도구는 5분 안에 lotus-miner를 Curio로 이주합니다.",
      "message": "This interactive tool migrates lotus-miner to Curio in 5 minutes.",
      "placeholder": null
    },
    {
      "id": "Each step needs your confirmation and can be reversed. Press Ctrl+C to exit at any time.",
      "translation": "각 단계는 확인이 필요하며 되돌릴 수 있습니다. 언제든지 Ctrl+C를 눌러 종료할 수 있습니다.",
      "message": "Each step needs your confirmation and can be reversed. Press Ctrl+C to exit at any time.",
      "placeholder": null
    },
    {
      "id": "Use the arrow keys to navigate: ↓ ↑ → ←",
      "translation": "화살표 키를 사용하여 이동하세요: ↓ ↑ → ←",
      "message": "Use the arrow keys to navigate: ↓ ↑ → ←",
      "placeholder": null
    },
    {
      "id": "Lotus-Miner to Curio Migration.",
      "translation": "Lotus-Miner에서 Curio로 이주.",
      "message": "Lotus-Miner to Curio Migration.",
      "placeholder": null
    },
    {
      "id": "Try the web interface with  for further guided improvements.",
      "translation": "더 나은 안내를 위해 웹 인터페이스를 사용해보세요.",
      "message": "Try the web interface with  for further guided improvements.",
      "placeholder": null
    },
    {
      "id": "You can now migrate your market node ({Boost}), if applicable.",
      "translation": "해당하는 경우 이제 시장 노드를 이주할 수 있습니다 ({Boost}).",
      "message": "You can now migrate your market node ({Boost}), if applicable.",
      "placeholder": null
    },
    {
      "id": "Migrating config.toml to database.",
      "translation": "config.toml을 데이터베이스로 이주 중입니다.",
      "message": "Migrating config.toml to database.",
      "placeholder": null
    },
    {
      "id": "Error reading from database: {Error}. Aborting Migration.",
      "translation": "데이터베이스에서 읽는 중 오류 발생: {Error}. 마이그레이션 중단.",
      "message": "Error reading from database: {Error}. Aborting Migration.",
      "placeholder": null
    },
    {
      "id": "cannot read API: {Error}. Aborting Migration",
      "translation": "API를 읽을 수 없습니다: {Error}. 마이그레이션 중단",
      "message": "cannot read API: {Error}. Aborting Migration",
      "placeholder": null
    },
    {
      "id": "Error saving config to layer: {Error}. Aborting Migration",
      "translation": "레이어에 구성을 저장하는 중 오류 발생: {Error}. 마이그레이션 중단",
      "message": "Error saving config to layer: {Error}. Aborting Migration",
      "placeholder": null
    },
    {
      "id": "Protocol Labs wants to improve the software you use. Tell the team you're using Curio.",
      "translation": "Protocol Labs는 당신이 사용하는 소프트웨어를 개선하고 싶어합니다. Curio를 사용 중이라고 팀에 알려주세요.",
      "message": "Protocol Labs wants to improve the software you use. Tell the team you're using Curio.",
      "placeholder": null
    },
    {
      "id": "Select what you want to share with the Curio team.",
      "translation": "Curio 팀과 공유하고 싶은 것을 선택하세요.",
      "message": "Select what you want to share with the Curio team.",
      "placeholder": null
    },
    {
      "id": "Individual Data: Miner ID, Curio version, net ({Mainnet} or {Testnet}). Signed.",
      "translation": "개별 데이터: 마이너 ID, Curio 버전, 네트워크 ({Mainnet} 또는 {Testnet}). 서명됨.",
      "message": "Individual Data: Miner ID, Curio version, net ({Mainnet} or {Testnet}). Signed.",
      "placeholder": null
    },
    {
      "id": "Aggregate-Anonymous: version, net, and Miner power (bucketed).",
      "translation": "집계-익명: 버전, 네트워크, 그리고 마이너 파워 (버킷).",
      "message": "Aggregate-Anonymous: version, net, and Miner power (bucketed).",
      "placeholder": null
    },
    {
      "id": "Hint: I am someone running Curio on net.",
      "translation": "힌트: 네트워크에서 Curio를 실행 중인 사람입니다.",
      "message": "Hint: I am someone running Curio on net.",
      "placeholder": null
    },
    {
      "id": "Nothing.",
      "translation": "아무것도 없습니다.",
      "message": "Nothing.",
      "placeholder": null
    },
    {
      "id": "Aborting remaining steps.",
      "translation": "나머지 단계를 중단합니다.",
      "message": "Aborting remaining steps.",
      "placeholder": null
    },
    {
      "id": "Error connecting to lotus node: {Error}",
      "translation": "로터스 노드에 연결하는 중 오류 발생: {Error}",
      "message": "Error connecting to lotus node: {Error}",
      "placeholder": null
    },
    {
      "id": "Error getting miner power: {Error}",
      "translation": "마이너 파워를 가져오는 중 오류 발생: {Error}",
      "message": "Error getting miner power: {Error}",
      "placeholder": null
    },
    {
      "id": "Error marshalling message: {Error}",
      "translation": "메시지를 마샬하는 중 오류 발생: {Error}",
      "message": "Error marshalling message: {Error}",
      "placeholder": null
    },
    {
      "id": "Error getting miner info: {Error}",
      "translation": "마이너 정보를 가져오는 중 오류 발생: {Error}",
      "message": "Error getting miner info: {Error}",
      "placeholder": null
    },
    {
      "id": "Error signing message: {Error}",
      "translation": "메시지 서명 중 오류 발생: {Error}",
      "message": "Error signing message: {Error}",
      "placeholder": null
    },
    {
      "id": "Error sending message: {Error}",
      "translation": "메시지 전송 중 오류 발생: {Error}",
      "message": "Error sending message: {Error}",
      "placeholder": null
    },
    {
      "id": "Error sending message: Status {Status}, Message:",
      "translation": "메시지 전송 중 오류 발생: 상태 {Status}, 메시지:",
      "message": "Error sending message: Status {Status}, Message:",
      "placeholder": null
    },
    {
      "id": "Message sent.",
      "translation": "메시지가 전송되었습니다.",
      "message": "Message sent.",
      "placeholder": null
    },
    {
      "id": "Documentation:",
      "translation": "문서:",
      "message": "Documentation:",
      "placeholder": null
    },
    {
      "id": "The '{Base}' layer stores common configuration. All curio instances can include it in their {__layers} argument.",
      "translation": "'{Base}' 레이어에는 공통 구성이 저장됩니다. 모든 Curio 인스턴스는 {__layers} 인수에 포함시킬 수 있습니다.",
      "message": "The '{Base}' layer stores common configuration. All curio instances can include it in their {__layers} argument.",
      "placeholder": null
    },
    {
      "id": "You can add other layers for per-machine configuration changes.",
      "translation": "기계별 구성 변경을 위해 다른 레이어를 추가할 수 있습니다.",
      "message": "You can add other layers for per-machine configuration changes.",
      "placeholder": null
    },
    {
      "id": "Join {Fil_curio_help} in Filecoin {Slack} for help.",
      "translation": "도움을 위해 Filecoin {Slack}의 {Fil_curio_help}에 가입하세요.",
      "message": "Join {Fil_curio_help} in Filecoin {Slack} for help.",
      "placeholder": null
    },
    {
      "id": "Join {Fil_curio_dev} in Filecoin {Slack} to follow development and feedback!",
      "translation": "개발과 피드백을 따르려면 Filecoin {Slack}의 {Fil_curio_dev}에 가입하세요!",
      "message": "Join {Fil_curio_dev} in Filecoin {Slack} to follow development and feedback!",
      "placeholder": null
    },
    {
      "id": "Want PoST redundancy? Run many Curio instances with the '{Post}' layer.",
      "translation": "PoST 중복성이 필요하신가요? '{Post}' 레이어와 함께 여러 Curio 인스턴스를 실행하세요.",
      "message": "Want PoST redundancy? Run many Curio instances with the '{Post}' layer.",
      "placeholder": null
    },
    {
      "id": "Point your browser to your web GUI to complete setup with {Boost} and advanced featues.",
      "translation": "브라우저를 웹 GUI로 이동하여 {Boost} 및 고급 기능으로 설정을 완료하세요.",
      "message": "Point your browser to your web GUI to complete setup with {Boost} and advanced featues.",
      "placeholder": null
    },
    {
      "id": "For SPs with multiple Miner IDs, run 1 migration per lotus-miner all to the same 1 database. The cluster will serve all Miner IDs.",
      "translation": "여러 마이너 ID가 있는 SP의 경우 각 lotus-miner당 1회 마이그레이션을 동일한 1개의 데이터베이스로 모두 실행하세요. 클러스터는 모든 마이너 ID를 제공합니다.",
      "message": "For SPs with multiple Miner IDs, run 1 migration per lotus-miner all to the same 1 database. The cluster will serve all Miner IDs.",
      "placeholder": null
    },
    {
      "id": "Please start {Lotus_miner} now that database credentials are in {Toml}.",
      "translation": "데이터베이스 자격 증명이 {Toml}에 있으므로 이제 {Lotus_miner}를 시작하세요.",
      "message": "Please start {Lotus_miner} now that database credentials are in {Toml}.",
      "placeholder": null
    },
    {
      "id": "Waiting for {Lotus_miner} to write sectors into Yugabyte.",
      "translation": "{Lotus_miner}가 Yugabyte에 섹터를 기록하도록 대기 중입니다.",
      "message": "Waiting for {Lotus_miner} to write sectors into Yugabyte.",
      "placeholder": null
    },
    {
      "id": "The sectors are in the database. The database is ready for {Curio}.",
      "translation": "섹터가 데이터베이스에 있습니다. 데이터베이스가 {Curio}를 위해 준비되었습니다.",
      "message": "The sectors are in the database. The database is ready for {Curio}.",
      "placeholder": null
    },
    {
      "id": "Now shut down lotus-miner and move the systems to {Curio}.",
      "translation": "이제 lotus-miner를 종료하고 시스템을 {Curio}로 이동하세요.",
      "message": "Now shut down lotus-miner and move the systems to {Curio}.",
      "placeholder": null
    },
    {
      "id": "Press return to continue",
      "translation": "계속하려면 리턴을 누르세요",
      "message": "Press return to continue",
      "placeholder": null
    },
    {
      "id": "Aborting migration.",
      "translation": "마이그레이션 중단.",
      "message": "Aborting migration.",
      "placeholder": null
    },
    {
      "id": "Sectors verified. {I} sector locations found.",
      "translation": "섹터가 확인되었습니다. {I}개의 섹터 위치를 찾았습니다.",
      "message": "Sectors verified. {I} sector locations found.",
      "placeholder": null
    },
    {
      "id": "Press return to update {Toml} with Yugabyte info. Backup the file now.",
      "translation": "{Toml}을 Yugabyte 정보로 업데이트하려면 리턴을 누르세요. 지금 파일을 백업하세요.",
      "message": "Press return to update {Toml} with Yugabyte info. Backup the file now.",
      "placeholder": null
    },
    {
      "id": "To start, ensure your sealing pipeline is drained and shut-down lotus-miner.",
      "translation": "시작하려면 밀봉 파이프라인이 비어 있고 lotus-miner가 종료되었는지 확인하세요.",
      "message": "To start, ensure your sealing pipeline is drained and shut-down lotus-miner.",
      "placeholder": null
    },
    {
      "id": "Enter the path to the configuration directory used by {Lotus_miner}",
      "translation": "{Lotus_miner}에서 사용하는 구성 디렉터리 경로를 입력하세요.",
      "message": "Enter the path to the configuration directory used by {Lotus_miner}",
      "placeholder": null
    },
    {
      "id": "Step Complete: {Step}",
      "translation": "단계 완료: {Step}",
      "message": "Step Complete: {Step}",
      "placeholder": null
    },
    {
      "id": "Configuration 'base' was updated to include this miner's address and its wallet setup.",
      "translation": "이 마이너의 주소와 지갑 설정을 포함하도록 구성 'base'가 업데이트되었습니다.",
      "message": "Configuration 'base' was updated to include this miner's address and its wallet setup.",
      "placeholder": null
    },
    {
      "id": "Compare the configurations {Base} to {MinerAddresses0}. Changes between the miner IDs other than wallet addreses should be a new, minimal layer for runners that need it.",
      "translation": "구성 {Base}를 {MinerAddresses0}과 비교하세요. 지갑 주소 이외의 마이너 ID 사이의 변경 사항은 필요한 실행자를 위한 새로운 최소한의 레이어여야 합니다.",
      "message": "Compare the configurations {Base} to {MinerAddresses0}. Changes between the miner IDs other than wallet addreses should be a new, minimal layer for runners that need it.",
      "placeholder": null
    },
    {
      "id": "Configuration 'base' was created to include this miner's address and its wallet setup.",
      "translation": "이 마이너의 주소와 지갑 설정을 포함하도록 구성 'base'가 생성되었습니다.",
      "message": "Configuration 'base' was created to include this miner's address and its wallet setup.",
      "placeholder": null
    },
    {
      "id": "Layer {LayerName} created.",
      "translation": "레이어 {LayerName}가 생성되었습니다.",
      "message": "Layer {LayerName} created.",
      "placeholder": null
    },
    {
      "id": "To work with the config: \\n",
      "translation": "구성을 사용하려면: \\n",
      "message": "To work with the config: \\n",
      "placeholder": null
    },
    {
      "id": "To run Curio: With machine or cgroup isolation, use the command (with example layer selection):",
      "translation": "Curio를 실행하려면: 기계 또는 cgroup 격리를 사용하여 다음 명령을 사용하세요 (예제 레이어 선택과 함께):",
      "message": "To run Curio: With machine or cgroup isolation, use the command (with example layer selection):",
      "placeholder": null
    },
    {
      "id": "Try the web interface with {__layersgui} for further guided improvements.",
      "translation": "더 많은 안내를 위해 {__layersgui}를 사용하여 웹 인터페이스를 시도하세요.",
      "message": "Try the web interface with {__layersgui} for further guided improvements.",
      "placeholder": null
    },
    {
      "id": "Error connecting to lotus node: {Error} {Error_1}",
      "translation": "lotus 노드에 연결하는 중 오류 발생: {Error} {Error_1}",
      "message": "Error connecting to lotus node: {Error} {Error_1}",
      "placeholder": null
    },
    {
      "id": "could not get API info for FullNode: {Err}",
      "translation": "FullNode의 API 정보를 가져올 수 없습니다: {Err}",
      "message": "could not get API info for FullNode: {Err}",
      "placeholder": null
    },
    {
      "id": "Error getting token: {Error}",
      "translation": "토큰을 가져오는 중 오류 발생: {Error}",
      "message": "Error getting token: {Error}",
      "placeholder": null
    },
    {
      "id": "Filecoin {Slack} channels: {Fil_curio_help} and {Fil_curio_dev}",
      "translation": "Filecoin {Slack} 채널: {Fil_curio_help} 및 {Fil_curio_dev}",
      "message": "Filecoin {Slack} channels: {Fil_curio_help} and {Fil_curio_dev}",
      "placeholder": null
    },
    {
      "id": "Start multiple Curio instances with the '{Post}' layer to redundancy.",
      "translation": "'{Post}' 레이어로 여러 Curio 인스턴스를 시작하여 중복성을 확보하세요.",
      "message": "Start multiple Curio instances with the '{Post}' layer to redundancy.",
      "placeholder": null
    },
    {
      "id": "One database can serve multiple miner IDs: Run a migration for each lotus-miner.",
      "translation": "한 개의 데이터베이스는 여러 광부 ID를 제공할 수 있습니다: 각 lotus-miner에 대해 마이그레이션을 실행하세요.",
      "message": "One database can serve multiple miner IDs: Run a migration for each lotus-miner.",
      "placeholder": null
    },
    {
      "id": "Please start (or restart) {Lotus_miner} now that database credentials are in {Toml}.",
      "translation": "데이터베이스 자격 증명이 {Toml}에 입력되었으므로 지금 {Lotus_miner}을 시작하거나 다시 시작하세요.",
      "message": "Please start (or restart) {Lotus_miner} now that database credentials are in {Toml}.",
      "placeholder": null
    },
    {
      "id": "Error interpreting miner ID: {Error}: ID: {String}",
      "translation": "광부 ID를 해석하는 중 오류 발생: {Error}: ID: {String}",
      "message": "Error interpreting miner ID: {Error}: ID: {String}",
      "placeholder": null
    },
    {
      "id": "Enabling Sector Indexing in the database.",
      "translation": "데이터베이스에서 Sector Indexing을 활성화합니다.",
      "message": "Enabling Sector Indexing in the database.",
      "placeholder": null
    },
    {
      "id": "Error expanding path: {Error}",
      "translation": "경로를 확장하는 중 오류 발생: {Error}",
      "message": "Error expanding path: {Error}",
      "placeholder": null
    },
    {
      "id": "Could not create repo from directory: {Error}. Aborting migration",
      "translation": "디렉토리에서 저장소를 생성할 수 없습니다: {Error}. 마이그레이션을 중단합니다.",
      "message": "Could not create repo from directory: {Error}. Aborting migration",
      "placeholder": null
    },
    {
      "id": "Could not lock miner repo. Your miner must be stopped: {Error}\n Aborting migration",
      "translation": "광부 저장소를 잠금 해제할 수 없습니다. 귀하의 광부를 중지해야 합니다: {Error}\n 마이그레이션을 중단합니다.",
      "message": "Could not lock miner repo. Your miner must be stopped: {Error}\n Aborting migration",
      "placeholder": null
    },
    {
      "id": "To work with the config:",
      "translation": "구성 파일을 사용하려면:",
      "message": "To work with the config:",
      "placeholder": null
    },
    {
      "id": "This interactive tool creates a new miner actor and creates the basic configuration layer for it.",
      "translation": "이 대화형 도구는 새로운 채굴자 액터를 생성하고 그에 대한 기본 구성 레이어를 생성합니다.",
      "message": "This interactive tool creates a new miner actor and creates the basic configuration layer for it.",
      "placeholder": null
    },
    {
      "id": "This process is partially idempotent. Once a new miner actor has been created and subsequent steps fail, the user need to run 'curio config new-cluster {Arg_1}' to finish the configuration.",
      "translation": "이 프로세스는 부분적으로 idempotent합니다. 새로운 채굴자 액터가 생성되었고 후속 단계가 실패하면 사용자는 구성을 완료하기 위해 'curio config new-cluster {Arg_1}'를 실행해야 합니다.",
      "message": "This process is partially idempotent. Once a new miner actor has been created and subsequent steps fail, the user need to run 'curio config new-cluster {Arg_1}' to finish the configuration.",
      "placeholder": null
    },
    {
      "id": "Choose if you with to create a new miner or migrate from existing Lotus-Miner",
      "translation": "새 채굴자를 생성할지 기존의 Lotus-Miner에서 이전할지 선택하세요.",
      "message": "Choose if you with to create a new miner or migrate from existing Lotus-Miner",
      "placeholder": null
    },
    {
      "id": "Migrate from existing Lotus-Miner",
      "translation": "기존의 Lotus-Miner에서 이전하기",
      "message": "Migrate from existing Lotus-Miner",
      "placeholder": null
    },
    {
      "id": "Create a new miner",
      "translation": "새로운 채굴자 생성",
      "message": "Create a new miner",
      "placeholder": null
    },
    {
      "id": "New Miner initialization complete.",
      "translation": "새로운 채굴자 초기화 완료.",
      "message": "New Miner initialization complete.",
      "placeholder": null
    },
    {
      "id": "Migrating lotus-miner config.toml to Curio in-database configuration.",
      "translation": "lotus-miner config.toml을 Curio의 데이터베이스 구성으로 이전 중입니다.",
      "message": "Migrating lotus-miner config.toml to Curio in-database configuration.",
      "placeholder": null
    },
    {
      "id": "Error getting API: {Error}",
      "translation": "API 가져오기 오류: {Error}",
      "message": "Error getting API: {Error}",
      "placeholder": null
    },
    {
      "id": "The Curio team wants to improve the software you use. Tell the team you're using {Curio}.",
      "translation": "Curio 팀은 당신이 사용하는 소프트웨어를 개선하고자 합니다. 팀에게 {Curio}를 사용 중이라고 알려주세요.",
      "message": "The Curio team wants to improve the software you use. Tell the team you're using {Curio}.",
      "placeholder": null
    },
    {
      "id": "Individual Data: Miner ID, Curio version, chain ({Mainnet} or {Calibration}). Signed.",
      "translation": "개별 데이터: 채굴자 ID, Curio 버전, 체인 ({Mainnet} 또는 {Calibration}). 서명됨.",
      "message": "Individual Data: Miner ID, Curio version, chain ({Mainnet} or {Calibration}). Signed.",
      "placeholder": null
    },
    {
      "id": "Aggregate-Anonymous: version, chain, and Miner power (bucketed).",
      "translation": "집계-익명: 버전, 체인, 및 채굴자 파워 (버킷).",
      "message": "Aggregate-Anonymous: version, chain, and Miner power (bucketed).",
      "placeholder": null
    },
    {
      "id": "Hint: I am someone running Curio on whichever chain.",
      "translation": "힌트: 나는 어떤 체인에서든 Curio를 실행 중인 사람입니다.",
      "message": "Hint: I am someone running Curio on whichever chain.",
      "placeholder": null
    },
    {
      "id": "Press return to update {Toml} with Yugabyte info. A Backup file will be written to that folder before changes are made.",
      "translation": "{Toml}을 Yugabyte 정보로 업데이트하려면 리턴 키를 누르세요. 변경 사항을 적용하기 전에 해당 폴더에 백업 파일이 작성됩니다.",
      "message": "Press return to update {Toml} with Yugabyte info. A Backup file will be written to that folder before changes are made.",
      "placeholder": null
    },
    {
      "id": "Error creating backup file: {Error}",
      "translation": "백업 파일 생성 오류: {Error}",
      "message": "Error creating backup file: {Error}",
      "placeholder": null
    },
    {
      "id": "Error reading config.toml: {Error}",
      "translation": "config.toml 읽기 오류: {Error}",
      "message": "Error reading config.toml: {Error}",
      "placeholder": null
    },
    {
      "id": "Error writing backup file: {Error}",
      "translation": "백업 파일 쓰기 오류: {Error}",
      "message": "Error writing backup file: {Error}",
      "placeholder": null
    },
    {
      "id": "Error closing backup file: {Error}",
      "translation": "백업 파일 닫기 오류: {Error}",
      "message": "Error closing backup file: {Error}",
      "placeholder": null
    },
    {
      "id": "Initializing a new miner actor.",
      "translation": "새 채굴자 액터 초기화 중.",
      "message": "Initializing a new miner actor.",
      "placeholder": null
    },
    {
      "id": "Enter the info to create a new miner",
      "translation": "새 채굴자를 생성하기 위한 정보 입력",
      "message": "Enter the info to create a new miner",
      "placeholder": null
    },
    {
      "id": "Owner Address: {String}",
      "translation": "소유자 주소: {String}",
      "message": "Owner Address: {String}",
      "placeholder": null
    },
    {
      "id": "Worker Address: {String}",
      "translation": "작업자 주소: {String}",
      "message": "Worker Address: {String}",
      "placeholder": null
    },
    {
      "id": "Sender Address: {String}",
      "translation": "송신자 주소: {String}",
      "message": "Sender Address: {String}",
      "placeholder": null
    },
    {
      "id": "Sector Size: {Ssize}",
      "translation": "섹터 크기: {Ssize}",
      "message": "Sector Size: {Ssize}",
      "placeholder": null
    },
    {
      "id": "Confidence: {Confidence}",
      "translation": "신뢰도: {Confidence}",
      "message": "Confidence: {Confidence}",
      "placeholder": null
    },
    {
      "id": "Continue to verify the addresses and create a new miner actor.",
      "translation": "주소를 확인하고 새 채굴자 액터를 생성하려면 계속 진행하세요.",
      "message": "Continue to verify the addresses and create a new miner actor.",
      "placeholder": null
    },
    {
      "id": "Miner creation error occurred: {Error}",
      "translation": "채굴자 생성 오류 발생: {Error}",
      "message": "Miner creation error occurred: {Error}",
      "placeholder": null
    },
    {
      "id": "Enter the owner address",
      "translation": "소유자 주소 입력",
      "message": "Enter the owner address",
      "placeholder": null
    },
    {
      "id": "No address provided",
      "translation": "주소가 제공되지 않았습니다",
      "message": "No address provided",
      "placeholder": null
    },
    {
      "id": "Failed to parse the address: {Error}",
      "translation": "주소 구문 분석 실패: {Error}",
      "message": "Failed to parse the address: {Error}",
      "placeholder": null
    },
    {
      "id": "Enter {Stringworker_senderi_1} address",
      "translation": "{Stringworker_senderi_1} 주소 입력",
      "message": "Enter {Stringworker_senderi_1} address",
      "placeholder": null
    },
    {
      "id": "Enter the sector size",
      "translation": "섹터 크기 입력",
      "message": "Enter the sector size",
      "placeholder": null
    },
    {
      "id": "Failed to parse sector size: {Error}",
      "translation": "섹터 크기 구문 분석 실패: {Error}",
      "message": "Failed to parse sector size: {Error}",
      "placeholder": null
    },
    {
      "id": "Enter the confidence",
      "translation": "신뢰도 입력",
      "message": "Enter the confidence",
      "placeholder": null
    },
    {
      "id": "Failed to parse confidence: {Error}",
      "translation": "신뢰도 구문 분석 실패: {Error}",
      "message": "Failed to parse confidence: {Error}",
      "placeholder": null
    },
    {
      "id": "Failed to create the miner actor: {Error}",
      "translation": "채굴자 액터 생성 실패: {Error}",
      "message": "Failed to create the miner actor: {Error}",
      "placeholder": null
    },
    {
      "id": "Miner {String} created successfully",
      "translation": "{String} 채굴자가 성공적으로 생성되었습니다",
      "message": "Miner {String} created successfully",
      "placeholder": null
    },
    {
      "id": "Cannot reach the DB: {Error}",
      "translation": "데이터베이스에 연결할 수 없습니다: {Error}",
      "message": "Cannot reach the DB: {Error}",
      "placeholder": null
    },
    {
      "id": "Error connecting to full node API: {Error}",
      "translation": "풀 노드 API에 연결하는 중 오류 발생: {Error}",
      "message": "Error connecting to full node API: {Error}",
      "placeholder": null
    },
    {
      "id": "Pre-initialization steps complete",
      "translation": "사전 초기화 단계 완료",
      "message": "Pre-initialization steps complete",
      "placeholder": null
    },
    {
      "id": "Failed to random bytes for secret: {Error}",
      "translation": "비밀을 위한 랜덤 바이트 생성 실패: {Error}",
      "message": "Failed to random bytes for secret: {Error}",
      "placeholder": null
    },
    {
      "id": "Please do not run guided-setup again as miner creation is not idempotent. You need to run 'curio config new-cluster {String}' to finish the configuration",
      "translation": "마이너 생성은 idempotent하지 않으므로 가이드 설정을 다시 실행하지 마십시오. 구성을 완료하려면 'curio config new-cluster {String}'를 실행해야 합니다.",
      "message": "Please do not run guided-setup again as miner creation is not idempotent. You need to run 'curio config new-cluster {String}' to finish the configuration",
      "placeholder": null
    },
    {
      "id": "Failed to verify the auth token from daemon node: {Error}",
      "translation": "데몬 노드로부터 인증 토큰을 확인하는 중 오류 발생: {Error}",
      "message": "Failed to verify the auth token from daemon node: {Error}",
      "placeholder": null
    },
    {
      "id": "Failed to encode the config: {Error}",
      "translation": "구성을 인코딩하는 중 오류 발생: {Error}",
      "message": "Failed to encode the config: {Error}",
      "placeholder": null
    },
    {
      "id": "Failed to generate default config: {Error}",
      "translation": "기본 구성 생성 실패: {Error}",
      "message": "Failed to generate default config: {Error}",
      "placeholder": null
    },
    {
      "id": "Failed to inset 'base' config layer in database: {Error}",
      "translation": "데이터베이스에 'base' 구성 레이어 삽입 실패: {Error}",
      "message": "Failed to inset 'base' config layer in database: {Error}",
      "placeholder": null
    },
    {
      "id": "Failed to inset '{String}' config layer in database: {Error}",
      "translation": "데이터베이스에 '{String}' 구성 레이어 삽입 실패: {Error}",
      "message": "Failed to inset '{String}' config layer in database: {Error}",
      "placeholder": null
    },
    {
      "id": "New Curio configuration layer '{String}' created",
      "translation": "새로운 Curio 구성 레이어 '{String}'가 생성되었습니다",
      "message": "New Curio configuration layer '{String}' created",
      "placeholder": null
    },
    {
      "id": "The Curio team wants to improve the software you use. Tell the team you're using `{Curio}`.",
      "translation": "Curio 팀은 당신이 사용하는 소프트웨어를 개선하고자 합니다. 팀에게 `{Curio}`를 사용 중이라고 알려주세요.",
      "message": "The Curio team wants to improve the software you use. Tell the team you're using `{Curio}`.",
      "placeholder": null
    },
    {
      "id": "Confidence epochs: {Confidence}",
      "translation": "신뢰 에포크: {Confidence}",
      "message": "Confidence epochs: {Confidence}",
      "placeholder": null
    },
    {
      "id": "Failed to generate random bytes for secret: {Error}",
      "translation": "비밀번호를 위한 랜덤 바이트 생성에 실패했습니다: {Error}",
      "message": "Failed to generate random bytes for secret: {Error}",
      "placeholder": null
    },
    {
      "id": "Failed to get API info for FullNode: {Err}",
      "translation": "FullNode에 대한 API 정보를 가져오는 데 실패했습니다: {Err}",
      "message": "Failed to get API info for FullNode: {Err}",
      "placeholder": null
    },
    {
      "id": "Failed to insert 'base' config layer in database: {Error}",
      "translation": "데이터베이스에 'base' 구성 레이어를 삽입하는 데 실패했습니다: {Error}",
      "message": "Failed to insert 'base' config layer in database: {Error}",
      "placeholder": null
    },
    {
      "id": "Failed to insert '{String}' config layer in database: {Error}",
      "translation": "데이터베이스에 '{String}' 구성 레이어를 삽입하는 데 실패했습니다: {Error}",
      "message": "Failed to insert '{String}' config layer in database: {Error}",
      "placeholder": null
    },
    {
      "id": "This process is partially idempotent. Once a new miner actor has been created and subsequent steps fail, the user need to run 'curio config new-cluster \u003c miner ID \u003e' to finish the configuration.",
      "translation": "이 프로세스는 부분적으로 항등원적입니다. 새로운 채굴자 액터가 생성되었고 후속 단계가 실패하는 경우 사용자는 구성을 완료하기 위해 'curio config new-cluster \u003c 채굴자 ID \u003e'를 실행해야 합니다.",
      "message": "This process is partially idempotent. Once a new miner actor has been created and subsequent steps fail, the user need to run 'curio config new-cluster \u003c miner ID \u003e' to finish the configuration.",
      "placeholder": null
    },
    {
      "id": "Confidence epochs",
      "translation": "신뢰 에포크",
      "message": "Confidence epochs",
      "placeholder": null
    },
    {
      "id": "Increase reliability using redundancy: start multiple machines with at-least the post layer: 'curio run --layers=post'",
      "translation": "신뢰성 향상을 위한 중복성 사용: 적어도 post 레이어를 사용하여 여러 대의 기계를 시작하십시오: 'curio run --layers=post'",
      "message": "Increase reliability using redundancy: start multiple machines with at-least the post layer: 'curio run --layers=post'",
      "placeholder": null
    },
    {
      "id": "I want to:",
      "translation": "나는 원한다:",
      "message": "I want to:",
      "placeholder": null
    },
    {
      "id": "Configuration 'base' was updated to include this miner's address",
      "translation": "이 마이너 주소를 포함한 구성 'base'가 업데이트되었습니다.",
      "message": "Configuration 'base' was updated to include this miner's address",
      "placeholder": null
    },
    {
      "id": "Cannot load base config: {Error}",
      "translation": "기본 구성을 불러올 수 없습니다: {Error}",
      "message": "Cannot load base config: {Error}",
      "placeholder": null
    },
    {
      "id": "Failed to load base config: {Error}",
      "translation": "기본 구성을 로드하는 데 실패했습니다: {Error}",
      "message": "Failed to load base config: {Error}",
      "placeholder": null
    },
    {
      "id": "Failed to regenerate base config: {Error}",
      "translation": "기본 구성을 재생성하는 데 실패했습니다: {Error}",
      "message": "Failed to regenerate base config: {Error}",
      "placeholder": null
    },
    {
      "id": "Failed to load base config from database: {Error}",
      "translation": "데이터베이스에서 기본 구성을 로드하는 데 실패했습니다: {Error}",
      "message": "Failed to load base config from database: {Error}",
      "placeholder": null
    },
    {
      "id": "Failed to parse base config: {Error}",
      "translation": "기본 구성을 구문 분석하는 데 실패했습니다: {Error}",
      "message": "Failed to parse base config: {Error}",
      "placeholder": null
    },
    {
      "id": "Try the web interface with {Rendercurio_run___layersgui} for further guided improvements.",
      "translation": "{Rendercurio_run___layersgui}를 사용하여 웹 인터페이스를 시도하고 더 나은 안내된 개선을 진행하세요.",
      "message": "Try the web interface with {Rendercurio_run___layersgui} for further guided improvements.",
      "placeholder": null
    },
    {
      "id": "Now shut down lotus-miner and lotus-worker and use run {Rendercurio_run} instead.",
      "translation": "이제 lotus-miner와 lotus-worker를 종료하고 {Rendercurio_run}을 실행하세요.",
      "message": "Now shut down lotus-miner and lotus-worker and use run {Rendercurio_run} instead.",
      "placeholder": null
    },
    {
      "id": "Configuration 'base' was updated to include this miner's address ({MinerAddress}) and its wallet setup.",
      "translation": "기본 설정 'base'가 이 마이너의 주소({MinerAddress}) 및 지갑 설정을 포함하도록 업데이트되었습니다.",
      "message": "Configuration 'base' was updated to include this miner's address ({MinerAddress}) and its wallet setup.",
      "placeholder": null
    },
    {
      "id": "Configuration 'base' was created to resemble this lotus-miner's config.toml .",
      "translation": "'base' 설정이 이 lotus-miner의 config.toml과 유사하게 만들어졌습니다.",
      "message": "Configuration 'base' was created to resemble this lotus-miner's config.toml .",
      "placeholder": null
    },
    {
      "id": "Unmigratable sectors found. Do you want to continue?",
      "translation": "이동할 수 없는 섹터가 발견되었습니다. 계속하시겠습니까?",
      "message": "Unmigratable sectors found. Do you want to continue?",
      "placeholder": null
    },
    {
      "id": "Yes, continue",
      "translation": "예, 계속",
      "message": "Yes, continue",
      "placeholder": null
    },
    {
      "id": "No, abort",
      "translation": "아니오, 중단",
      "message": "No, abort",
      "placeholder": null
    },
    {
      "id": "Migrating metadata for {NSectors} sectors.",
      "translation": "{NSectors} 섹터의 메타데이터를 이동 중입니다.",
      "message": "Migrating metadata for {NSectors} sectors.",
      "placeholder": null
    },
    {
      "id": "Where should we save your database config file?",
      "translation": "데이터베이스 구성 파일을 어디에 저장해야 하나요?",
      "message": "Where should we save your database config file?",
      "placeholder": null
    },
    {
      "id": "Error writing file: {Error}",
      "translation": "파일 쓰기 오류: {Error}",
      "message": "Error writing file: {Error}",
      "placeholder": null
    },
    {
      "id": "Try the web interface with {Rendercurio_run___layersgui}",
      "translation": "{Rendercurio_run___layersgui}와 함께 웹 인터페이스를 시도해보세요",
      "message": "Try the web interface with {Rendercurio_run___layersgui}",
      "placeholder": null
    },
    {
      "id": "For more servers, copy curio.env to /etc/curio.env and add the CURIO_LAYERS env to assign purposes.",
      "translation": "더 많은 서버를 위해 curio.env를 /etc/curio.env로 복사하고 목적을 할당하기 위해 CURIO_LAYERS 환경 변수를 추가하세요.",
      "message": "For more servers, copy curio.env to /etc/curio.env and add the CURIO_LAYERS env to assign purposes.",
      "placeholder": null
    },
    {
      "id": "Owner Wallet: {String}",
      "translation": "소유자 지갑: {String}",
      "message": "Owner Wallet: {String}",
      "placeholder": null
    },
    {
      "id": "Worker Wallet: {String}",
      "translation": "작업자 지갑: {String}",
      "message": "Worker Wallet: {String}",
      "placeholder": null
    },
    {
      "id": "Sender Wallet: {String}",
      "translation": "발송자 지갑: {String}",
      "message": "Sender Wallet: {String}",
      "placeholder": null
    },
    {
      "id": "Select the Sector Size",
      "translation": "섹터 크기 선택",
      "message": "Select the Sector Size",
      "placeholder": null
    },
    {
      "id": "64 GiB",
      "translation": "64 GiB",
      "message": "64 GiB",
      "placeholder": null
    },
    {
      "id": "32 GiB",
      "translation": "32 GiB",
      "message": "32 GiB",
      "placeholder": null
    },
    {
      "id": "8 MiB",
      "translation": "8 MiB",
      "message": "8 MiB",
      "placeholder": null
    },
    {
      "id": "2 KiB",
      "translation": "2 KiB",
      "message": "2 KiB",
      "placeholder": null
    },
    {
      "id": "Sector selection failed: {Error}",
      "translation": "섹터 선택 실패: {Error}",
      "message": "Sector selection failed: {Error}",
      "placeholder": null
    },
    {
      "id": "For more servers, make /etc/curio.env with the curio.env database env and add the CURIO_LAYERS env to assign purposes.",
      "translation": "더 많은 서버를 위해 /etc/curio.env 파일을 curio.env 데이터베이스 환경으로 만들고 목적을 할당하기 위해 CURIO_LAYERS 환경 변수를 추가하세요.",
      "message": "For more servers, make /etc/curio.env with the curio.env database env and add the CURIO_LAYERS env to assign purposes.",
      "placeholder": null
    },
    {
      "id": "Additional info is at http://docs.curiostorage.org",
      "translation": "추가 정보는 http://docs.curiostorage.org 에 있습니다.",
      "message": "Additional info is at http://docs.curiostorage.org",
      "placeholder": null
    },
    {
      "id": "Math Utils",
      "translation": "수학 유틸리티",
      "message": "Math Utils",
      "placeholder": null
    },
    {
      "id": "Analyze and display the layout of batch sealer threads",
      "translation": "배치 실러 스레드의 레이아웃 분석 및 표시",
      "message": "Analyze and display the layout of batch sealer threads",
      "placeholder": null
    },
    {
      "id": "Analyze and display the layout of batch sealer threads on your CPU.\n\nIt provides detailed information about CPU utilization for batch sealing operations, including core allocation, thread\ndistribution for different batch sizes.",
      "translation": "CPU에서 배치 실러 스레드의 레이아웃을 분석하고 표시합니다.\n\n이 작업은 배치 실링 작업의 CPU 사용량에 대한 자세한 정보를 제공하며, 여기에는 코어 할당 및 다양한 배치 크기에 대한 스레드 분포가 포함됩니다.",
      "message": "Analyze and display the layout of batch sealer threads on your CPU.\n\nIt provides detailed information about CPU utilization for batch sealing operations, including core allocation, thread\ndistribution for different batch sizes.",
      "placeholder": null
    },
    {
      "id": "Generate a supra_seal configuration",
      "translation": "supra_seal 구성 생성",
      "message": "Generate a supra_seal configuration",
      "placeholder": null
    },
    {
      "id": "Generate a supra_seal configuration for a given batch size.\n\nThis command outputs a configuration expected by SupraSeal. Main purpose of this command is for debugging and testing.\nThe config can be used directly with SupraSeal binaries to test it without involving Curio.",
      "translation": "주어진 배치 크기에 대한 supra_seal 구성을 생성합니다.\n\n이 명령은 SupraSeal에서 기대하는 구성을 출력하며, 주로 디버깅 및 테스트를 목적으로 합니다.\n구성은 Curio를 사용하지 않고도 SupraSeal 바이너리에서 직접 사용할 수 있습니다.",
      "message": "Generate a supra_seal configuration for a given batch size.\n\nThis command outputs a configuration expected by SupraSeal. Main purpose of this command is for debugging and testing.\nThe config can be used directly with SupraSeal binaries to test it without involving Curio.",
      "placeholder": null
    },
    {
      "id": "Zen3 and later supports two sectors per thread, set to false for older CPUs",
      "translation": "Zen3 및 이후 버전은 스레드당 두 개의 섹터를 지원하며, 이전 CPU에서는 false로 설정합니다",
      "message": "Zen3 and later supports two sectors per thread, set to false for older CPUs",
      "placeholder": null
    },
    {
      "id": "Execute cli commands",
      "translation": "CLI 명령 실행",
      "message": "Execute cli commands",
      "placeholder": null
    },
    {
      "id": "machine host:port (curio run --listen address)",
      "translation": "기계 호스트:포트 (curio run --listen 주소)",
      "message": "machine host:port (curio run --listen address)",
      "placeholder": null
    },
    {
      "id": "Wait for Curio api to come online",
      "translation": "Curio API가 온라인 상태가 될 때까지 기다리기",
      "message": "Wait for Curio api to come online",
      "placeholder": null
    },
    {
      "id": "duration to wait till fail",
      "translation": "실패할 때까지 대기할 시간",
      "message": "duration to wait till fail",
      "placeholder": null
    },
    {
      "id": "Manage node config by layers. The layer 'base' will always be applied at Curio start-up.",
      "translation": "노드 구성을 레이어별로 관리합니다. 'base' 레이어는 항상 Curio 시작 시 적용됩니다.",
      "message": "Manage node config by layers. The layer 'base' will always be applied at Curio start-up.",
      "placeholder": null
    },
    {
      "id": "Print default node config",
      "translation": "기본 노드 구성 출력",
      "message": "Print default node config",
      "placeholder": null
    },
    {
      "id": "don't comment default values",
      "translation": "기본값에 주석을 달지 않음",
      "message": "don't comment default values",
      "placeholder": null
    },
    {
      "id": "Set a config layer or the base by providing a filename or stdin.",
      "translation": "파일 이름 또는 stdin을 제공하여 구성 레이어 또는 기본값 설정.",
      "message": "Set a config layer or the base by providing a filename or stdin.",
      "placeholder": null
    },
    {
      "id": "a layer's file name",
      "translation": "레이어의 파일 이름",
      "message": "a layer's file name",
      "placeholder": null
    },
    {
      "id": "title of the config layer (req'd for stdin)",
      "translation": "구성 레이어의 제목 (stdin에 필요)",
      "message": "title of the config layer (req'd for stdin)",
      "placeholder": null
    },
    {
      "id": "Get a config layer by name. You may want to pipe the output to a file, or use 'less'",
      "translation": "이름으로 구성 레이어를 가져옵니다. 출력을 파일로 파이핑하거나 'less'를 사용할 수 있습니다.",
      "message": "Get a config layer by name. You may want to pipe the output to a file, or use 'less'",
      "placeholder": null
    },
    {
      "id": "layer name",
      "translation": "레이어 이름",
      "message": "layer name",
      "placeholder": null
    },
    {
      "id": "List config layers present in the DB.",
      "translation": "DB에 있는 구성 레이어 목록.",
      "message": "List config layers present in the DB.",
      "placeholder": null
    },
    {
      "id": "Remove a named config layer.",
      "translation": "이름이 지정된 구성 레이어 제거.",
      "message": "Remove a named config layer.",
      "placeholder": null
    },
    {
      "id": "Interpret stacked config layers by this version of curio, with system-generated comments.",
      "translation": "시스템 생성 주석과 함께 이 버전의 Curio에서 스택된 구성 레이어 해석.",
      "message": "Interpret stacked config layers by this version of curio, with system-generated comments.",
      "placeholder": null
    },
    {
      "id": "a list of layers to be interpreted as the final config",
      "translation": "최종 구성으로 해석될 레이어 목록",
      "message": "a list of layers to be interpreted as the final config",
      "placeholder": null
    },
    {
      "id": "comma or space separated list of layers to be interpreted (base is always applied)",
      "translation": "쉼표 또는 공백으로 구분된 해석될 레이어 목록 (base는 항상 적용됨)",
      "message": "comma or space separated list of layers to be interpreted (base is always applied)",
      "placeholder": null
    },
    {
      "id": "edit a config layer",
      "translation": "구성 레이어 편집",
      "message": "edit a config layer",
      "placeholder": null
    },
    {
      "id": "[layer name]",
      "translation": "[레이어 이름]",
      "message": "[layer name]",
      "placeholder": null
    },
    {
      "id": "editor to use",
      "translation": "사용할 편집기",
      "message": "editor to use",
      "placeholder": null
    },
    {
      "id": "source config layer",
      "translation": "원본 구성 레이어",
      "message": "source config layer",
      "placeholder": null
    },
    {
      "id": "allow overwrite of existing layer if source is a different layer",
      "translation": "원본이 다른 레이어일 경우 기존 레이어 덮어쓰기 허용",
      "message": "allow overwrite of existing layer if source is a different layer",
      "placeholder": null
    },
    {
      "id": "save the whole config into the layer, not just the diff",
      "translation": "차이점만이 아니라 전체 구성을 레이어에 저장",
      "message": "save the whole config into the layer, not just the diff",
      "placeholder": null
    },
    {
      "id": "do not interpret source layer",
      "translation": "원본 레이어 해석하지 않음",
      "message": "do not interpret source layer",
      "placeholder": null
    },
    {
      "id": "true if --source is set",
      "translation": "--source가 설정된 경우 true",
      "message": "true if --source is set",
      "placeholder": null
    },
    {
      "id": "Create new configuration for a new cluster",
      "translation": "새 클러스터에 대한 새 구성 생성",
      "message": "Create new configuration for a new cluster",
      "placeholder": null
    },
    {
      "id": "[SP actor address...]",
      "translation": "[SP 액터 주소...]",
      "message": "[SP actor address...]",
      "placeholder": null
    },
    {
      "id": "Manage logging",
      "translation": "로깅 관리",
      "message": "Manage logging",
      "placeholder": null
    },
    {
      "id": "List log systems",
      "translation": "로그 시스템 목록",
      "message": "List log systems",
      "placeholder": null
    },
    {
      "id": "Set log level",
      "translation": "로그 레벨 설정",
      "message": "Set log level",
      "placeholder": null
    },
    {
      "id": "[level]",
      "translation": "[레벨]",
      "message": "[level]",
      "placeholder": null
    },
    {
      "id": "Set the log level for logging systems:\n\n   The system flag can be specified multiple times.\n\n   eg) log set-level --system chain --system chainxchg debug\n\n   Available Levels:\n   debug\n   info\n   warn\n   error\n\n   Environment Variables:\n   GOLOG_LOG_LEVEL - Default log level for all log systems\n   GOLOG_LOG_FMT   - Change output log format (json, nocolor)\n   GOLOG_FILE      - Write logs to file\n   GOLOG_OUTPUT    - Specify whether to output to file, stderr, stdout or a combination, i.e. file+stderr",
      "translation": "로깅 시스템의 로그 레벨을 설정합니다:\n\n   시스템 플래그는 여러 번 지정할 수 있습니다.\n\n   예) log set-level --system chain --system chainxchg debug\n\n   사용 가능한 레벨:\n   debug\n   info\n   warn\n   error\n\n   환경 변수:\n   GOLOG_LOG_LEVEL - 모든 로그 시스템의 기본 로그 레벨\n   GOLOG_LOG_FMT   - 출력 로그 형식 변경 (json, nocolor)\n   GOLOG_FILE      - 로그를 파일에 기록\n   GOLOG_OUTPUT    - 출력 위치 지정 (파일, stderr, stdout 또는 조합, 예: file+stderr)",
      "message": "Set the log level for logging systems:\n\n   The system flag can be specified multiple times.\n\n   eg) log set-level --system chain --system chainxchg debug\n\n   Available Levels:\n   debug\n   info\n   warn\n   error\n\n   Environment Variables:\n   GOLOG_LOG_LEVEL - Default log level for all log systems\n   GOLOG_LOG_FMT   - Change output log format (json, nocolor)\n   GOLOG_FILE      - Write logs to file\n   GOLOG_OUTPUT    - Specify whether to output to file, stderr, stdout or a combination, i.e. file+stderr",
      "placeholder": null
    },
    {
      "id": "limit to log system",
      "translation": "로그 시스템으로 제한",
      "message": "limit to log system",
      "placeholder": null
    },
    {
      "id": "Filecoin decentralized storage network provider",
      "translation": "Filecoin 분산 스토리지 네트워크 제공자",
      "message": "Filecoin decentralized storage network provider",
      "placeholder": null
    },
    {
      "id": "use color in display output",
      "translation": "디스플레이 출력에 색상 사용",
      "message": "use color in display output",
      "placeholder": null
    },
    {
      "id": "depends on output being a TTY",
      "translation": "출력이 TTY에 의존",
      "message": "depends on output being a TTY",
      "placeholder": null
    },
    {
      "id": "Command separated list of hostnames for yugabyte cluster",
      "translation": "유가바이트 클러스터의 호스트 이름을 쉼표로 구분한 목록",
      "message": "Command separated list of hostnames for yugabyte cluster",
      "placeholder": null
    },
    {
      "id": "enables very verbose mode, useful for debugging the CLI",
      "translation": "매우 상세한 모드를 활성화하여 CLI 디버깅에 유용",
      "message": "enables very verbose mode, useful for debugging the CLI",
      "placeholder": null
    },
    {
      "id": "Fetch proving parameters",
      "translation": "증명 매개변수 가져오기",
      "message": "Fetch proving parameters",
      "placeholder": null
    },
    {
      "id": "[sectorSize]",
      "translation": "[섹터 크기]",
      "message": "[sectorSize]",
      "placeholder": null
    },
    {
      "id": "list of layers to be interpreted (atop defaults). Default: base",
      "translation": "해석될 레이어 목록 (기본값 위에). 기본값: base",
      "message": "list of layers to be interpreted (atop defaults). Default: base",
      "placeholder": null
    },
    {
      "id": "start sealing a deal sector early",
      "translation": "거래 섹터를 조기에 실링 시작",
      "message": "start sealing a deal sector early",
      "placeholder": null
    },
    {
      "id": "Specify actor address to start sealing sectors for",
      "translation": "실링할 섹터의 액터 주소 지정",
      "message": "Specify actor address to start sealing sectors for",
      "placeholder": null
    },
    {
      "id": "Use synthetic PoRep",
      "translation": "합성 PoRep 사용",
      "message": "Use synthetic PoRep",
      "placeholder": null
    },
    {
      "id": "\u003csector\u003e",
      "translation": "\u003c섹터\u003e",
      "message": "\u003csector\u003e",
      "placeholder": null
    },
    {
      "id": "Manage the sealing pipeline",
      "translation": "실링 파이프라인 관리",
      "message": "Manage the sealing pipeline",
      "placeholder": null
    },
    {
      "id": "Start new sealing operations manually",
      "translation": "새로운 실링 작업 수동 시작",
      "message": "Start new sealing operations manually",
      "placeholder": null
    },
    {
      "id": "Start sealing sectors for all actors now (not on schedule)",
      "translation": "모든 액터에 대한 섹터 실링 즉시 시작 (일정에 없음)",
      "message": "Start sealing sectors for all actors now (not on schedule)",
      "placeholder": null
    },
    {
      "id": "Start sealing new CC sectors",
      "translation": "새 CC 섹터 실링 시작",
      "message": "Start sealing new CC sectors",
      "placeholder": null
    },
    {
      "id": "Number of sectors to start",
      "translation": "시작할 섹터 수",
      "message": "Number of sectors to start",
      "placeholder": null
    },
    {
      "id": "How long to commit sectors for",
      "translation": "섹터를 커밋할 기간",
      "message": "How long to commit sectors for",
      "placeholder": null
    },
    {
      "id": "1278 (3.5 years)",
      "translation": "1278 (3.5년)",
      "message": "1278 (3.5 years)",
      "placeholder": null
    },
    {
      "id": "(debug tool) Copy LM sector metadata into Curio DB",
      "translation": "(디버그 도구) LM 섹터 메타데이터를 Curio DB로 복사",
      "message": "(debug tool) Copy LM sector metadata into Curio DB",
      "placeholder": null
    },
    {
      "id": "Path to miner repo",
      "translation": "마이너 저장소 경로",
      "message": "Path to miner repo",
      "placeholder": null
    },
    {
      "id": "Ignore sectors that cannot be migrated",
      "translation": "이동할 수 없는 섹터 무시",
      "message": "Ignore sectors that cannot be migrated",
      "placeholder": null
    },
    {
      "id": "List pipeline events",
      "translation": "파이프라인 이벤트 목록",
      "message": "List pipeline events",
      "placeholder": null
    },
    {
      "id": "Filter events by actor address; lists all if not specified",
      "translation": "액터 주소로 이벤트 필터링; 지정하지 않으면 모든 이벤트를 나열합니다",
      "message": "Filter events by actor address; lists all if not specified",
      "placeholder": null
    },
    {
      "id": "Filter events by sector number; requires --actor to be specified",
      "translation": "섹터 번호로 이벤트 필터링; --actor 지정 필요",
      "message": "Filter events by sector number; requires --actor to be specified",
      "placeholder": null
    },
    {
      "id": "Limit output to the last N events",
      "translation": "출력을 마지막 N개의 이벤트로 제한",
      "message": "Limit output to the last N events",
      "placeholder": null
    },
    {
      "id": "Start a Curio process",
      "translation": "Curio 프로세스 시작",
      "message": "Start a Curio process",
      "placeholder": null
    },
    {
      "id": "host address and port the worker api will listen on",
      "translation": "작업자 API가 수신 대기할 호스트 주소와 포트",
      "message": "host address and port the worker api will listen on",
      "placeholder": null
    },
    {
      "id": "host address and port the gui will listen on",
      "translation": "GUI가 수신 대기할 호스트 주소와 포트",
      "message": "host address and port the gui will listen on",
      "placeholder": null
    },
    {
      "id": "don't check full-node sync status",
      "translation": "풀 노드 동기화 상태 확인 안 함",
      "message": "don't check full-node sync status",
      "placeholder": null
    },
    {
      "id": "only run init, then return",
      "translation": "init만 실행하고 돌아옴",
      "message": "only run init, then return",
      "placeholder": null
    },
    {
      "id": "manage open file limit",
      "translation": "열린 파일 제한 관리",
      "message": "manage open file limit",
      "placeholder": null
    },
    {
      "id": "custom node name",
      "translation": "사용자 지정 노드 이름",
      "message": "custom node name",
      "placeholder": null
    },
    {
      "id": "Start Curio web interface",
      "translation": "Curio 웹 인터페이스 시작",
      "message": "Start Curio web interface",
      "placeholder": null
    },
    {
      "id": "Start an instance of Curio web interface. \n\tThis creates the 'web' layer if it does not exist, then calls run with that layer.",
      "translation": "Curio 웹 인터페이스 인스턴스를 시작합니다.\n\t존재하지 않으면 'web' 레이어를 생성하고 해당 레이어로 실행을 호출합니다.",
      "message": "Start an instance of Curio web interface. \n\tThis creates the 'web' layer if it does not exist, then calls run with that layer.",
      "placeholder": null
    },
    {
      "id": "Address to listen for the GUI on",
      "translation": "GUI가 수신 대기할 주소",
      "message": "Address to listen for the GUI on",
      "placeholder": null
    },
    {
      "id": "Stop a running Curio process",
      "translation": "실행 중인 Curio 프로세스 중지",
      "message": "Stop a running Curio process",
      "placeholder": null
    },
    {
      "id": "manage sector storage",
      "translation": "섹터 스토리지 관리",
      "message": "manage sector storage",
      "placeholder": null
    },
    {
      "id": "Sectors can be stored across many filesystem paths. These\ncommands provide ways to manage the storage a Curio node will use to store sectors\nlong term for proving (references as 'store') as well as how sectors will be\nstored while moving through the sealing pipeline (references as 'seal').",
      "translation": "섹터는 여러 파일 시스템 경로에 걸쳐 저장될 수 있습니다.\n이 명령은 Curio 노드가 섹터를 장기 저장(증명용, 'store'로 참조)하는 스토리지를 관리하는 방법과\n실링 파이프라인을 통해 이동하는 동안 섹터가 어떻게 저장될지를 관리합니다('seal'로 참조).",
      "message": "Sectors can be stored across many filesystem paths. These\ncommands provide ways to manage the storage a Curio node will use to store sectors\nlong term for proving (references as 'store') as well as how sectors will be\nstored while moving through the sealing pipeline (references as 'seal').",
      "placeholder": null
    },
    {
      "id": "attach local storage path",
      "translation": "로컬 스토리지 경로 연결",
      "message": "attach local storage path",
      "placeholder": null
    },
    {
      "id": "[path]",
      "translation": "[경로]",
      "message": "[path]",
      "placeholder": null
    },
    {
      "id": "Storage can be attached to a Curio node using this command. The storage volume\nlist is stored local to the Curio node in storage.json set in curio run. We do not\nrecommend manually modifying this value without further understanding of the\nstorage system.\n\nEach storage volume contains a configuration file which describes the\ncapabilities of the volume. When the '--init' flag is provided, this file will\nbe created using the additional flags.\n\nWeight\nA high weight value means data will be more likely to be stored in this path\n\nSeal\nData for the sealing process will be stored here\n\nStore\nFinalized sectors that will be moved here for long term storage and be proven\nover time",
      "translation": "이 명령을 사용하여 Curio 노드에 스토리지를 연결할 수 있습니다. 스토리지 볼륨 목록은 curio run에 설정된 storage.json에 로컬로 저장됩니다.\n스토리지 시스템에 대한 추가 이해 없이 수동으로 이 값을 수정하는 것은 권장하지 않습니다.\n\n각 스토리지 볼륨에는 볼륨의 기능을 설명하는 구성 파일이 포함되어 있습니다. '--init' 플래그가 제공되면 이 파일은 추가 플래그를 사용하여 생성됩니다.\n\nWeight\n높은 가중치 값은 데이터가 이 경로에 저장될 가능성이 더 높다는 것을 의미합니다\n\nSeal\n실링 프로세스 데이터를 여기에 저장합니다\n\nStore\n완료된 섹터는 장기 저장을 위해 여기로 이동되며 시간이 지남에 따라 증명됩니다",
      "message": "Storage can be attached to a Curio node using this command. The storage volume\nlist is stored local to the Curio node in storage.json set in curio run. We do not\nrecommend manually modifying this value without further understanding of the\nstorage system.\n\nEach storage volume contains a configuration file which describes the\ncapabilities of the volume. When the '--init' flag is provided, this file will\nbe created using the additional flags.\n\nWeight\nA high weight value means data will be more likely to be stored in this path\n\nSeal\nData for the sealing process will be stored here\n\nStore\nFinalized sectors that will be moved here for long term storage and be proven\nover time",
      "placeholder": null
    },
    {
      "id": "initialize the path first",
      "translation": "경로를 먼저 초기화",
      "message": "initialize the path first",
      "placeholder": null
    },
    {
      "id": "(for init) path weight",
      "translation": "(초기화용) 경로 가중치",
      "message": "(for init) path weight",
      "placeholder": null
    },
    {
      "id": "(for init) use path for sealing",
      "translation": "(초기화용) 실링에 경로 사용",
      "message": "(for init) use path for sealing",
      "placeholder": null
    },
    {
      "id": "(for init) use path for long-term storage",
      "translation": "(초기화용) 장기 저장에 경로 사용",
      "message": "(for init) use path for long-term storage",
      "placeholder": null
    },
    {
      "id": "(for init) limit storage space for sectors (expensive for very large paths!)",
      "translation": "(초기화용) 섹터에 대한 저장 공간 제한 (매우 큰 경로에서는 비용이 많이 듦!)",
      "message": "(for init) limit storage space for sectors (expensive for very large paths!)",
      "placeholder": null
    },
    {
      "id": "path group names",
      "translation": "경로 그룹 이름",
      "message": "path group names",
      "placeholder": null
    },
    {
      "id": "path groups allowed to pull data from this path (allow all if not specified)",
      "translation": "이 경로에서 데이터를 가져올 수 있는 경로 그룹 (지정하지 않으면 모두 허용)",
      "message": "path groups allowed to pull data from this path (allow all if not specified)",
      "placeholder": null
    },
    {
      "id": "detach local storage path",
      "translation": "로컬 스토리지 경로 분리",
      "message": "detach local storage path",
      "placeholder": null
    },
    {
      "id": "list local storage paths",
      "translation": "로컬 스토리지 경로 목록",
      "message": "list local storage paths",
      "placeholder": null
    },
    {
      "id": "only list local storage paths",
      "translation": "로컬 스토리지 경로만 나열",
      "message": "only list local storage paths",
      "placeholder": null
    },
    {
      "id": "find sector in the storage system",
      "translation": "스토리지 시스템에서 섹터 찾기",
      "message": "find sector in the storage system",
      "placeholder": null
    },
    {
      "id": "[miner address] [sector number]",
      "translation": "[마이너 주소] [섹터 번호]",
      "message": "[miner address] [sector number]",
      "placeholder": null
    },
    {
      "id": "Utility functions for testing",
      "translation": "테스트용 유틸리티 기능",
      "message": "Utility functions for testing",
      "placeholder": null
    },
    {
      "id": "Compute a proof-of-spacetime for a sector (requires the sector to be pre-sealed). These will not send to the chain.",
      "translation": "섹터에 대한 증명 계산 (섹터가 사전 실링되어야 함). 이는 체인으로 전송되지 않습니다.",
      "message": "Compute a proof-of-spacetime for a sector (requires the sector to be pre-sealed). These will not send to the chain.",
      "placeholder": null
    },
    {
      "id": "Test the windowpost scheduler by running it on the next available curio. If tasks fail all retries, you will need to ctrl+c to exit.",
      "translation": "다음 사용 가능한 Curio에서 windowpost 스케줄러를 실행하여 테스트합니다. 모든 재시도가 실패하면 ctrl+c를 눌러 종료해야 합니다.",
      "message": "Test the windowpost scheduler by running it on the next available curio. If tasks fail all retries, you will need to ctrl+c to exit.",
      "placeholder": null
    },
    {
      "id": "deadline to compute WindowPoSt for",
      "translation": "WindowPoSt를 계산할 기한",
      "message": "deadline to compute WindowPoSt for",
      "placeholder": null
    },
    {
      "id": "Compute WindowPoSt for performance and configuration testing.",
      "translation": "성능 및 구성 테스트를 위한 WindowPoSt 계산.",
      "message": "Compute WindowPoSt for performance and configuration testing.",
      "placeholder": null
    },
    {
      "id": "Note: This command is intended to be used to verify PoSt compute performance.\nIt will not send any messages to the chain. Since it can compute any deadline, output may be incorrectly timed for the chain.",
      "translation": "참고: 이 명령은 PoSt 계산 성능을 검증하기 위해 사용됩니다.\n체인으로 메시지를 전송하지 않습니다. 모든 기한을 계산할 수 있으므로 출력이 체인과 부정확하게 일치할 수 있습니다.",
      "message": "Note: This command is intended to be used to verify PoSt compute performance.\nIt will not send any messages to the chain. Since it can compute any deadline, output may be incorrectly timed for the chain.",
      "placeholder": null
    },
    {
      "id": "[deadline index]",
      "translation": "[기한 인덱스]",
      "message": "[deadline index]",
      "placeholder": null
    },
    {
      "id": "path to json file containing storage config",
      "translation": "스토리지 구성 파일이 포함된 JSON 파일의 경로",
      "message": "path to json file containing storage config",
      "placeholder": null
    },
    {
      "id": "partition to compute WindowPoSt for",
      "translation": "WindowPoSt를 계산할 파티션",
      "message": "partition to compute WindowPoSt for",
      "placeholder": null
    },
    {
      "id": "Failed to generate the libp2p private key.",
      "translation": "libp2p 개인 키 생성 실패.",
      "message": "Failed to generate the libp2p private key.",
      "placeholder": null
    },
    {
      "id": "Failed to generate miner ID from address.",
      "translation": "주소에서 마이너 ID 생성 실패.",
      "message": "Failed to generate miner ID from address.",
      "placeholder": null
    },
    {
      "id": "Failed to insert libp2p private key into database. Please run 'curio market libp2p generate-key minerID' to complete the migration.",
      "translation": "libp2p 개인 키를 데이터베이스에 삽입하지 못했습니다. 마이그레이션을 완료하려면 'curio market libp2p generate-key minerID'를 실행하십시오.",
      "message": "Failed to insert libp2p private key into database. Please run 'curio market libp2p generate-key minerID' to complete the migration.",
      "placeholder": null
    },
    {
      "id": "New libp2p key was not created",
      "translation": "새 libp2p 키가 생성되지 않았습니다.",
      "message": "New libp2p key was not created",
      "placeholder": null
    },
    {
      "id": "More than 1 row was affected in the 'libp2p' table when creating new libp2p key.",
      "translation": "'libp2p' 테이블에서 새 libp2p 키를 생성할 때 1개 이상의 행이 영향을 받았습니다.",
      "message": "More than 1 row was affected in the 'libp2p' table when creating new libp2p key.",
      "placeholder": null
    },
    {
      "id": "Failed to marshal libp2p private key.",
      "translation": "libp2p 개인 키 마샬링에 실패했습니다.",
      "message": "Failed to marshal libp2p private key.",
      "placeholder": null
    },
    {
      "id": "generate ipni chunks from a file",
      "translation": "파일에서 IPNI 청크 생성",
      "message": "generate ipni chunks from a file",
      "placeholder": null
    },
    {
      "id": "Add URL to fetch data for offline deals",
      "translation": "오프라인 거래 데이터를 가져올 URL 추가",
      "message": "Add URL to fetch data for offline deals",
      "placeholder": null
    },
    {
      "id": "CSV file location to use for multiple deal input. Each line in the file should be in the format 'uuid,raw size,url,header1,header2...'",
      "translation": "여러 거래 입력에 사용할 CSV 파일 위치. 파일의 각 행은 'uuid, 원시 크기, url, header1, header2...' 형식이어야 합니다.",
      "message": "CSV file location to use for multiple deal input. Each line in the file should be in the format 'uuid,raw size,url,header1,header2...'",
      "placeholder": null
    },
    {
      "id": "Custom `HEADER` to include in the HTTP request",
      "translation": "HTTP 요청에 포함할 사용자 정의 `HEADER`",
      "message": "Custom `HEADER` to include in the HTTP request",
      "placeholder": null
    },
    {
      "id": "`URL` to send the request to",
      "translation": "요청을 보낼 `URL`",
      "message": "`URL` to send the request to",
      "placeholder": null
    },
    {
      "id": "Moves funds from the deal collateral wallet into escrow with the storage market actor",
      "translation": "거래 담보 지갑에서 자금을 스토리지 시장 액터의 에스크로로 이동",
      "message": "Moves funds from the deal collateral wallet into escrow with the storage market actor",
      "placeholder": null
    },
    {
      "id": "maximum fee in FIL user is willing to pay for this message",
      "translation": "사용자가 이 메시지에 대해 지불하려는 FIL의 최대 수수료",
      "message": "maximum fee in FIL user is willing to pay for this message",
      "placeholder": null
    },
    {
      "id": "Specify wallet address to send the funds from",
      "translation": "자금을 보낼 지갑 주소 지정",
      "message": "Specify wallet address to send the funds from",
      "placeholder": null
    },
    {
      "id": "Collection of debugging utilities",
      "translation": "디버깅 유틸리티 모음",
      "message": "Collection of debugging utilities",
      "placeholder": null
    },
    {
      "id": "Manage unsealed data",
      "translation": "미봉인 데이터를 관리",
      "message": "Manage unsealed data",
      "placeholder": null
    },
    {
      "id": "Get information about unsealed data",
      "translation": "미봉인 데이터에 대한 정보 가져오기",
      "message": "Get information about unsealed data",
      "placeholder": null
    },
    {
      "id": "List data from the sectors_unseal_pipeline and sectors_meta tables",
      "translation": "sectors_unseal_pipeline 및 sectors_meta 테이블의 데이터 나열",
      "message": "List data from the sectors_unseal_pipeline and sectors_meta tables",
      "placeholder": null
    },
    {
      "id": "Filter by storage provider ID",
      "translation": "스토리지 제공자 ID로 필터링",
      "message": "Filter by storage provider ID",
      "placeholder": null
    },
    {
      "id": "Output file path (default: stdout)",
      "translation": "출력 파일 경로 (기본값: 표준 출력)",
      "message": "Output file path (default: stdout)",
      "placeholder": null
    },
    {
      "id": "Set the target unseal state for a sector",
      "translation": "섹터의 목표 미봉인 상태 설정",
      "message": "Set the target unseal state for a sector",
      "placeholder": null
    },
    {
      "id": "Set the target unseal state for a specific sector.\n   \u003cminer-id\u003e: The storage provider ID\n   \u003csector-number\u003e: The sector number\n   \u003ctarget-state\u003e: The target state (true, false, or none)\n\n   The unseal target state indicates to curio how an unsealed copy of the sector should be maintained.\n\t   If the target state is true, curio will ensure that the sector is unsealed.\n\t   If the target state is false, curio will ensure that there is no unsealed copy of the sector.\n\t   If the target state is none, curio will not change the current state of the sector.\n\n   Currently when the curio will only start new unseal processes when the target state changes from another state to true.\n\n   When the target state is false, and an unsealed sector file exists, the GC mark step will create a removal mark\n   for the unsealed sector file. The file will only be removed after the removal mark is accepted.",
      "translation": "특정 섹터의 목표 미봉인 상태를 설정합니다.\n   \u003cminer-id\u003e: 스토리지 제공자 ID\n   \u003csector-number\u003e: 섹터 번호\n   \u003ctarget-state\u003e: 목표 상태 (true, false, none 중 하나)\n\n   미봉인 목표 상태는 Curio가 섹터의 미봉인 복사본을 어떻게 유지할지를 나타냅니다.\n\t   목표 상태가 true이면 Curio는 섹터가 미봉인 상태로 유지되도록 보장합니다.\n\t   목표 상태가 false이면 Curio는 섹터에 미봉인 복사본이 없도록 보장합니다.\n\t   목표 상태가 none이면 Curio는 섹터의 현재 상태를 변경하지 않습니다.\n\n   현재, 목표 상태가 다른 상태에서 true로 변경될 때만 Curio는 새로운 미봉인 프로세스를 시작합니다.\n\n   목표 상태가 false이고 미봉인 섹터 파일이 존재하는 경우, GC 마크 단계는 미봉인 섹터 파일에 대한 제거 마크를 생성합니다. 파일은 제거 마크가 승인된 후에만 제거됩니다.",
      "message": "Set the target unseal state for a specific sector.\n   \u003cminer-id\u003e: The storage provider ID\n   \u003csector-number\u003e: The sector number\n   \u003ctarget-state\u003e: The target state (true, false, or none)\n\n   The unseal target state indicates to curio how an unsealed copy of the sector should be maintained.\n\t   If the target state is true, curio will ensure that the sector is unsealed.\n\t   If the target state is false, curio will ensure that there is no unsealed copy of the sector.\n\t   If the target state is none, curio will not change the current state of the sector.\n\n   Currently when the curio will only start new unseal processes when the target state changes from another state to true.\n\n   When the target state is false, and an unsealed sector file exists, the GC mark step will create a removal mark\n   for the unsealed sector file. The file will only be removed after the removal mark is accepted.",
      "placeholder": null
    },
    {
      "id": "Check data integrity in unsealed sector files",
      "translation": "미봉인 섹터 파일의 데이터 무결성 확인",
      "message": "Check data integrity in unsealed sector files",
      "placeholder": null
    },
    {
      "id": "Create a check task for a specific sector, wait for its completion, and output the result.\n   \u003cminer-id\u003e: The storage provider ID\n   \u003csector-number\u003e: The sector number",
      "translation": "특정 섹터에 대한 검사 작업을 생성하고 완료를 기다린 후 결과를 출력합니다.\n   \u003cminer-id\u003e: 스토리지 제공자 ID\n   \u003csector-number\u003e: 섹터 번호",
      "message": "Create a check task for a specific sector, wait for its completion, and output the result.\n   \u003cminer-id\u003e: The storage provider ID\n   \u003csector-number\u003e: The sector number",
      "placeholder": null
    },
    {
      "id": "Cordon a machine, set it to maintenance mode",
      "translation": "노드를 격리하고 유지 보수 모드로 설정",
      "message": "Cordon a machine, set it to maintenance mode",
      "placeholder": null
    },
    {
      "id": "Uncordon a machine, resume scheduling",
      "translation": "노드 격리를 해제하고 스케줄링 재개",
      "message": "Uncordon a machine, resume scheduling",
      "placeholder": null
    },
    {
      "id": "Get Curio node info",
      "translation": "Curio 노드 정보 가져오기",
      "message": "Get Curio node info",
      "placeholder": null
    },
    {
      "id": "generate vanilla proof for a sector",
      "translation": "섹터에 대한 바닐라 증명 생성",
      "message": "generate vanilla proof for a sector",
      "placeholder": null
    },
    {
      "id": "SP ID to compute WindowPoSt for",
      "translation": "WindowPoSt 계산을 위한 SP ID",
      "message": "SP ID to compute WindowPoSt for",
      "placeholder": null
    },
    {
      "id": "redeclare sectors in a local storage path",
      "translation": "로컬 스토리지 경로에서 섹터를 다시 선언",
      "message": "redeclare sectors in a local storage path",
      "placeholder": null
    },
    {
      "id": "--machine flag in cli command should point to the node where storage to redeclare is attached",
      "translation": "CLI 명령의 --machine 플래그는 다시 선언할 스토리지가 연결된 노드를 가리켜야 합니다",
      "message": "--machine flag in cli command should point to the node where storage to redeclare is attached",
      "placeholder": null
    },
    {
      "id": "Create a new offline verified DDO deal for Curio",
      "translation": "Curio에 대한 새로운 오프라인 검증된 DDO 거래를 생성합니다.",
      "message": "Create a new offline verified DDO deal for Curio",
      "placeholder": null
    },
    {
      "id": "Specify actor address for the deal",
      "translation": "거래에 사용할 액터 주소를 지정하세요.",
      "message": "Specify actor address for the deal",
      "placeholder": null
    },
    {
      "id": "Remove unsealed copies of sector containing this deal",
      "translation": "이 거래를 포함하는 섹터의 봉인되지 않은 복사본을 제거합니다.",
      "message": "Remove unsealed copies of sector containing this deal",
      "placeholder": null
    },
    {
      "id": "indicates that deal index should not be announced to the IPNI",
      "translation": "거래 인덱스가 IPNI에 발표되지 않아야 함을 나타냅니다.",
      "message": "indicates that deal index should not be announced to the IPNI",
      "placeholder": null
    },
    {
      "id": "start epoch by when the deal should be proved by provider on-chain (default: 2 days from now)",
      "translation": "거래가 제공업체에 의해 온체인에서 입증되어야 하는 시작 에포크입니다. (기본값: 현재로부터 2일 후)",
      "message": "start epoch by when the deal should be proved by provider on-chain (default: 2 days from now)",
      "placeholder": null
    },
    {
      "id": "Provides a sample of CIDs from an indexed piece",
      "translation": "색인된 조각에서 CID 샘플을 제공합니다.",
      "message": "Provides a sample of CIDs from an indexed piece",
      "placeholder": null
    },
    {
      "id": "piece-cid",
      "translation": "조각 CID",
      "message": "piece-cid",
      "placeholder": null
    },
    {
      "id": "output in json format",
      "translation": "JSON 형식으로 출력",
      "message": "output in json format",
      "placeholder": null
    },
    {
      "id": "Name of the Postgres database in Yugabyte cluster",
      "translation": "Yugabyte 클러스터의 Postgres 데이터베이스 이름",
      "message": "Name of the Postgres database in Yugabyte cluster",
      "placeholder": null
    },
    {
      "id": "Username for connecting to the Postgres database in Yugabyte cluster",
      "translation": "Yugabyte 클러스터의 Postgres 데이터베이스에 연결하기 위한 사용자 이름",
      "message": "Username for connecting to the Postgres database in Yugabyte cluster",
      "placeholder": null
    },
    {
      "id": "Password for connecting to the Postgres database in Yugabyte cluster",
      "translation": "Yugabyte 클러스터의 Postgres 데이터베이스에 연결하기 위한 비밀번호",
      "message": "Password for connecting to the Postgres database in Yugabyte cluster",
      "placeholder": null
    },
    {
      "id": "Port for connecting to the Postgres database in Yugabyte cluster",
      "translation": "Yugabyte 클러스터의 Postgres 데이터베이스에 연결하기 위한 포트",
      "message": "Port for connecting to the Postgres database in Yugabyte cluster",
      "placeholder": null
    },
    {
      "id": "Port for connecting to the Cassandra database in Yugabyte cluster",
      "translation": "Yugabyte 클러스터의 Cassandra 데이터베이스에 연결하기 위한 포트",
      "message": "Port for connecting to the Cassandra database in Yugabyte cluster",
      "placeholder": null
    },
    {
      "id": "Enable load balancing for connecting to the Postgres database in Yugabyte cluster",
      "translation": "Yugabyte 클러스터의 Postgres 데이터베이스에 연결할 때 로드 밸런싱을 활성화하세요",
      "message": "Enable load balancing for connecting to the Postgres database in Yugabyte cluster",
      "placeholder": null
    },
    {
      "id": "Tool Box for Curio",
      "translation": "Curio 도구 상자",
      "message": "Tool Box for Curio",
      "placeholder": null
    },
    {
      "id": "Updated DB with message data missing from chain node",
      "translation": "체인 노드에서 누락된 메시지 데이터를 사용하여 데이터베이스를 업데이트함",
      "message": "Updated DB with message data missing from chain node",
      "placeholder": null
    },
    {
      "id": "Update data for messages in wait queue",
      "translation": "대기 큐에 있는 메시지의 데이터를 업데이트",
      "message": "Update data for messages in wait queue",
      "placeholder": null
    },
    {
      "id": "Deposit FIL into the Router contract (client)",
      "translation": "Router 컨트랙트(클라이언트)에 FIL 입금",
      "message": "Deposit FIL into the Router contract (client)",
      "placeholder": null
    },
    {
      "id": "Sender address",
      "translation": "보낸 사람 주소",
      "message": "Sender address",
      "placeholder": null
    },
    {
      "id": "Amount in FIL",
      "translation": "금액(FIL)",
      "message": "Amount in FIL",
      "placeholder": null
    },
    {
      "id": "Initiate a withdrawal request from the client's deposit",
      "translation": "클라이언트 예치금에서 출금 요청 시작",
      "message": "Initiate a withdrawal request from the client's deposit",
      "placeholder": null
    },
    {
      "id": "Client sender address",
      "translation": "클라이언트 송신자 주소",
      "message": "Client sender address",
      "placeholder": null
    },
    {
      "id": "Withdrawal amount (in FIL)",
      "translation": "출금 금액(FIL)",
      "message": "Withdrawal amount (in FIL)",
      "placeholder": null
    },
    {
      "id": "Complete a pending client withdrawal after the withdrawal window elapses",
      "translation": "출금 창이 경과한 후 대기 중인 클라이언트 출금을 완료",
      "message": "Complete a pending client withdrawal after the withdrawal window elapses",
      "placeholder": null
    },
    {
      "id": "Cancel a pending client withdrawal request",
      "translation": "대기 중인 클라이언트 출금 요청 취소",
      "message": "Cancel a pending client withdrawal request",
      "placeholder": null
    },
    {
      "id": "Redeem a client voucher (service role)",
      "translation": "클라이언트 바우처 상환(서비스 역할)",
      "message": "Redeem a client voucher (service role)",
      "placeholder": null
    },
    {
      "id": "Service sender address",
      "translation": "서비스 송신자 주소",
      "message": "Service sender address",
      "placeholder": null
    },
    {
      "id": "Client actor",
      "translation": "클라이언트 액터",
      "message": "Client actor",
      "placeholder": null
    },
    {
      "id": "Cumulative amount (FIL)",
      "translation": "누적 금액(FIL)",
      "message": "Cumulative amount (FIL)",
      "placeholder": null
    },
    {
      "id": "Voucher nonce",
      "translation": "바우처 논스",
      "message": "Voucher nonce",
      "placeholder": null
    },
    {
      "id": "Voucher signature (hex)",
      "translation": "바우처 서명(16진수)",
      "message": "Voucher signature (hex)",
      "placeholder": null
    },
    {
      "id": "Redeem a provider voucher (provider role)",
      "translation": "프로바이더 바우처 상환(프로바이더 역할)",
      "message": "Redeem a provider voucher (provider role)",
      "placeholder": null
    },
    {
      "id": "Provider sender address",
      "translation": "프로바이더 송신자 주소",
      "message": "Provider sender address",
      "placeholder": null
    },
    {
      "id": "Provider actor",
      "translation": "프로바이더 액터",
      "message": "Provider actor",
      "placeholder": null
    },
    {
      "id": "Initiate a withdrawal request from the service pool",
      "translation": "서비스 풀에서 출금 요청 시작",
      "message": "Initiate a withdrawal request from the service pool",
      "placeholder": null
    },
    {
      "id": "Complete a pending service withdrawal after the withdrawal window elapses",
      "translation": "출금 창이 경과한 후 대기 중인 서비스 출금을 완료",
      "message": "Complete a pending service withdrawal after the withdrawal window elapses",
      "placeholder": null
    },
    {
      "id": "Cancel a pending service withdrawal request",
      "translation": "대기 중인 서비스 출금 요청 취소",
      "message": "Cancel a pending service withdrawal request",
      "placeholder": null
    },
    {
      "id": "Deposit funds into the service pool (service role)",
      "translation": "서비스 풀에 자금 입금(서비스 역할)",
      "message": "Deposit funds into the service pool (service role)",
      "placeholder": null
    },
    {
      "id": "Amount to deposit (FIL)",
      "translation": "입금 금액(FIL)",
      "message": "Amount to deposit (FIL)",
      "placeholder": null
    },
    {
      "id": "Query the state of a client",
      "translation": "클라이언트 상태 조회",
      "message": "Query the state of a client",
      "placeholder": null
    },
    {
      "id": "Client actor address",
      "translation": "클라이언트 액터 주소",
      "message": "Client actor address",
      "placeholder": null
    },
    {
      "id": "Query the state of a provider",
      "translation": "프로바이더 상태 조회",
      "message": "Query the state of a provider",
      "placeholder": null
    },
    {
      "id": "Provider actor address",
      "translation": "프로바이더 액터 주소",
      "message": "Provider actor address",
      "placeholder": null
    },
    {
      "id": "Query the service state",
      "translation": "서비스 상태 조회",
      "message": "Query the service state",
      "placeholder": null
    },
    {
      "id": "Create a client voucher",
      "translation": "클라이언트 바우처 생성",
      "message": "Create a client voucher",
      "placeholder": null
    },
    {
      "id": "Amount to redeem (FIL)",
      "translation": "상환할 금액(FIL)",
      "message": "Amount to redeem (FIL)",
      "placeholder": null
    },
    {
      "id": "Create a provider voucher",
      "translation": "프로바이더 바우처 생성",
      "message": "Create a provider voucher",
      "placeholder": null
    },
    {
      "id": "Propose a new service actor",
      "translation": "새 서비스 액터 제안",
      "message": "Propose a new service actor",
      "placeholder": null
    },
    {
      "id": "New service actor address",
      "translation": "새 서비스 액터 주소",
      "message": "New service actor address",
      "placeholder": null
    },
    {
      "id": "Accept a proposed service actor",
      "translation": "제안된 서비스 액터 수락",
      "message": "Accept a proposed service actor",
      "placeholder": null
    },
    {
      "id": "Validate a client voucher signature",
      "translation": "클라이언트 바우처 서명 검증",
      "message": "Validate a client voucher signature",
      "placeholder": null
    },
    {
      "id": "Validate a provider voucher signature",
      "translation": "프로바이더 바우처 서명 검증",
      "message": "Validate a provider voucher signature",
      "placeholder": null
    },
    {
      "id": "This interactive tool sets up a non-Storage Provider cluster for protocols like PDP, Snark market, and others.",
      "translation": "이 대화형 도구는 PDP, Snark 시장 등과 같은 프로토콜을 위한 비 SP 클러스터를 설정합니다.",
      "message": "This interactive tool sets up a non-Storage Provider cluster for protocols like PDP, Snark market, and others.",
      "placeholder": null
    },
    {
      "id": "This setup does not create or migrate a Filecoin SP actor.",
      "translation": "이 설정은 Filecoin SP 액터를 생성하거나 마이그레이션하지 않습니다.",
      "message": "This setup does not create or migrate a Filecoin SP actor.",
      "placeholder": null
    },
    {
      "id": "Setup non-Storage Provider cluster",
      "translation": "비 SP 클러스터 설정",
      "message": "Setup non-Storage Provider cluster",
      "placeholder": null
    },
    {
      "id": "Please do not run guided-setup again. You need to run 'curio config new-cluster' manually to finish the configuration",
      "translation": "가이드 설정을 다시 실행하지 마십시오. 구성을 완료하려면 'curio config new-cluster'를 수동으로 실행해야 합니다.",
      "message": "Please do not run guided-setup again. You need to run 'curio config new-cluster' manually to finish the configuration",
      "placeholder": null
    },
    {
      "id": "Non-SP cluster configuration created successfully",
      "translation": "비 SP 클러스터 구성이 성공적으로 생성되었습니다",
      "message": "Non-SP cluster configuration created successfully",
      "placeholder": null
    },
    {
      "id": "Non-SP cluster configuration complete",
      "translation": "비 SP 클러스터 구성 완료",
      "message": "Non-SP cluster configuration complete",
      "placeholder": null
    },
    {
      "id": "Non-SP cluster setup complete!",
      "translation": "비 SP 클러스터 설정 완료!",
      "message": "Non-SP cluster setup complete!",
      "placeholder": null
    },
    {
      "id": "Your non-SP cluster has been configured successfully.",
      "translation": "비 SP 클러스터가 성공적으로 구성되었습니다.",
      "message": "Your non-SP cluster has been configured successfully.",
      "placeholder": null
    },
    {
      "id": "You can now start using Curio for protocols like PDP, Snark markets, and others.",
      "translation": "이제 PDP, Snark 시장 등과 같은 프로토콜에서 Curio를 사용할 수 있습니다.",
      "message": "You can now start using Curio for protocols like PDP, Snark markets, and others.",
      "placeholder": null
    },
    {
      "id": "To start the cluster, run: curio run --layers basic-cluster",
      "translation": "클러스터를 시작하려면 실행하세요: curio run --layers basic-cluster",
      "message": "To start the cluster, run: curio run --layers basic-cluster",
      "placeholder": null
    },
    {
      "id": "Failed to get API info for FullNode: {Error}",
      "translation": "FullNode의 API 정보를 가져오지 못했습니다: {Error}",
      "message": "Failed to get API info for FullNode: {Error}",
      "placeholder": null
    },
    {
      "id": "Failed to create auth token: {Error}",
      "translation": "인증 토큰을 생성하지 못했습니다: {Error}",
      "message": "Failed to create auth token: {Error}",
      "placeholder": null
    },
    {
      "id": "Failed to insert config into database: {Error}",
      "translation": "데이터베이스에 구성 정보를 삽입하지 못했습니다: {Error}",
      "message": "Failed to insert config into database: {Error}",
      "placeholder": null
    },
    {
      "id": "Register a PDP service provider with Filecoin Service Registry Contract",
      "translation": "Filecoin 서비스 등록 계약에 PDP 서비스 제공자 등록",
      "message": "Register a PDP service provider with Filecoin Service Registry Contract",
      "placeholder": null
    },
    {
      "id": "Service provider name",
      "translation": "서비스 제공자 이름",
      "message": "Service provider name",
      "placeholder": null
    },
    {
      "id": "Service provider description",
      "translation": "서비스 제공자 설명",
      "message": "Service provider description",
      "placeholder": null
    },
    {
      "id": "URL of the service provider",
      "translation": "서비스 제공자 URL",
      "message": "URL of the service provider",
      "placeholder": null
    },
    {
      "id": "Minimum piece size",
      "translation": "최소 조각 크기",
      "message": "Minimum piece size",
      "placeholder": null
    },
    {
      "id": "Maximum piece size",
      "translation": "최대 조각 크기",
      "message": "Maximum piece size",
      "placeholder": null
    },
    {
      "id": "Supports IPNI piece CID indexing",
      "translation": "IPNI 조각 CID 인덱싱 지원",
      "message": "Supports IPNI piece CID indexing",
      "placeholder": null
    },
    {
      "id": "Supports IPNI IPFS CID indexing",
      "translation": "IPNI IPFS CID 인덱싱 지원",
      "message": "Supports IPNI IPFS CID indexing",
      "placeholder": null
    },
    {
      "id": "Storage price per TiB per month in USDFC, Default is 1 USDFC.",
      "translation": "TiB당 월 스토리지 가격 (USDFC 단위), 기본값은 1 USDFC입니다.",
      "message": "Storage price per TiB per month in USDFC, Default is 1 USDFC.",
      "placeholder": null
    },
    {
      "id": "Shortest frequency interval in epochs at which the SP is willing to prove access to the stored dataset",
      "translation": "SP가 저장된 데이터셋에 대한 접근 증명을 제공할 의사가 있는 최소 빈도 간격(에포크 단위)",
      "message": "Shortest frequency interval in epochs at which the SP is willing to prove access to the stored dataset",
      "placeholder": null
    },
    {
      "id": "Location of the service provider",
      "translation": "서비스 제공자 위치",
      "message": "Location of the service provider",
      "placeholder": null
    },
    {
      "id": "Token contract for payment (IERC20(address(0)) for FIL)",
      "translation": "지불을 위한 토큰 계약 (FIL의 경우 IERC20(address(0)))",
      "message": "Token contract for payment (IERC20(address(0)) for FIL)",
      "placeholder": null
    },
    {
      "id": "Compute WindowPoSt vanilla proofs and verify them.",
      "translation": "WindowPoSt 기본 증명을 계산하고 검증합니다.",
      "message": "Compute WindowPoSt vanilla proofs and verify them.",
      "placeholder": null
    },
    {
      "id": "32 GiB (recommended for mainnet)",
      "translation": "32 GiB (메인넷 권장)",
      "message": "32 GiB (recommended for mainnet)",
      "placeholder": null
    }
  ]
>>>>>>> 2499ceb8
}<|MERGE_RESOLUTION|>--- conflicted
+++ resolved
@@ -1,2940 +1,4 @@
 {
-<<<<<<< HEAD
-    "language": "ko",
-    "messages": [
-        {
-            "id": "This interactive tool will walk you through migration of Curio.\nPress Ctrl+C to exit at any time.",
-            "message": "This interactive tool will walk you through migration of Curio.\nPress Ctrl+C to exit at any time.",
-            "translation": "이 대화형 도구는 Curio 마이그레이션 과정을 안내합니다.\n언제든지 종료하려면 Ctrl+C를 누르십시오."
-        },
-        {
-            "id": "This tool confirms each action it does.",
-            "message": "This tool confirms each action it does.",
-            "translation": "이 도구는 수행하는 각 작업을 확인합니다."
-        },
-        {
-            "id": "Ctrl+C pressed in Terminal",
-            "message": "Ctrl+C pressed in Terminal",
-            "translation": "터미널에서 Ctrl+C가 눌림"
-        },
-        {
-            "id": "Verifying Sectors exist in Yugabyte.",
-            "message": "Verifying Sectors exist in Yugabyte.",
-            "translation": "Yugabyte에 섹터가 존재하는지 확인 중."
-        },
-        {
-            "id": "Error verifying sectors: {Error}",
-            "message": "Error verifying sectors: {Error}",
-            "translation": "섹터 확인 중 오류 발생: {Error}",
-            "placeholders": [
-                {
-                    "id": "Error",
-                    "string": "%[1]s",
-                    "type": "string",
-                    "underlyingType": "string",
-                    "argNum": 1,
-                    "expr": "err.Error()"
-                }
-            ]
-        },
-        {
-            "id": "Sectors verified. {I} sectors found.",
-            "message": "Sectors verified. {I} sectors found.",
-            "translation": "섹터가 확인되었습니다. {I}개의 섹터가 발견되었습니다.",
-            "placeholders": [
-                {
-                    "id": "I",
-                    "string": "%[1]d",
-                    "type": "[]int",
-                    "underlyingType": "[]int",
-                    "argNum": 1,
-                    "expr": "i"
-                }
-            ]
-        },
-        {
-            "id": "Never remove the database info from the config.toml for lotus-miner as it avoids double PoSt.",
-            "message": "Never remove the database info from the config.toml for lotus-miner as it avoids double PoSt.",
-            "translation": "로터스 마이너의 config.toml에서 데이터베이스 정보를 제거하지 마십시오. 두 번의 PoSt를 피하기 위함입니다."
-        },
-        {
-            "id": "Enter the info to connect to your Yugabyte database installation (https://download.yugabyte.com/)",
-            "message": "Enter the info to connect to your Yugabyte database installation (https://download.yugabyte.com/)",
-            "translation": "Yugabyte 데이터베이스 설치에 연결할 정보를 입력하십시오 (https://download.yugabyte.com/)"
-        },
-        {
-            "id": "Host: {Hosts_}",
-            "message": "Host: {Hosts_}",
-            "translation": "호스트: {Hosts_}",
-            "placeholders": [
-                {
-                    "id": "Hosts_",
-                    "string": "%[1]s",
-                    "type": "string",
-                    "underlyingType": "string",
-                    "argNum": 1,
-                    "expr": "strings.Join(harmonycfg.Hosts, \",\")"
-                }
-            ]
-        },
-        {
-            "id": "Port: {Port}",
-            "message": "Port: {Port}",
-            "translation": "포트: {Port}",
-            "placeholders": [
-                {
-                    "id": "Port",
-                    "string": "%[1]s",
-                    "type": "string",
-                    "underlyingType": "string",
-                    "argNum": 1,
-                    "expr": "harmonycfg.Port"
-                }
-            ]
-        },
-        {
-            "id": "Username: {Username}",
-            "message": "Username: {Username}",
-            "translation": "사용자 이름: {Username}",
-            "placeholders": [
-                {
-                    "id": "Username",
-                    "string": "%[1]s",
-                    "type": "string",
-                    "underlyingType": "string",
-                    "argNum": 1,
-                    "expr": "harmonycfg.Username"
-                }
-            ]
-        },
-        {
-            "id": "Password: {Password}",
-            "message": "Password: {Password}",
-            "translation": "비밀번호: {Password}",
-            "placeholders": [
-                {
-                    "id": "Password",
-                    "string": "%[1]s",
-                    "type": "string",
-                    "underlyingType": "string",
-                    "argNum": 1,
-                    "expr": "harmonycfg.Password"
-                }
-            ]
-        },
-        {
-            "id": "Database: {Database}",
-            "message": "Database: {Database}",
-            "translation": "데이터베이스: {Database}",
-            "placeholders": [
-                {
-                    "id": "Database",
-                    "string": "%[1]s",
-                    "type": "string",
-                    "underlyingType": "string",
-                    "argNum": 1,
-                    "expr": "harmonycfg.Database"
-                }
-            ]
-        },
-        {
-            "id": "Continue to connect and update schema.",
-            "message": "Continue to connect and update schema.",
-            "translation": "계속 연결 및 스키마 업데이트."
-        },
-        {
-            "id": "Database config error occurred, abandoning migration: {Error}",
-            "message": "Database config error occurred, abandoning migration: {Error}",
-            "translation": "데이터베이스 구성 오류가 발생하여 마이그레이션을 포기합니다: {Error}",
-            "placeholders": [
-                {
-                    "id": "Error",
-                    "string": "%[1]s",
-                    "type": "string",
-                    "underlyingType": "string",
-                    "argNum": 1,
-                    "expr": "err.Error()"
-                }
-            ]
-        },
-        {
-            "id": "Enter the Yugabyte database host(s)",
-            "message": "Enter the Yugabyte database host(s)",
-            "translation": "Yugabyte 데이터베이스 호스트를 입력하십시오"
-        },
-        {
-            "id": "No host provided",
-            "message": "No host provided",
-            "translation": "호스트가 제공되지 않았습니다"
-        },
-        {
-            "id": "Enter the Yugabyte database {Stringport_username_password_databasei_1}",
-            "message": "Enter the Yugabyte database {Stringport_username_password_databasei_1}",
-            "translation": "Yugabyte 데이터베이스 {Stringport_username_password_databasei_1}을 입력하십시오",
-            "placeholders": [
-                {
-                    "id": "Stringport_username_password_databasei_1",
-                    "string": "%[1]s",
-                    "type": "string",
-                    "underlyingType": "string",
-                    "argNum": 1,
-                    "expr": "[]string{\"port\", \"username\", \"password\", \"database\"}[i-1]"
-                }
-            ]
-        },
-        {
-            "id": "No value provided",
-            "message": "No value provided",
-            "translation": "값이 제공되지 않았습니다"
-        },
-        {
-            "id": "Error connecting to Yugabyte database: {Error}",
-            "message": "Error connecting to Yugabyte database: {Error}",
-            "translation": "Yugabyte 데이터베이스에 연결하는 중 오류가 발생했습니다: {Error}",
-            "placeholders": [
-                {
-                    "id": "Error",
-                    "string": "%[1]s",
-                    "type": "string",
-                    "underlyingType": "string",
-                    "argNum": 1,
-                    "expr": "err.Error()"
-                }
-            ]
-        },
-        {
-            "id": "Connected to Yugabyte. Schema is current.",
-            "message": "Connected to Yugabyte. Schema is current.",
-            "translation": "Yugabyte에 연결되었습니다. 스키마가 현재입니다."
-        },
-        {
-            "id": "Error encoding config.toml: {Error}",
-            "message": "Error encoding config.toml: {Error}",
-            "translation": "config.toml을 인코딩하는 중 오류가 발생했습니다: {Error}",
-            "placeholders": [
-                {
-                    "id": "Error",
-                    "string": "%[1]s",
-                    "type": "string",
-                    "underlyingType": "string",
-                    "argNum": 1,
-                    "expr": "err.Error()"
-                }
-            ]
-        },
-        {
-            "id": "Error reading filemode of config.toml: {Error}",
-            "message": "Error reading filemode of config.toml: {Error}",
-            "translation": "config.toml의 파일 모드를 읽는 중 오류가 발생했습니다: {Error}",
-            "placeholders": [
-                {
-                    "id": "Error",
-                    "string": "%[1]s",
-                    "type": "string",
-                    "underlyingType": "string",
-                    "argNum": 1,
-                    "expr": "err.Error()"
-                }
-            ]
-        },
-        {
-            "id": "Error writing config.toml: {Error}",
-            "message": "Error writing config.toml: {Error}",
-            "translation": "config.toml을 쓰는 중 오류가 발생했습니다: {Error}",
-            "placeholders": [
-                {
-                    "id": "Error",
-                    "string": "%[1]s",
-                    "type": "string",
-                    "underlyingType": "string",
-                    "argNum": 1,
-                    "expr": "err.Error()"
-                }
-            ]
-        },
-        {
-            "id": "Restart Lotus Miner.",
-            "message": "Restart Lotus Miner.",
-            "translation": "로터스 마이너 재시작."
-        },
-        {
-            "id": "Connected to Yugabyte",
-            "message": "Connected to Yugabyte",
-            "translation": "Yugabyte에 연결됨"
-        },
-        {
-            "id": "Select the location of your lotus-miner config directory?",
-            "message": "Select the location of your lotus-miner config directory?",
-            "translation": "로터스 마이너 구성 디렉토리의 위치를 선택하시겠습니까?"
-        },
-        {
-            "id": "Other",
-            "message": "Other",
-            "translation": "기타"
-        },
-        {
-            "id": "Enter the path to the configuration directory used by lotus-miner",
-            "message": "Enter the path to the configuration directory used by lotus-miner",
-            "translation": "로터스 마이너에서 사용하는 구성 디렉토리의 경로를 입력하십시오"
-        },
-        {
-            "id": "No path provided, abandoning migration",
-            "message": "No path provided, abandoning migration",
-            "translation": "경로가 제공되지 않았으므로 마이그레이션을 포기합니다"
-        },
-        {
-            "id": "Cannot read the config.toml file in the provided directory, Error: {Error}",
-            "message": "Cannot read the config.toml file in the provided directory, Error: {Error}",
-            "translation": "제공된 디렉토리에서 config.toml 파일을 읽을 수 없습니다. 오류: {Error}",
-            "placeholders": [
-                {
-                    "id": "Error",
-                    "string": "%[1]s",
-                    "type": "string",
-                    "underlyingType": "string",
-                    "argNum": 1,
-                    "expr": "err.Error()"
-                }
-            ]
-        },
-        {
-            "id": "Read Miner Config",
-            "message": "Read Miner Config",
-            "translation": "마이너 구성 읽기"
-        },
-        {
-            "id": "Completed Step: {Step}",
-            "message": "Completed Step: {Step}",
-            "translation": "단계 완료: {Step}",
-            "placeholders": [
-                {
-                    "id": "Step",
-                    "string": "%[1]s",
-                    "type": "string",
-                    "underlyingType": "string",
-                    "argNum": 1,
-                    "expr": "step"
-                }
-            ]
-        },
-        {
-            "id": "This interactive tool migrates lotus-miner to Curio in 5 minutes.",
-            "translation": "이 대화형 도구는 5분 안에 lotus-miner를 Curio로 이주합니다.",
-            "message": "This interactive tool migrates lotus-miner to Curio in 5 minutes.",
-            "placeholder": null
-        },
-        {
-            "id": "Each step needs your confirmation and can be reversed. Press Ctrl+C to exit at any time.",
-            "translation": "각 단계는 확인이 필요하며 되돌릴 수 있습니다. 언제든지 Ctrl+C를 눌러 종료할 수 있습니다.",
-            "message": "Each step needs your confirmation and can be reversed. Press Ctrl+C to exit at any time.",
-            "placeholder": null
-        },
-        {
-            "id": "Use the arrow keys to navigate: ↓ ↑ → ←",
-            "translation": "화살표 키를 사용하여 이동하세요: ↓ ↑ → ←",
-            "message": "Use the arrow keys to navigate: ↓ ↑ → ←",
-            "placeholder": null
-        },
-        {
-            "id": "Lotus-Miner to Curio Migration.",
-            "translation": "Lotus-Miner에서 Curio로 이주.",
-            "message": "Lotus-Miner to Curio Migration.",
-            "placeholder": null
-        },
-        {
-            "id": "Try the web interface with  for further guided improvements.",
-            "translation": "더 나은 안내를 위해 웹 인터페이스를 사용해보세요.",
-            "message": "Try the web interface with  for further guided improvements.",
-            "placeholder": null
-        },
-        {
-            "id": "You can now migrate your market node ({Boost}), if applicable.",
-            "translation": "해당하는 경우 이제 시장 노드를 이주할 수 있습니다 ({Boost}).",
-            "message": "You can now migrate your market node ({Boost}), if applicable.",
-            "placeholder": null
-        },
-        {
-            "id": "Migrating config.toml to database.",
-            "translation": "config.toml을 데이터베이스로 이주 중입니다.",
-            "message": "Migrating config.toml to database.",
-            "placeholder": null
-        },
-        {
-            "id": "Error reading from database: {Error}. Aborting Migration.",
-            "translation": "데이터베이스에서 읽는 중 오류 발생: {Error}. 마이그레이션 중단.",
-            "message": "Error reading from database: {Error}. Aborting Migration.",
-            "placeholder": null
-        },
-        {
-            "id": "cannot read API: {Error}. Aborting Migration",
-            "translation": "API를 읽을 수 없습니다: {Error}. 마이그레이션 중단",
-            "message": "cannot read API: {Error}. Aborting Migration",
-            "placeholder": null
-        },
-        {
-            "id": "Error saving config to layer: {Error}. Aborting Migration",
-            "translation": "레이어에 구성을 저장하는 중 오류 발생: {Error}. 마이그레이션 중단",
-            "message": "Error saving config to layer: {Error}. Aborting Migration",
-            "placeholder": null
-        },
-        {
-            "id": "Protocol Labs wants to improve the software you use. Tell the team you're using Curio.",
-            "translation": "Protocol Labs는 당신이 사용하는 소프트웨어를 개선하고 싶어합니다. Curio를 사용 중이라고 팀에 알려주세요.",
-            "message": "Protocol Labs wants to improve the software you use. Tell the team you're using Curio.",
-            "placeholder": null
-        },
-        {
-            "id": "Select what you want to share with the Curio team.",
-            "translation": "Curio 팀과 공유하고 싶은 것을 선택하세요.",
-            "message": "Select what you want to share with the Curio team.",
-            "placeholder": null
-        },
-        {
-            "id": "Individual Data: Miner ID, Curio version, net ({Mainnet} or {Testnet}). Signed.",
-            "translation": "개별 데이터: 마이너 ID, Curio 버전, 네트워크 ({Mainnet} 또는 {Testnet}). 서명됨.",
-            "message": "Individual Data: Miner ID, Curio version, net ({Mainnet} or {Testnet}). Signed.",
-            "placeholder": null
-        },
-        {
-            "id": "Aggregate-Anonymous: version, net, and Miner power (bucketed).",
-            "translation": "집계-익명: 버전, 네트워크, 그리고 마이너 파워 (버킷).",
-            "message": "Aggregate-Anonymous: version, net, and Miner power (bucketed).",
-            "placeholder": null
-        },
-        {
-            "id": "Hint: I am someone running Curio on net.",
-            "translation": "힌트: 네트워크에서 Curio를 실행 중인 사람입니다.",
-            "message": "Hint: I am someone running Curio on net.",
-            "placeholder": null
-        },
-        {
-            "id": "Nothing.",
-            "translation": "아무것도 없습니다.",
-            "message": "Nothing.",
-            "placeholder": null
-        },
-        {
-            "id": "Aborting remaining steps.",
-            "translation": "나머지 단계를 중단합니다.",
-            "message": "Aborting remaining steps.",
-            "placeholder": null
-        },
-        {
-            "id": "Error connecting to lotus node: {Error}",
-            "translation": "로터스 노드에 연결하는 중 오류 발생: {Error}",
-            "message": "Error connecting to lotus node: {Error}",
-            "placeholder": null
-        },
-        {
-            "id": "Error getting miner power: {Error}",
-            "translation": "마이너 파워를 가져오는 중 오류 발생: {Error}",
-            "message": "Error getting miner power: {Error}",
-            "placeholder": null
-        },
-        {
-            "id": "Error marshalling message: {Error}",
-            "translation": "메시지를 마샬하는 중 오류 발생: {Error}",
-            "message": "Error marshalling message: {Error}",
-            "placeholder": null
-        },
-        {
-            "id": "Error getting miner info: {Error}",
-            "translation": "마이너 정보를 가져오는 중 오류 발생: {Error}",
-            "message": "Error getting miner info: {Error}",
-            "placeholder": null
-        },
-        {
-            "id": "Error signing message: {Error}",
-            "translation": "메시지 서명 중 오류 발생: {Error}",
-            "message": "Error signing message: {Error}",
-            "placeholder": null
-        },
-        {
-            "id": "Error sending message: {Error}",
-            "translation": "메시지 전송 중 오류 발생: {Error}",
-            "message": "Error sending message: {Error}",
-            "placeholder": null
-        },
-        {
-            "id": "Error sending message: Status {Status}, Message:",
-            "translation": "메시지 전송 중 오류 발생: 상태 {Status}, 메시지:",
-            "message": "Error sending message: Status {Status}, Message:",
-            "placeholder": null
-        },
-        {
-            "id": "Message sent.",
-            "translation": "메시지가 전송되었습니다.",
-            "message": "Message sent.",
-            "placeholder": null
-        },
-        {
-            "id": "Documentation:",
-            "translation": "문서:",
-            "message": "Documentation:",
-            "placeholder": null
-        },
-        {
-            "id": "The '{Base}' layer stores common configuration. All curio instances can include it in their {__layers} argument.",
-            "translation": "'{Base}' 레이어에는 공통 구성이 저장됩니다. 모든 Curio 인스턴스는 {__layers} 인수에 포함시킬 수 있습니다.",
-            "message": "The '{Base}' layer stores common configuration. All curio instances can include it in their {__layers} argument.",
-            "placeholder": null
-        },
-        {
-            "id": "You can add other layers for per-machine configuration changes.",
-            "translation": "기계별 구성 변경을 위해 다른 레이어를 추가할 수 있습니다.",
-            "message": "You can add other layers for per-machine configuration changes.",
-            "placeholder": null
-        },
-        {
-            "id": "Join {Fil_curio_help} in Filecoin {Slack} for help.",
-            "translation": "도움을 위해 Filecoin {Slack}의 {Fil_curio_help}에 가입하세요.",
-            "message": "Join {Fil_curio_help} in Filecoin {Slack} for help.",
-            "placeholder": null
-        },
-        {
-            "id": "Join {Fil_curio_dev} in Filecoin {Slack} to follow development and feedback!",
-            "translation": "개발과 피드백을 따르려면 Filecoin {Slack}의 {Fil_curio_dev}에 가입하세요!",
-            "message": "Join {Fil_curio_dev} in Filecoin {Slack} to follow development and feedback!",
-            "placeholder": null
-        },
-        {
-            "id": "Want PoST redundancy? Run many Curio instances with the '{Post}' layer.",
-            "translation": "PoST 중복성이 필요하신가요? '{Post}' 레이어와 함께 여러 Curio 인스턴스를 실행하세요.",
-            "message": "Want PoST redundancy? Run many Curio instances with the '{Post}' layer.",
-            "placeholder": null
-        },
-        {
-            "id": "Point your browser to your web GUI to complete setup with {Boost} and advanced featues.",
-            "translation": "브라우저를 웹 GUI로 이동하여 {Boost} 및 고급 기능으로 설정을 완료하세요.",
-            "message": "Point your browser to your web GUI to complete setup with {Boost} and advanced featues.",
-            "placeholder": null
-        },
-        {
-            "id": "For SPs with multiple Miner IDs, run 1 migration per lotus-miner all to the same 1 database. The cluster will serve all Miner IDs.",
-            "translation": "여러 마이너 ID가 있는 SP의 경우 각 lotus-miner당 1회 마이그레이션을 동일한 1개의 데이터베이스로 모두 실행하세요. 클러스터는 모든 마이너 ID를 제공합니다.",
-            "message": "For SPs with multiple Miner IDs, run 1 migration per lotus-miner all to the same 1 database. The cluster will serve all Miner IDs.",
-            "placeholder": null
-        },
-        {
-            "id": "Please start {Lotus_miner} now that database credentials are in {Toml}.",
-            "translation": "데이터베이스 자격 증명이 {Toml}에 있으므로 이제 {Lotus_miner}를 시작하세요.",
-            "message": "Please start {Lotus_miner} now that database credentials are in {Toml}.",
-            "placeholder": null
-        },
-        {
-            "id": "Waiting for {Lotus_miner} to write sectors into Yugabyte.",
-            "translation": "{Lotus_miner}가 Yugabyte에 섹터를 기록하도록 대기 중입니다.",
-            "message": "Waiting for {Lotus_miner} to write sectors into Yugabyte.",
-            "placeholder": null
-        },
-        {
-            "id": "The sectors are in the database. The database is ready for {Curio}.",
-            "translation": "섹터가 데이터베이스에 있습니다. 데이터베이스가 {Curio}를 위해 준비되었습니다.",
-            "message": "The sectors are in the database. The database is ready for {Curio}.",
-            "placeholder": null
-        },
-        {
-            "id": "Now shut down lotus-miner and move the systems to {Curio}.",
-            "translation": "이제 lotus-miner를 종료하고 시스템을 {Curio}로 이동하세요.",
-            "message": "Now shut down lotus-miner and move the systems to {Curio}.",
-            "placeholder": null
-        },
-        {
-            "id": "Press return to continue",
-            "translation": "계속하려면 리턴을 누르세요",
-            "message": "Press return to continue",
-            "placeholder": null
-        },
-        {
-            "id": "Aborting migration.",
-            "translation": "마이그레이션 중단.",
-            "message": "Aborting migration.",
-            "placeholder": null
-        },
-        {
-            "id": "Sectors verified. {I} sector locations found.",
-            "translation": "섹터가 확인되었습니다. {I}개의 섹터 위치를 찾았습니다.",
-            "message": "Sectors verified. {I} sector locations found.",
-            "placeholder": null
-        },
-        {
-            "id": "Press return to update {Toml} with Yugabyte info. Backup the file now.",
-            "translation": "{Toml}을 Yugabyte 정보로 업데이트하려면 리턴을 누르세요. 지금 파일을 백업하세요.",
-            "message": "Press return to update {Toml} with Yugabyte info. Backup the file now.",
-            "placeholder": null
-        },
-        {
-            "id": "To start, ensure your sealing pipeline is drained and shut-down lotus-miner.",
-            "translation": "시작하려면 밀봉 파이프라인이 비어 있고 lotus-miner가 종료되었는지 확인하세요.",
-            "message": "To start, ensure your sealing pipeline is drained and shut-down lotus-miner.",
-            "placeholder": null
-        },
-        {
-            "id": "Enter the path to the configuration directory used by {Lotus_miner}",
-            "translation": "{Lotus_miner}에서 사용하는 구성 디렉터리 경로를 입력하세요.",
-            "message": "Enter the path to the configuration directory used by {Lotus_miner}",
-            "placeholder": null
-        },
-        {
-            "id": "Step Complete: {Step}",
-            "translation": "단계 완료: {Step}",
-            "message": "Step Complete: {Step}",
-            "placeholder": null
-        },
-        {
-            "id": "Configuration 'base' was updated to include this miner's address and its wallet setup.",
-            "translation": "이 마이너의 주소와 지갑 설정을 포함하도록 구성 'base'가 업데이트되었습니다.",
-            "message": "Configuration 'base' was updated to include this miner's address and its wallet setup.",
-            "placeholder": null
-        },
-        {
-            "id": "Compare the configurations {Base} to {MinerAddresses0}. Changes between the miner IDs other than wallet addreses should be a new, minimal layer for runners that need it.",
-            "translation": "구성 {Base}를 {MinerAddresses0}과 비교하세요. 지갑 주소 이외의 마이너 ID 사이의 변경 사항은 필요한 실행자를 위한 새로운 최소한의 레이어여야 합니다.",
-            "message": "Compare the configurations {Base} to {MinerAddresses0}. Changes between the miner IDs other than wallet addreses should be a new, minimal layer for runners that need it.",
-            "placeholder": null
-        },
-        {
-            "id": "Configuration 'base' was created to include this miner's address and its wallet setup.",
-            "translation": "이 마이너의 주소와 지갑 설정을 포함하도록 구성 'base'가 생성되었습니다.",
-            "message": "Configuration 'base' was created to include this miner's address and its wallet setup.",
-            "placeholder": null
-        },
-        {
-            "id": "Layer {LayerName} created.",
-            "translation": "레이어 {LayerName}가 생성되었습니다.",
-            "message": "Layer {LayerName} created.",
-            "placeholder": null
-        },
-        {
-            "id": "To work with the config: \\n",
-            "translation": "구성을 사용하려면: \\n",
-            "message": "To work with the config: \\n",
-            "placeholder": null
-        },
-        {
-            "id": "To run Curio: With machine or cgroup isolation, use the command (with example layer selection):",
-            "translation": "Curio를 실행하려면: 기계 또는 cgroup 격리를 사용하여 다음 명령을 사용하세요 (예제 레이어 선택과 함께):",
-            "message": "To run Curio: With machine or cgroup isolation, use the command (with example layer selection):",
-            "placeholder": null
-        },
-        {
-            "id": "Try the web interface with {__layersgui} for further guided improvements.",
-            "translation": "더 많은 안내를 위해 {__layersgui}를 사용하여 웹 인터페이스를 시도하세요.",
-            "message": "Try the web interface with {__layersgui} for further guided improvements.",
-            "placeholder": null
-        },
-        {
-            "id": "Error connecting to lotus node: {Error} {Error_1}",
-            "translation": "lotus 노드에 연결하는 중 오류 발생: {Error} {Error_1}",
-            "message": "Error connecting to lotus node: {Error} {Error_1}",
-            "placeholder": null
-        },
-        {
-            "id": "could not get API info for FullNode: {Err}",
-            "translation": "FullNode의 API 정보를 가져올 수 없습니다: {Err}",
-            "message": "could not get API info for FullNode: {Err}",
-            "placeholder": null
-        },
-        {
-            "id": "Error getting token: {Error}",
-            "translation": "토큰을 가져오는 중 오류 발생: {Error}",
-            "message": "Error getting token: {Error}",
-            "placeholder": null
-        },
-        {
-            "id": "Filecoin {Slack} channels: {Fil_curio_help} and {Fil_curio_dev}",
-            "translation": "Filecoin {Slack} 채널: {Fil_curio_help} 및 {Fil_curio_dev}",
-            "message": "Filecoin {Slack} channels: {Fil_curio_help} and {Fil_curio_dev}",
-            "placeholder": null
-        },
-        {
-            "id": "Start multiple Curio instances with the '{Post}' layer to redundancy.",
-            "translation": "'{Post}' 레이어로 여러 Curio 인스턴스를 시작하여 중복성을 확보하세요.",
-            "message": "Start multiple Curio instances with the '{Post}' layer to redundancy.",
-            "placeholder": null
-        },
-        {
-            "id": "One database can serve multiple miner IDs: Run a migration for each lotus-miner.",
-            "translation": "한 개의 데이터베이스는 여러 광부 ID를 제공할 수 있습니다: 각 lotus-miner에 대해 마이그레이션을 실행하세요.",
-            "message": "One database can serve multiple miner IDs: Run a migration for each lotus-miner.",
-            "placeholder": null
-        },
-        {
-            "id": "Please start (or restart) {Lotus_miner} now that database credentials are in {Toml}.",
-            "translation": "데이터베이스 자격 증명이 {Toml}에 입력되었으므로 지금 {Lotus_miner}을 시작하거나 다시 시작하세요.",
-            "message": "Please start (or restart) {Lotus_miner} now that database credentials are in {Toml}.",
-            "placeholder": null
-        },
-        {
-            "id": "Error interpreting miner ID: {Error}: ID: {String}",
-            "translation": "광부 ID를 해석하는 중 오류 발생: {Error}: ID: {String}",
-            "message": "Error interpreting miner ID: {Error}: ID: {String}",
-            "placeholder": null
-        },
-        {
-            "id": "Enabling Sector Indexing in the database.",
-            "translation": "데이터베이스에서 Sector Indexing을 활성화합니다.",
-            "message": "Enabling Sector Indexing in the database.",
-            "placeholder": null
-        },
-        {
-            "id": "Error expanding path: {Error}",
-            "translation": "경로를 확장하는 중 오류 발생: {Error}",
-            "message": "Error expanding path: {Error}",
-            "placeholder": null
-        },
-        {
-            "id": "Could not create repo from directory: {Error}. Aborting migration",
-            "translation": "디렉토리에서 저장소를 생성할 수 없습니다: {Error}. 마이그레이션을 중단합니다.",
-            "message": "Could not create repo from directory: {Error}. Aborting migration",
-            "placeholder": null
-        },
-        {
-            "id": "Could not lock miner repo. Your miner must be stopped: {Error}\n Aborting migration",
-            "translation": "광부 저장소를 잠금 해제할 수 없습니다. 귀하의 광부를 중지해야 합니다: {Error}\n 마이그레이션을 중단합니다.",
-            "message": "Could not lock miner repo. Your miner must be stopped: {Error}\n Aborting migration",
-            "placeholder": null
-        },
-        {
-            "id": "To work with the config:",
-            "translation": "구성 파일을 사용하려면:",
-            "message": "To work with the config:",
-            "placeholder": null
-        },
-        {
-            "id": "This interactive tool creates a new miner actor and creates the basic configuration layer for it.",
-            "translation": "이 대화형 도구는 새로운 채굴자 액터를 생성하고 그에 대한 기본 구성 레이어를 생성합니다.",
-            "message": "This interactive tool creates a new miner actor and creates the basic configuration layer for it.",
-            "placeholder": null
-        },
-        {
-            "id": "This process is partially idempotent. Once a new miner actor has been created and subsequent steps fail, the user need to run 'curio config new-cluster {Arg_1}' to finish the configuration.",
-            "translation": "이 프로세스는 부분적으로 idempotent합니다. 새로운 채굴자 액터가 생성되었고 후속 단계가 실패하면 사용자는 구성을 완료하기 위해 'curio config new-cluster {Arg_1}'를 실행해야 합니다.",
-            "message": "This process is partially idempotent. Once a new miner actor has been created and subsequent steps fail, the user need to run 'curio config new-cluster {Arg_1}' to finish the configuration.",
-            "placeholder": null
-        },
-        {
-            "id": "Choose if you with to create a new miner or migrate from existing Lotus-Miner",
-            "translation": "새 채굴자를 생성할지 기존의 Lotus-Miner에서 이전할지 선택하세요.",
-            "message": "Choose if you with to create a new miner or migrate from existing Lotus-Miner",
-            "placeholder": null
-        },
-        {
-            "id": "Migrate from existing Lotus-Miner",
-            "translation": "기존의 Lotus-Miner에서 이전하기",
-            "message": "Migrate from existing Lotus-Miner",
-            "placeholder": null
-        },
-        {
-            "id": "Create a new miner",
-            "translation": "새로운 채굴자 생성",
-            "message": "Create a new miner",
-            "placeholder": null
-        },
-        {
-            "id": "New Miner initialization complete.",
-            "translation": "새로운 채굴자 초기화 완료.",
-            "message": "New Miner initialization complete.",
-            "placeholder": null
-        },
-        {
-            "id": "Migrating lotus-miner config.toml to Curio in-database configuration.",
-            "translation": "lotus-miner config.toml을 Curio의 데이터베이스 구성으로 이전 중입니다.",
-            "message": "Migrating lotus-miner config.toml to Curio in-database configuration.",
-            "placeholder": null
-        },
-        {
-            "id": "Error getting API: {Error}",
-            "translation": "API 가져오기 오류: {Error}",
-            "message": "Error getting API: {Error}",
-            "placeholder": null
-        },
-        {
-            "id": "The Curio team wants to improve the software you use. Tell the team you're using {Curio}.",
-            "translation": "Curio 팀은 당신이 사용하는 소프트웨어를 개선하고자 합니다. 팀에게 {Curio}를 사용 중이라고 알려주세요.",
-            "message": "The Curio team wants to improve the software you use. Tell the team you're using {Curio}.",
-            "placeholder": null
-        },
-        {
-            "id": "Individual Data: Miner ID, Curio version, chain ({Mainnet} or {Calibration}). Signed.",
-            "translation": "개별 데이터: 채굴자 ID, Curio 버전, 체인 ({Mainnet} 또는 {Calibration}). 서명됨.",
-            "message": "Individual Data: Miner ID, Curio version, chain ({Mainnet} or {Calibration}). Signed.",
-            "placeholder": null
-        },
-        {
-            "id": "Aggregate-Anonymous: version, chain, and Miner power (bucketed).",
-            "translation": "집계-익명: 버전, 체인, 및 채굴자 파워 (버킷).",
-            "message": "Aggregate-Anonymous: version, chain, and Miner power (bucketed).",
-            "placeholder": null
-        },
-        {
-            "id": "Hint: I am someone running Curio on whichever chain.",
-            "translation": "힌트: 나는 어떤 체인에서든 Curio를 실행 중인 사람입니다.",
-            "message": "Hint: I am someone running Curio on whichever chain.",
-            "placeholder": null
-        },
-        {
-            "id": "Press return to update {Toml} with Yugabyte info. A Backup file will be written to that folder before changes are made.",
-            "translation": "{Toml}을 Yugabyte 정보로 업데이트하려면 리턴 키를 누르세요. 변경 사항을 적용하기 전에 해당 폴더에 백업 파일이 작성됩니다.",
-            "message": "Press return to update {Toml} with Yugabyte info. A Backup file will be written to that folder before changes are made.",
-            "placeholder": null
-        },
-        {
-            "id": "Error creating backup file: {Error}",
-            "translation": "백업 파일 생성 오류: {Error}",
-            "message": "Error creating backup file: {Error}",
-            "placeholder": null
-        },
-        {
-            "id": "Error reading config.toml: {Error}",
-            "translation": "config.toml 읽기 오류: {Error}",
-            "message": "Error reading config.toml: {Error}",
-            "placeholder": null
-        },
-        {
-            "id": "Error writing backup file: {Error}",
-            "translation": "백업 파일 쓰기 오류: {Error}",
-            "message": "Error writing backup file: {Error}",
-            "placeholder": null
-        },
-        {
-            "id": "Error closing backup file: {Error}",
-            "translation": "백업 파일 닫기 오류: {Error}",
-            "message": "Error closing backup file: {Error}",
-            "placeholder": null
-        },
-        {
-            "id": "Initializing a new miner actor.",
-            "translation": "새 채굴자 액터 초기화 중.",
-            "message": "Initializing a new miner actor.",
-            "placeholder": null
-        },
-        {
-            "id": "Enter the info to create a new miner",
-            "translation": "새 채굴자를 생성하기 위한 정보 입력",
-            "message": "Enter the info to create a new miner",
-            "placeholder": null
-        },
-        {
-            "id": "Owner Address: {String}",
-            "translation": "소유자 주소: {String}",
-            "message": "Owner Address: {String}",
-            "placeholder": null
-        },
-        {
-            "id": "Worker Address: {String}",
-            "translation": "작업자 주소: {String}",
-            "message": "Worker Address: {String}",
-            "placeholder": null
-        },
-        {
-            "id": "Sender Address: {String}",
-            "translation": "송신자 주소: {String}",
-            "message": "Sender Address: {String}",
-            "placeholder": null
-        },
-        {
-            "id": "Sector Size: {Ssize}",
-            "translation": "섹터 크기: {Ssize}",
-            "message": "Sector Size: {Ssize}",
-            "placeholder": null
-        },
-        {
-            "id": "Confidence: {Confidence}",
-            "translation": "신뢰도: {Confidence}",
-            "message": "Confidence: {Confidence}",
-            "placeholder": null
-        },
-        {
-            "id": "Continue to verify the addresses and create a new miner actor.",
-            "translation": "주소를 확인하고 새 채굴자 액터를 생성하려면 계속 진행하세요.",
-            "message": "Continue to verify the addresses and create a new miner actor.",
-            "placeholder": null
-        },
-        {
-            "id": "Miner creation error occurred: {Error}",
-            "translation": "채굴자 생성 오류 발생: {Error}",
-            "message": "Miner creation error occurred: {Error}",
-            "placeholder": null
-        },
-        {
-            "id": "Enter the owner address",
-            "translation": "소유자 주소 입력",
-            "message": "Enter the owner address",
-            "placeholder": null
-        },
-        {
-            "id": "No address provided",
-            "translation": "주소가 제공되지 않았습니다",
-            "message": "No address provided",
-            "placeholder": null
-        },
-        {
-            "id": "Failed to parse the address: {Error}",
-            "translation": "주소 구문 분석 실패: {Error}",
-            "message": "Failed to parse the address: {Error}",
-            "placeholder": null
-        },
-        {
-            "id": "Enter {Stringworker_senderi_1} address",
-            "translation": "{Stringworker_senderi_1} 주소 입력",
-            "message": "Enter {Stringworker_senderi_1} address",
-            "placeholder": null
-        },
-        {
-            "id": "Enter the sector size",
-            "translation": "섹터 크기 입력",
-            "message": "Enter the sector size",
-            "placeholder": null
-        },
-        {
-            "id": "Failed to parse sector size: {Error}",
-            "translation": "섹터 크기 구문 분석 실패: {Error}",
-            "message": "Failed to parse sector size: {Error}",
-            "placeholder": null
-        },
-        {
-            "id": "Enter the confidence",
-            "translation": "신뢰도 입력",
-            "message": "Enter the confidence",
-            "placeholder": null
-        },
-        {
-            "id": "Failed to parse confidence: {Error}",
-            "translation": "신뢰도 구문 분석 실패: {Error}",
-            "message": "Failed to parse confidence: {Error}",
-            "placeholder": null
-        },
-        {
-            "id": "Failed to create the miner actor: {Error}",
-            "translation": "채굴자 액터 생성 실패: {Error}",
-            "message": "Failed to create the miner actor: {Error}",
-            "placeholder": null
-        },
-        {
-            "id": "Miner {String} created successfully",
-            "translation": "{String} 채굴자가 성공적으로 생성되었습니다",
-            "message": "Miner {String} created successfully",
-            "placeholder": null
-        },
-        {
-            "id": "Cannot reach the DB: {Error}",
-            "translation": "데이터베이스에 연결할 수 없습니다: {Error}",
-            "message": "Cannot reach the DB: {Error}",
-            "placeholder": null
-        },
-        {
-            "id": "Error connecting to full node API: {Error}",
-            "translation": "풀 노드 API에 연결하는 중 오류 발생: {Error}",
-            "message": "Error connecting to full node API: {Error}",
-            "placeholder": null
-        },
-        {
-            "id": "Pre-initialization steps complete",
-            "translation": "사전 초기화 단계 완료",
-            "message": "Pre-initialization steps complete",
-            "placeholder": null
-        },
-        {
-            "id": "Failed to random bytes for secret: {Error}",
-            "translation": "비밀을 위한 랜덤 바이트 생성 실패: {Error}",
-            "message": "Failed to random bytes for secret: {Error}",
-            "placeholder": null
-        },
-        {
-            "id": "Please do not run guided-setup again as miner creation is not idempotent. You need to run 'curio config new-cluster {String}' to finish the configuration",
-            "translation": "마이너 생성은 idempotent하지 않으므로 가이드 설정을 다시 실행하지 마십시오. 구성을 완료하려면 'curio config new-cluster {String}'를 실행해야 합니다.",
-            "message": "Please do not run guided-setup again as miner creation is not idempotent. You need to run 'curio config new-cluster {String}' to finish the configuration",
-            "placeholder": null
-        },
-        {
-            "id": "Failed to verify the auth token from daemon node: {Error}",
-            "translation": "데몬 노드로부터 인증 토큰을 확인하는 중 오류 발생: {Error}",
-            "message": "Failed to verify the auth token from daemon node: {Error}",
-            "placeholder": null
-        },
-        {
-            "id": "Failed to encode the config: {Error}",
-            "translation": "구성을 인코딩하는 중 오류 발생: {Error}",
-            "message": "Failed to encode the config: {Error}",
-            "placeholder": null
-        },
-        {
-            "id": "Failed to generate default config: {Error}",
-            "translation": "기본 구성 생성 실패: {Error}",
-            "message": "Failed to generate default config: {Error}",
-            "placeholder": null
-        },
-        {
-            "id": "Failed to inset 'base' config layer in database: {Error}",
-            "translation": "데이터베이스에 'base' 구성 레이어 삽입 실패: {Error}",
-            "message": "Failed to inset 'base' config layer in database: {Error}",
-            "placeholder": null
-        },
-        {
-            "id": "Failed to inset '{String}' config layer in database: {Error}",
-            "translation": "데이터베이스에 '{String}' 구성 레이어 삽입 실패: {Error}",
-            "message": "Failed to inset '{String}' config layer in database: {Error}",
-            "placeholder": null
-        },
-        {
-            "id": "New Curio configuration layer '{String}' created",
-            "translation": "새로운 Curio 구성 레이어 '{String}'가 생성되었습니다",
-            "message": "New Curio configuration layer '{String}' created",
-            "placeholder": null
-        },
-        {
-            "id": "The Curio team wants to improve the software you use. Tell the team you're using `{Curio}`.",
-            "translation": "Curio 팀은 당신이 사용하는 소프트웨어를 개선하고자 합니다. 팀에게 `{Curio}`를 사용 중이라고 알려주세요.",
-            "message": "The Curio team wants to improve the software you use. Tell the team you're using `{Curio}`.",
-            "placeholder": null
-        },
-        {
-            "id": "Confidence epochs: {Confidence}",
-            "translation": "신뢰 에포크: {Confidence}",
-            "message": "Confidence epochs: {Confidence}",
-            "placeholder": null
-        },
-        {
-            "id": "Failed to generate random bytes for secret: {Error}",
-            "translation": "비밀번호를 위한 랜덤 바이트 생성에 실패했습니다: {Error}",
-            "message": "Failed to generate random bytes for secret: {Error}",
-            "placeholder": null
-        },
-        {
-            "id": "Failed to get API info for FullNode: {Err}",
-            "translation": "FullNode에 대한 API 정보를 가져오는 데 실패했습니다: {Err}",
-            "message": "Failed to get API info for FullNode: {Err}",
-            "placeholder": null
-        },
-        {
-            "id": "Failed to insert 'base' config layer in database: {Error}",
-            "translation": "데이터베이스에 'base' 구성 레이어를 삽입하는 데 실패했습니다: {Error}",
-            "message": "Failed to insert 'base' config layer in database: {Error}",
-            "placeholder": null
-        },
-        {
-            "id": "Failed to insert '{String}' config layer in database: {Error}",
-            "translation": "데이터베이스에 '{String}' 구성 레이어를 삽입하는 데 실패했습니다: {Error}",
-            "message": "Failed to insert '{String}' config layer in database: {Error}",
-            "placeholder": null
-        },
-        {
-            "id": "This process is partially idempotent. Once a new miner actor has been created and subsequent steps fail, the user need to run 'curio config new-cluster \u003c miner ID \u003e' to finish the configuration.",
-            "translation": "이 프로세스는 부분적으로 항등원적입니다. 새로운 채굴자 액터가 생성되었고 후속 단계가 실패하는 경우 사용자는 구성을 완료하기 위해 'curio config new-cluster \u003c 채굴자 ID \u003e'를 실행해야 합니다.",
-            "message": "This process is partially idempotent. Once a new miner actor has been created and subsequent steps fail, the user need to run 'curio config new-cluster \u003c miner ID \u003e' to finish the configuration.",
-            "placeholder": null
-        },
-        {
-            "id": "Confidence epochs",
-            "translation": "신뢰 에포크",
-            "message": "Confidence epochs",
-            "placeholder": null
-        },
-        {
-            "id": "Increase reliability using redundancy: start multiple machines with at-least the post layer: 'curio run --layers=post'",
-            "translation": "신뢰성 향상을 위한 중복성 사용: 적어도 post 레이어를 사용하여 여러 대의 기계를 시작하십시오: 'curio run --layers=post'",
-            "message": "Increase reliability using redundancy: start multiple machines with at-least the post layer: 'curio run --layers=post'",
-            "placeholder": null
-        },
-        {
-            "id": "I want to:",
-            "translation": "나는 원한다:",
-            "message": "I want to:",
-            "placeholder": null
-        },
-        {
-            "id": "Configuration 'base' was updated to include this miner's address",
-            "translation": "이 마이너 주소를 포함한 구성 'base'가 업데이트되었습니다.",
-            "message": "Configuration 'base' was updated to include this miner's address",
-            "placeholder": null
-        },
-        {
-            "id": "Cannot load base config: {Error}",
-            "translation": "기본 구성을 불러올 수 없습니다: {Error}",
-            "message": "Cannot load base config: {Error}",
-            "placeholder": null
-        },
-        {
-            "id": "Failed to load base config: {Error}",
-            "translation": "기본 구성을 로드하는 데 실패했습니다: {Error}",
-            "message": "Failed to load base config: {Error}",
-            "placeholder": null
-        },
-        {
-            "id": "Failed to regenerate base config: {Error}",
-            "translation": "기본 구성을 재생성하는 데 실패했습니다: {Error}",
-            "message": "Failed to regenerate base config: {Error}",
-            "placeholder": null
-        },
-        {
-            "id": "Failed to load base config from database: {Error}",
-            "translation": "데이터베이스에서 기본 구성을 로드하는 데 실패했습니다: {Error}",
-            "message": "Failed to load base config from database: {Error}",
-            "placeholder": null
-        },
-        {
-            "id": "Failed to parse base config: {Error}",
-            "translation": "기본 구성을 구문 분석하는 데 실패했습니다: {Error}",
-            "message": "Failed to parse base config: {Error}",
-            "placeholder": null
-        },
-        {
-            "id": "Try the web interface with {Rendercurio_run___layersgui} for further guided improvements.",
-            "translation": "{Rendercurio_run___layersgui}를 사용하여 웹 인터페이스를 시도하고 더 나은 안내된 개선을 진행하세요.",
-            "message": "Try the web interface with {Rendercurio_run___layersgui} for further guided improvements.",
-            "placeholder": null
-        },
-        {
-            "id": "Now shut down lotus-miner and lotus-worker and use run {Rendercurio_run} instead.",
-            "translation": "이제 lotus-miner와 lotus-worker를 종료하고 {Rendercurio_run}을 실행하세요.",
-            "message": "Now shut down lotus-miner and lotus-worker and use run {Rendercurio_run} instead.",
-            "placeholder": null
-        },
-        {
-            "id": "Configuration 'base' was updated to include this miner's address ({MinerAddress}) and its wallet setup.",
-            "translation": "기본 설정 'base'가 이 마이너의 주소({MinerAddress}) 및 지갑 설정을 포함하도록 업데이트되었습니다.",
-            "message": "Configuration 'base' was updated to include this miner's address ({MinerAddress}) and its wallet setup.",
-            "placeholder": null
-        },
-        {
-            "id": "Configuration 'base' was created to resemble this lotus-miner's config.toml .",
-            "translation": "'base' 설정이 이 lotus-miner의 config.toml과 유사하게 만들어졌습니다.",
-            "message": "Configuration 'base' was created to resemble this lotus-miner's config.toml .",
-            "placeholder": null
-        },
-        {
-            "id": "Unmigratable sectors found. Do you want to continue?",
-            "translation": "이동할 수 없는 섹터가 발견되었습니다. 계속하시겠습니까?",
-            "message": "Unmigratable sectors found. Do you want to continue?",
-            "placeholder": null
-        },
-        {
-            "id": "Yes, continue",
-            "translation": "예, 계속",
-            "message": "Yes, continue",
-            "placeholder": null
-        },
-        {
-            "id": "No, abort",
-            "translation": "아니오, 중단",
-            "message": "No, abort",
-            "placeholder": null
-        },
-        {
-            "id": "Migrating metadata for {NSectors} sectors.",
-            "translation": "{NSectors} 섹터의 메타데이터를 이동 중입니다.",
-            "message": "Migrating metadata for {NSectors} sectors.",
-            "placeholder": null
-        },
-        {
-            "id": "Where should we save your database config file?",
-            "translation": "데이터베이스 구성 파일을 어디에 저장해야 하나요?",
-            "message": "Where should we save your database config file?",
-            "placeholder": null
-        },
-        {
-            "id": "Error writing file: {Error}",
-            "translation": "파일 쓰기 오류: {Error}",
-            "message": "Error writing file: {Error}",
-            "placeholder": null
-        },
-        {
-            "id": "Try the web interface with {Rendercurio_run___layersgui}",
-            "translation": "{Rendercurio_run___layersgui}와 함께 웹 인터페이스를 시도해보세요",
-            "message": "Try the web interface with {Rendercurio_run___layersgui}",
-            "placeholder": null
-        },
-        {
-            "id": "For more servers, copy curio.env to /etc/curio.env and add the CURIO_LAYERS env to assign purposes.",
-            "translation": "더 많은 서버를 위해 curio.env를 /etc/curio.env로 복사하고 목적을 할당하기 위해 CURIO_LAYERS 환경 변수를 추가하세요.",
-            "message": "For more servers, copy curio.env to /etc/curio.env and add the CURIO_LAYERS env to assign purposes.",
-            "placeholder": null
-        },
-        {
-            "id": "Owner Wallet: {String}",
-            "translation": "소유자 지갑: {String}",
-            "message": "Owner Wallet: {String}",
-            "placeholder": null
-        },
-        {
-            "id": "Worker Wallet: {String}",
-            "translation": "작업자 지갑: {String}",
-            "message": "Worker Wallet: {String}",
-            "placeholder": null
-        },
-        {
-            "id": "Sender Wallet: {String}",
-            "translation": "발송자 지갑: {String}",
-            "message": "Sender Wallet: {String}",
-            "placeholder": null
-        },
-        {
-            "id": "Select the Sector Size",
-            "translation": "섹터 크기 선택",
-            "message": "Select the Sector Size",
-            "placeholder": null
-        },
-        {
-            "id": "64 GiB",
-            "translation": "64 GiB",
-            "message": "64 GiB",
-            "placeholder": null
-        },
-        {
-            "id": "32 GiB",
-            "translation": "32 GiB",
-            "message": "32 GiB",
-            "placeholder": null
-        },
-        {
-            "id": "8 MiB",
-            "translation": "8 MiB",
-            "message": "8 MiB",
-            "placeholder": null
-        },
-        {
-            "id": "2 KiB",
-            "translation": "2 KiB",
-            "message": "2 KiB",
-            "placeholder": null
-        },
-        {
-            "id": "Sector selection failed: {Error}",
-            "translation": "섹터 선택 실패: {Error}",
-            "message": "Sector selection failed: {Error}",
-            "placeholder": null
-        },
-        {
-            "id": "For more servers, make /etc/curio.env with the curio.env database env and add the CURIO_LAYERS env to assign purposes.",
-            "translation": "더 많은 서버를 위해 /etc/curio.env 파일을 curio.env 데이터베이스 환경으로 만들고 목적을 할당하기 위해 CURIO_LAYERS 환경 변수를 추가하세요.",
-            "message": "For more servers, make /etc/curio.env with the curio.env database env and add the CURIO_LAYERS env to assign purposes.",
-            "placeholder": null
-        },
-        {
-            "id": "Additional info is at http://docs.curiostorage.org",
-            "translation": "추가 정보는 http://docs.curiostorage.org 에 있습니다.",
-            "message": "Additional info is at http://docs.curiostorage.org",
-            "placeholder": null
-        },
-        {
-            "id": "Math Utils",
-            "translation": "수학 유틸리티",
-            "message": "Math Utils",
-            "placeholder": null
-        },
-        {
-            "id": "Analyze and display the layout of batch sealer threads",
-            "translation": "배치 실러 스레드의 레이아웃 분석 및 표시",
-            "message": "Analyze and display the layout of batch sealer threads",
-            "placeholder": null
-        },
-        {
-            "id": "Analyze and display the layout of batch sealer threads on your CPU.\n\nIt provides detailed information about CPU utilization for batch sealing operations, including core allocation, thread\ndistribution for different batch sizes.",
-            "translation": "CPU에서 배치 실러 스레드의 레이아웃을 분석하고 표시합니다.\n\n이 작업은 배치 실링 작업의 CPU 사용량에 대한 자세한 정보를 제공하며, 여기에는 코어 할당 및 다양한 배치 크기에 대한 스레드 분포가 포함됩니다.",
-            "message": "Analyze and display the layout of batch sealer threads on your CPU.\n\nIt provides detailed information about CPU utilization for batch sealing operations, including core allocation, thread\ndistribution for different batch sizes.",
-            "placeholder": null
-        },
-        {
-            "id": "Generate a supra_seal configuration",
-            "translation": "supra_seal 구성 생성",
-            "message": "Generate a supra_seal configuration",
-            "placeholder": null
-        },
-        {
-            "id": "Generate a supra_seal configuration for a given batch size.\n\nThis command outputs a configuration expected by SupraSeal. Main purpose of this command is for debugging and testing.\nThe config can be used directly with SupraSeal binaries to test it without involving Curio.",
-            "translation": "주어진 배치 크기에 대한 supra_seal 구성을 생성합니다.\n\n이 명령은 SupraSeal에서 기대하는 구성을 출력하며, 주로 디버깅 및 테스트를 목적으로 합니다.\n구성은 Curio를 사용하지 않고도 SupraSeal 바이너리에서 직접 사용할 수 있습니다.",
-            "message": "Generate a supra_seal configuration for a given batch size.\n\nThis command outputs a configuration expected by SupraSeal. Main purpose of this command is for debugging and testing.\nThe config can be used directly with SupraSeal binaries to test it without involving Curio.",
-            "placeholder": null
-        },
-        {
-            "id": "Zen3 and later supports two sectors per thread, set to false for older CPUs",
-            "translation": "Zen3 및 이후 버전은 스레드당 두 개의 섹터를 지원하며, 이전 CPU에서는 false로 설정합니다",
-            "message": "Zen3 and later supports two sectors per thread, set to false for older CPUs",
-            "placeholder": null
-        },
-        {
-            "id": "Execute cli commands",
-            "translation": "CLI 명령 실행",
-            "message": "Execute cli commands",
-            "placeholder": null
-        },
-        {
-            "id": "machine host:port (curio run --listen address)",
-            "translation": "기계 호스트:포트 (curio run --listen 주소)",
-            "message": "machine host:port (curio run --listen address)",
-            "placeholder": null
-        },
-        {
-            "id": "Wait for Curio api to come online",
-            "translation": "Curio API가 온라인 상태가 될 때까지 기다리기",
-            "message": "Wait for Curio api to come online",
-            "placeholder": null
-        },
-        {
-            "id": "duration to wait till fail",
-            "translation": "실패할 때까지 대기할 시간",
-            "message": "duration to wait till fail",
-            "placeholder": null
-        },
-        {
-            "id": "Manage node config by layers. The layer 'base' will always be applied at Curio start-up.",
-            "translation": "노드 구성을 레이어별로 관리합니다. 'base' 레이어는 항상 Curio 시작 시 적용됩니다.",
-            "message": "Manage node config by layers. The layer 'base' will always be applied at Curio start-up.",
-            "placeholder": null
-        },
-        {
-            "id": "Print default node config",
-            "translation": "기본 노드 구성 출력",
-            "message": "Print default node config",
-            "placeholder": null
-        },
-        {
-            "id": "don't comment default values",
-            "translation": "기본값에 주석을 달지 않음",
-            "message": "don't comment default values",
-            "placeholder": null
-        },
-        {
-            "id": "Set a config layer or the base by providing a filename or stdin.",
-            "translation": "파일 이름 또는 stdin을 제공하여 구성 레이어 또는 기본값 설정.",
-            "message": "Set a config layer or the base by providing a filename or stdin.",
-            "placeholder": null
-        },
-        {
-            "id": "a layer's file name",
-            "translation": "레이어의 파일 이름",
-            "message": "a layer's file name",
-            "placeholder": null
-        },
-        {
-            "id": "title of the config layer (req'd for stdin)",
-            "translation": "구성 레이어의 제목 (stdin에 필요)",
-            "message": "title of the config layer (req'd for stdin)",
-            "placeholder": null
-        },
-        {
-            "id": "Get a config layer by name. You may want to pipe the output to a file, or use 'less'",
-            "translation": "이름으로 구성 레이어를 가져옵니다. 출력을 파일로 파이핑하거나 'less'를 사용할 수 있습니다.",
-            "message": "Get a config layer by name. You may want to pipe the output to a file, or use 'less'",
-            "placeholder": null
-        },
-        {
-            "id": "layer name",
-            "translation": "레이어 이름",
-            "message": "layer name",
-            "placeholder": null
-        },
-        {
-            "id": "List config layers present in the DB.",
-            "translation": "DB에 있는 구성 레이어 목록.",
-            "message": "List config layers present in the DB.",
-            "placeholder": null
-        },
-        {
-            "id": "Remove a named config layer.",
-            "translation": "이름이 지정된 구성 레이어 제거.",
-            "message": "Remove a named config layer.",
-            "placeholder": null
-        },
-        {
-            "id": "Interpret stacked config layers by this version of curio, with system-generated comments.",
-            "translation": "시스템 생성 주석과 함께 이 버전의 Curio에서 스택된 구성 레이어 해석.",
-            "message": "Interpret stacked config layers by this version of curio, with system-generated comments.",
-            "placeholder": null
-        },
-        {
-            "id": "a list of layers to be interpreted as the final config",
-            "translation": "최종 구성으로 해석될 레이어 목록",
-            "message": "a list of layers to be interpreted as the final config",
-            "placeholder": null
-        },
-        {
-            "id": "comma or space separated list of layers to be interpreted (base is always applied)",
-            "translation": "쉼표 또는 공백으로 구분된 해석될 레이어 목록 (base는 항상 적용됨)",
-            "message": "comma or space separated list of layers to be interpreted (base is always applied)",
-            "placeholder": null
-        },
-        {
-            "id": "edit a config layer",
-            "translation": "구성 레이어 편집",
-            "message": "edit a config layer",
-            "placeholder": null
-        },
-        {
-            "id": "[layer name]",
-            "translation": "[레이어 이름]",
-            "message": "[layer name]",
-            "placeholder": null
-        },
-        {
-            "id": "editor to use",
-            "translation": "사용할 편집기",
-            "message": "editor to use",
-            "placeholder": null
-        },
-        {
-            "id": "source config layer",
-            "translation": "원본 구성 레이어",
-            "message": "source config layer",
-            "placeholder": null
-        },
-        {
-            "id": "allow overwrite of existing layer if source is a different layer",
-            "translation": "원본이 다른 레이어일 경우 기존 레이어 덮어쓰기 허용",
-            "message": "allow overwrite of existing layer if source is a different layer",
-            "placeholder": null
-        },
-        {
-            "id": "save the whole config into the layer, not just the diff",
-            "translation": "차이점만이 아니라 전체 구성을 레이어에 저장",
-            "message": "save the whole config into the layer, not just the diff",
-            "placeholder": null
-        },
-        {
-            "id": "do not interpret source layer",
-            "translation": "원본 레이어 해석하지 않음",
-            "message": "do not interpret source layer",
-            "placeholder": null
-        },
-        {
-            "id": "true if --source is set",
-            "translation": "--source가 설정된 경우 true",
-            "message": "true if --source is set",
-            "placeholder": null
-        },
-        {
-            "id": "Create new configuration for a new cluster",
-            "translation": "새 클러스터에 대한 새 구성 생성",
-            "message": "Create new configuration for a new cluster",
-            "placeholder": null
-        },
-        {
-            "id": "[SP actor address...]",
-            "translation": "[SP 액터 주소...]",
-            "message": "[SP actor address...]",
-            "placeholder": null
-        },
-        {
-            "id": "Manage logging",
-            "translation": "로깅 관리",
-            "message": "Manage logging",
-            "placeholder": null
-        },
-        {
-            "id": "List log systems",
-            "translation": "로그 시스템 목록",
-            "message": "List log systems",
-            "placeholder": null
-        },
-        {
-            "id": "Set log level",
-            "translation": "로그 레벨 설정",
-            "message": "Set log level",
-            "placeholder": null
-        },
-        {
-            "id": "[level]",
-            "translation": "[레벨]",
-            "message": "[level]",
-            "placeholder": null
-        },
-        {
-            "id": "Set the log level for logging systems:\n\n   The system flag can be specified multiple times.\n\n   eg) log set-level --system chain --system chainxchg debug\n\n   Available Levels:\n   debug\n   info\n   warn\n   error\n\n   Environment Variables:\n   GOLOG_LOG_LEVEL - Default log level for all log systems\n   GOLOG_LOG_FMT   - Change output log format (json, nocolor)\n   GOLOG_FILE      - Write logs to file\n   GOLOG_OUTPUT    - Specify whether to output to file, stderr, stdout or a combination, i.e. file+stderr",
-            "translation": "로깅 시스템의 로그 레벨을 설정합니다:\n\n   시스템 플래그는 여러 번 지정할 수 있습니다.\n\n   예) log set-level --system chain --system chainxchg debug\n\n   사용 가능한 레벨:\n   debug\n   info\n   warn\n   error\n\n   환경 변수:\n   GOLOG_LOG_LEVEL - 모든 로그 시스템의 기본 로그 레벨\n   GOLOG_LOG_FMT   - 출력 로그 형식 변경 (json, nocolor)\n   GOLOG_FILE      - 로그를 파일에 기록\n   GOLOG_OUTPUT    - 출력 위치 지정 (파일, stderr, stdout 또는 조합, 예: file+stderr)",
-            "message": "Set the log level for logging systems:\n\n   The system flag can be specified multiple times.\n\n   eg) log set-level --system chain --system chainxchg debug\n\n   Available Levels:\n   debug\n   info\n   warn\n   error\n\n   Environment Variables:\n   GOLOG_LOG_LEVEL - Default log level for all log systems\n   GOLOG_LOG_FMT   - Change output log format (json, nocolor)\n   GOLOG_FILE      - Write logs to file\n   GOLOG_OUTPUT    - Specify whether to output to file, stderr, stdout or a combination, i.e. file+stderr",
-            "placeholder": null
-        },
-        {
-            "id": "limit to log system",
-            "translation": "로그 시스템으로 제한",
-            "message": "limit to log system",
-            "placeholder": null
-        },
-        {
-            "id": "Filecoin decentralized storage network provider",
-            "translation": "Filecoin 분산 스토리지 네트워크 제공자",
-            "message": "Filecoin decentralized storage network provider",
-            "placeholder": null
-        },
-        {
-            "id": "use color in display output",
-            "translation": "디스플레이 출력에 색상 사용",
-            "message": "use color in display output",
-            "placeholder": null
-        },
-        {
-            "id": "depends on output being a TTY",
-            "translation": "출력이 TTY에 의존",
-            "message": "depends on output being a TTY",
-            "placeholder": null
-        },
-        {
-            "id": "Command separated list of hostnames for yugabyte cluster",
-            "translation": "유가바이트 클러스터의 호스트 이름을 쉼표로 구분한 목록",
-            "message": "Command separated list of hostnames for yugabyte cluster",
-            "placeholder": null
-        },
-        {
-            "id": "enables very verbose mode, useful for debugging the CLI",
-            "translation": "매우 상세한 모드를 활성화하여 CLI 디버깅에 유용",
-            "message": "enables very verbose mode, useful for debugging the CLI",
-            "placeholder": null
-        },
-        {
-            "id": "Fetch proving parameters",
-            "translation": "증명 매개변수 가져오기",
-            "message": "Fetch proving parameters",
-            "placeholder": null
-        },
-        {
-            "id": "[sectorSize]",
-            "translation": "[섹터 크기]",
-            "message": "[sectorSize]",
-            "placeholder": null
-        },
-        {
-            "id": "list of layers to be interpreted (atop defaults). Default: base",
-            "translation": "해석될 레이어 목록 (기본값 위에). 기본값: base",
-            "message": "list of layers to be interpreted (atop defaults). Default: base",
-            "placeholder": null
-        },
-        {
-            "id": "start sealing a deal sector early",
-            "translation": "거래 섹터를 조기에 실링 시작",
-            "message": "start sealing a deal sector early",
-            "placeholder": null
-        },
-        {
-            "id": "Specify actor address to start sealing sectors for",
-            "translation": "실링할 섹터의 액터 주소 지정",
-            "message": "Specify actor address to start sealing sectors for",
-            "placeholder": null
-        },
-        {
-            "id": "Use synthetic PoRep",
-            "translation": "합성 PoRep 사용",
-            "message": "Use synthetic PoRep",
-            "placeholder": null
-        },
-        {
-            "id": "\u003csector\u003e",
-            "translation": "\u003c섹터\u003e",
-            "message": "\u003csector\u003e",
-            "placeholder": null
-        },
-        {
-            "id": "Manage the sealing pipeline",
-            "translation": "실링 파이프라인 관리",
-            "message": "Manage the sealing pipeline",
-            "placeholder": null
-        },
-        {
-            "id": "Start new sealing operations manually",
-            "translation": "새로운 실링 작업 수동 시작",
-            "message": "Start new sealing operations manually",
-            "placeholder": null
-        },
-        {
-            "id": "Start sealing sectors for all actors now (not on schedule)",
-            "translation": "모든 액터에 대한 섹터 실링 즉시 시작 (일정에 없음)",
-            "message": "Start sealing sectors for all actors now (not on schedule)",
-            "placeholder": null
-        },
-        {
-            "id": "Start sealing new CC sectors",
-            "translation": "새 CC 섹터 실링 시작",
-            "message": "Start sealing new CC sectors",
-            "placeholder": null
-        },
-        {
-            "id": "Number of sectors to start",
-            "translation": "시작할 섹터 수",
-            "message": "Number of sectors to start",
-            "placeholder": null
-        },
-        {
-            "id": "How long to commit sectors for",
-            "translation": "섹터를 커밋할 기간",
-            "message": "How long to commit sectors for",
-            "placeholder": null
-        },
-        {
-            "id": "1278 (3.5 years)",
-            "translation": "1278 (3.5년)",
-            "message": "1278 (3.5 years)",
-            "placeholder": null
-        },
-        {
-            "id": "(debug tool) Copy LM sector metadata into Curio DB",
-            "translation": "(디버그 도구) LM 섹터 메타데이터를 Curio DB로 복사",
-            "message": "(debug tool) Copy LM sector metadata into Curio DB",
-            "placeholder": null
-        },
-        {
-            "id": "Path to miner repo",
-            "translation": "마이너 저장소 경로",
-            "message": "Path to miner repo",
-            "placeholder": null
-        },
-        {
-            "id": "Ignore sectors that cannot be migrated",
-            "translation": "이동할 수 없는 섹터 무시",
-            "message": "Ignore sectors that cannot be migrated",
-            "placeholder": null
-        },
-        {
-            "id": "List pipeline events",
-            "translation": "파이프라인 이벤트 목록",
-            "message": "List pipeline events",
-            "placeholder": null
-        },
-        {
-            "id": "Filter events by actor address; lists all if not specified",
-            "translation": "액터 주소로 이벤트 필터링; 지정하지 않으면 모든 이벤트를 나열합니다",
-            "message": "Filter events by actor address; lists all if not specified",
-            "placeholder": null
-        },
-        {
-            "id": "Filter events by sector number; requires --actor to be specified",
-            "translation": "섹터 번호로 이벤트 필터링; --actor 지정 필요",
-            "message": "Filter events by sector number; requires --actor to be specified",
-            "placeholder": null
-        },
-        {
-            "id": "Limit output to the last N events",
-            "translation": "출력을 마지막 N개의 이벤트로 제한",
-            "message": "Limit output to the last N events",
-            "placeholder": null
-        },
-        {
-            "id": "Start a Curio process",
-            "translation": "Curio 프로세스 시작",
-            "message": "Start a Curio process",
-            "placeholder": null
-        },
-        {
-            "id": "host address and port the worker api will listen on",
-            "translation": "작업자 API가 수신 대기할 호스트 주소와 포트",
-            "message": "host address and port the worker api will listen on",
-            "placeholder": null
-        },
-        {
-            "id": "host address and port the gui will listen on",
-            "translation": "GUI가 수신 대기할 호스트 주소와 포트",
-            "message": "host address and port the gui will listen on",
-            "placeholder": null
-        },
-        {
-            "id": "don't check full-node sync status",
-            "translation": "풀 노드 동기화 상태 확인 안 함",
-            "message": "don't check full-node sync status",
-            "placeholder": null
-        },
-        {
-            "id": "only run init, then return",
-            "translation": "init만 실행하고 돌아옴",
-            "message": "only run init, then return",
-            "placeholder": null
-        },
-        {
-            "id": "manage open file limit",
-            "translation": "열린 파일 제한 관리",
-            "message": "manage open file limit",
-            "placeholder": null
-        },
-        {
-            "id": "custom node name",
-            "translation": "사용자 지정 노드 이름",
-            "message": "custom node name",
-            "placeholder": null
-        },
-        {
-            "id": "Start Curio web interface",
-            "translation": "Curio 웹 인터페이스 시작",
-            "message": "Start Curio web interface",
-            "placeholder": null
-        },
-        {
-            "id": "Start an instance of Curio web interface. \n\tThis creates the 'web' layer if it does not exist, then calls run with that layer.",
-            "translation": "Curio 웹 인터페이스 인스턴스를 시작합니다.\n\t존재하지 않으면 'web' 레이어를 생성하고 해당 레이어로 실행을 호출합니다.",
-            "message": "Start an instance of Curio web interface. \n\tThis creates the 'web' layer if it does not exist, then calls run with that layer.",
-            "placeholder": null
-        },
-        {
-            "id": "Address to listen for the GUI on",
-            "translation": "GUI가 수신 대기할 주소",
-            "message": "Address to listen for the GUI on",
-            "placeholder": null
-        },
-        {
-            "id": "Stop a running Curio process",
-            "translation": "실행 중인 Curio 프로세스 중지",
-            "message": "Stop a running Curio process",
-            "placeholder": null
-        },
-        {
-            "id": "manage sector storage",
-            "translation": "섹터 스토리지 관리",
-            "message": "manage sector storage",
-            "placeholder": null
-        },
-        {
-            "id": "Sectors can be stored across many filesystem paths. These\ncommands provide ways to manage the storage a Curio node will use to store sectors\nlong term for proving (references as 'store') as well as how sectors will be\nstored while moving through the sealing pipeline (references as 'seal').",
-            "translation": "섹터는 여러 파일 시스템 경로에 걸쳐 저장될 수 있습니다.\n이 명령은 Curio 노드가 섹터를 장기 저장(증명용, 'store'로 참조)하는 스토리지를 관리하는 방법과\n실링 파이프라인을 통해 이동하는 동안 섹터가 어떻게 저장될지를 관리합니다('seal'로 참조).",
-            "message": "Sectors can be stored across many filesystem paths. These\ncommands provide ways to manage the storage a Curio node will use to store sectors\nlong term for proving (references as 'store') as well as how sectors will be\nstored while moving through the sealing pipeline (references as 'seal').",
-            "placeholder": null
-        },
-        {
-            "id": "attach local storage path",
-            "translation": "로컬 스토리지 경로 연결",
-            "message": "attach local storage path",
-            "placeholder": null
-        },
-        {
-            "id": "[path]",
-            "translation": "[경로]",
-            "message": "[path]",
-            "placeholder": null
-        },
-        {
-            "id": "Storage can be attached to a Curio node using this command. The storage volume\nlist is stored local to the Curio node in storage.json set in curio run. We do not\nrecommend manually modifying this value without further understanding of the\nstorage system.\n\nEach storage volume contains a configuration file which describes the\ncapabilities of the volume. When the '--init' flag is provided, this file will\nbe created using the additional flags.\n\nWeight\nA high weight value means data will be more likely to be stored in this path\n\nSeal\nData for the sealing process will be stored here\n\nStore\nFinalized sectors that will be moved here for long term storage and be proven\nover time",
-            "translation": "이 명령을 사용하여 Curio 노드에 스토리지를 연결할 수 있습니다. 스토리지 볼륨 목록은 curio run에 설정된 storage.json에 로컬로 저장됩니다.\n스토리지 시스템에 대한 추가 이해 없이 수동으로 이 값을 수정하는 것은 권장하지 않습니다.\n\n각 스토리지 볼륨에는 볼륨의 기능을 설명하는 구성 파일이 포함되어 있습니다. '--init' 플래그가 제공되면 이 파일은 추가 플래그를 사용하여 생성됩니다.\n\nWeight\n높은 가중치 값은 데이터가 이 경로에 저장될 가능성이 더 높다는 것을 의미합니다\n\nSeal\n실링 프로세스 데이터를 여기에 저장합니다\n\nStore\n완료된 섹터는 장기 저장을 위해 여기로 이동되며 시간이 지남에 따라 증명됩니다",
-            "message": "Storage can be attached to a Curio node using this command. The storage volume\nlist is stored local to the Curio node in storage.json set in curio run. We do not\nrecommend manually modifying this value without further understanding of the\nstorage system.\n\nEach storage volume contains a configuration file which describes the\ncapabilities of the volume. When the '--init' flag is provided, this file will\nbe created using the additional flags.\n\nWeight\nA high weight value means data will be more likely to be stored in this path\n\nSeal\nData for the sealing process will be stored here\n\nStore\nFinalized sectors that will be moved here for long term storage and be proven\nover time",
-            "placeholder": null
-        },
-        {
-            "id": "initialize the path first",
-            "translation": "경로를 먼저 초기화",
-            "message": "initialize the path first",
-            "placeholder": null
-        },
-        {
-            "id": "(for init) path weight",
-            "translation": "(초기화용) 경로 가중치",
-            "message": "(for init) path weight",
-            "placeholder": null
-        },
-        {
-            "id": "(for init) use path for sealing",
-            "translation": "(초기화용) 실링에 경로 사용",
-            "message": "(for init) use path for sealing",
-            "placeholder": null
-        },
-        {
-            "id": "(for init) use path for long-term storage",
-            "translation": "(초기화용) 장기 저장에 경로 사용",
-            "message": "(for init) use path for long-term storage",
-            "placeholder": null
-        },
-        {
-            "id": "(for init) limit storage space for sectors (expensive for very large paths!)",
-            "translation": "(초기화용) 섹터에 대한 저장 공간 제한 (매우 큰 경로에서는 비용이 많이 듦!)",
-            "message": "(for init) limit storage space for sectors (expensive for very large paths!)",
-            "placeholder": null
-        },
-        {
-            "id": "path group names",
-            "translation": "경로 그룹 이름",
-            "message": "path group names",
-            "placeholder": null
-        },
-        {
-            "id": "path groups allowed to pull data from this path (allow all if not specified)",
-            "translation": "이 경로에서 데이터를 가져올 수 있는 경로 그룹 (지정하지 않으면 모두 허용)",
-            "message": "path groups allowed to pull data from this path (allow all if not specified)",
-            "placeholder": null
-        },
-        {
-            "id": "detach local storage path",
-            "translation": "로컬 스토리지 경로 분리",
-            "message": "detach local storage path",
-            "placeholder": null
-        },
-        {
-            "id": "list local storage paths",
-            "translation": "로컬 스토리지 경로 목록",
-            "message": "list local storage paths",
-            "placeholder": null
-        },
-        {
-            "id": "only list local storage paths",
-            "translation": "로컬 스토리지 경로만 나열",
-            "message": "only list local storage paths",
-            "placeholder": null
-        },
-        {
-            "id": "find sector in the storage system",
-            "translation": "스토리지 시스템에서 섹터 찾기",
-            "message": "find sector in the storage system",
-            "placeholder": null
-        },
-        {
-            "id": "[miner address] [sector number]",
-            "translation": "[마이너 주소] [섹터 번호]",
-            "message": "[miner address] [sector number]",
-            "placeholder": null
-        },
-        {
-            "id": "Utility functions for testing",
-            "translation": "테스트용 유틸리티 기능",
-            "message": "Utility functions for testing",
-            "placeholder": null
-        },
-        {
-            "id": "Compute a proof-of-spacetime for a sector (requires the sector to be pre-sealed). These will not send to the chain.",
-            "translation": "섹터에 대한 증명 계산 (섹터가 사전 실링되어야 함). 이는 체인으로 전송되지 않습니다.",
-            "message": "Compute a proof-of-spacetime for a sector (requires the sector to be pre-sealed). These will not send to the chain.",
-            "placeholder": null
-        },
-        {
-            "id": "Test the windowpost scheduler by running it on the next available curio. If tasks fail all retries, you will need to ctrl+c to exit.",
-            "translation": "다음 사용 가능한 Curio에서 windowpost 스케줄러를 실행하여 테스트합니다. 모든 재시도가 실패하면 ctrl+c를 눌러 종료해야 합니다.",
-            "message": "Test the windowpost scheduler by running it on the next available curio. If tasks fail all retries, you will need to ctrl+c to exit.",
-            "placeholder": null
-        },
-        {
-            "id": "deadline to compute WindowPoSt for",
-            "translation": "WindowPoSt를 계산할 기한",
-            "message": "deadline to compute WindowPoSt for",
-            "placeholder": null
-        },
-        {
-            "id": "Compute WindowPoSt for performance and configuration testing.",
-            "translation": "성능 및 구성 테스트를 위한 WindowPoSt 계산.",
-            "message": "Compute WindowPoSt for performance and configuration testing.",
-            "placeholder": null
-        },
-        {
-            "id": "Note: This command is intended to be used to verify PoSt compute performance.\nIt will not send any messages to the chain. Since it can compute any deadline, output may be incorrectly timed for the chain.",
-            "translation": "참고: 이 명령은 PoSt 계산 성능을 검증하기 위해 사용됩니다.\n체인으로 메시지를 전송하지 않습니다. 모든 기한을 계산할 수 있으므로 출력이 체인과 부정확하게 일치할 수 있습니다.",
-            "message": "Note: This command is intended to be used to verify PoSt compute performance.\nIt will not send any messages to the chain. Since it can compute any deadline, output may be incorrectly timed for the chain.",
-            "placeholder": null
-        },
-        {
-            "id": "[deadline index]",
-            "translation": "[기한 인덱스]",
-            "message": "[deadline index]",
-            "placeholder": null
-        },
-        {
-            "id": "path to json file containing storage config",
-            "translation": "스토리지 구성 파일이 포함된 JSON 파일의 경로",
-            "message": "path to json file containing storage config",
-            "placeholder": null
-        },
-        {
-            "id": "partition to compute WindowPoSt for",
-            "translation": "WindowPoSt를 계산할 파티션",
-            "message": "partition to compute WindowPoSt for",
-            "placeholder": null
-        },
-        {
-            "id": "Failed to generate the libp2p private key.",
-            "translation": "libp2p 개인 키 생성 실패.",
-            "message": "Failed to generate the libp2p private key.",
-            "placeholder": null
-        },
-        {
-            "id": "Failed to generate miner ID from address.",
-            "translation": "주소에서 마이너 ID 생성 실패.",
-            "message": "Failed to generate miner ID from address.",
-            "placeholder": null
-        },
-        {
-            "id": "Failed to insert libp2p private key into database. Please run 'curio market libp2p generate-key minerID' to complete the migration.",
-            "translation": "libp2p 개인 키를 데이터베이스에 삽입하지 못했습니다. 마이그레이션을 완료하려면 'curio market libp2p generate-key minerID'를 실행하십시오.",
-            "message": "Failed to insert libp2p private key into database. Please run 'curio market libp2p generate-key minerID' to complete the migration.",
-            "placeholder": null
-        },
-        {
-            "id": "New libp2p key was not created",
-            "translation": "새 libp2p 키가 생성되지 않았습니다.",
-            "message": "New libp2p key was not created",
-            "placeholder": null
-        },
-        {
-            "id": "More than 1 row was affected in the 'libp2p' table when creating new libp2p key.",
-            "translation": "'libp2p' 테이블에서 새 libp2p 키를 생성할 때 1개 이상의 행이 영향을 받았습니다.",
-            "message": "More than 1 row was affected in the 'libp2p' table when creating new libp2p key.",
-            "placeholder": null
-        },
-        {
-            "id": "Failed to marshal libp2p private key.",
-            "translation": "libp2p 개인 키 마샬링에 실패했습니다.",
-            "message": "Failed to marshal libp2p private key.",
-            "placeholder": null
-        },
-        {
-            "id": "generate ipni chunks from a file",
-            "translation": "파일에서 IPNI 청크 생성",
-            "message": "generate ipni chunks from a file",
-            "placeholder": null
-        },
-        {
-            "id": "Add URL to fetch data for offline deals",
-            "translation": "오프라인 거래 데이터를 가져올 URL 추가",
-            "message": "Add URL to fetch data for offline deals",
-            "placeholder": null
-        },
-        {
-            "id": "CSV file location to use for multiple deal input. Each line in the file should be in the format 'uuid,raw size,url,header1,header2...'",
-            "translation": "여러 거래 입력에 사용할 CSV 파일 위치. 파일의 각 행은 'uuid, 원시 크기, url, header1, header2...' 형식이어야 합니다.",
-            "message": "CSV file location to use for multiple deal input. Each line in the file should be in the format 'uuid,raw size,url,header1,header2...'",
-            "placeholder": null
-        },
-        {
-            "id": "Custom `HEADER` to include in the HTTP request",
-            "translation": "HTTP 요청에 포함할 사용자 정의 `HEADER`",
-            "message": "Custom `HEADER` to include in the HTTP request",
-            "placeholder": null
-        },
-        {
-            "id": "`URL` to send the request to",
-            "translation": "요청을 보낼 `URL`",
-            "message": "`URL` to send the request to",
-            "placeholder": null
-        },
-        {
-            "id": "Moves funds from the deal collateral wallet into escrow with the storage market actor",
-            "translation": "거래 담보 지갑에서 자금을 스토리지 시장 액터의 에스크로로 이동",
-            "message": "Moves funds from the deal collateral wallet into escrow with the storage market actor",
-            "placeholder": null
-        },
-        {
-            "id": "maximum fee in FIL user is willing to pay for this message",
-            "translation": "사용자가 이 메시지에 대해 지불하려는 FIL의 최대 수수료",
-            "message": "maximum fee in FIL user is willing to pay for this message",
-            "placeholder": null
-        },
-        {
-            "id": "Specify wallet address to send the funds from",
-            "translation": "자금을 보낼 지갑 주소 지정",
-            "message": "Specify wallet address to send the funds from",
-            "placeholder": null
-        },
-        {
-            "id": "Collection of debugging utilities",
-            "translation": "디버깅 유틸리티 모음",
-            "message": "Collection of debugging utilities",
-            "placeholder": null
-        },
-        {
-            "id": "Manage unsealed data",
-            "translation": "미봉인 데이터를 관리",
-            "message": "Manage unsealed data",
-            "placeholder": null
-        },
-        {
-            "id": "Get information about unsealed data",
-            "translation": "미봉인 데이터에 대한 정보 가져오기",
-            "message": "Get information about unsealed data",
-            "placeholder": null
-        },
-        {
-            "id": "List data from the sectors_unseal_pipeline and sectors_meta tables",
-            "translation": "sectors_unseal_pipeline 및 sectors_meta 테이블의 데이터 나열",
-            "message": "List data from the sectors_unseal_pipeline and sectors_meta tables",
-            "placeholder": null
-        },
-        {
-            "id": "Filter by storage provider ID",
-            "translation": "스토리지 제공자 ID로 필터링",
-            "message": "Filter by storage provider ID",
-            "placeholder": null
-        },
-        {
-            "id": "Output file path (default: stdout)",
-            "translation": "출력 파일 경로 (기본값: 표준 출력)",
-            "message": "Output file path (default: stdout)",
-            "placeholder": null
-        },
-        {
-            "id": "Set the target unseal state for a sector",
-            "translation": "섹터의 목표 미봉인 상태 설정",
-            "message": "Set the target unseal state for a sector",
-            "placeholder": null
-        },
-        {
-            "id": "Set the target unseal state for a specific sector.\n   \u003cminer-id\u003e: The storage provider ID\n   \u003csector-number\u003e: The sector number\n   \u003ctarget-state\u003e: The target state (true, false, or none)\n\n   The unseal target state indicates to curio how an unsealed copy of the sector should be maintained.\n\t   If the target state is true, curio will ensure that the sector is unsealed.\n\t   If the target state is false, curio will ensure that there is no unsealed copy of the sector.\n\t   If the target state is none, curio will not change the current state of the sector.\n\n   Currently when the curio will only start new unseal processes when the target state changes from another state to true.\n\n   When the target state is false, and an unsealed sector file exists, the GC mark step will create a removal mark\n   for the unsealed sector file. The file will only be removed after the removal mark is accepted.",
-            "translation": "특정 섹터의 목표 미봉인 상태를 설정합니다.\n   \u003cminer-id\u003e: 스토리지 제공자 ID\n   \u003csector-number\u003e: 섹터 번호\n   \u003ctarget-state\u003e: 목표 상태 (true, false, none 중 하나)\n\n   미봉인 목표 상태는 Curio가 섹터의 미봉인 복사본을 어떻게 유지할지를 나타냅니다.\n\t   목표 상태가 true이면 Curio는 섹터가 미봉인 상태로 유지되도록 보장합니다.\n\t   목표 상태가 false이면 Curio는 섹터에 미봉인 복사본이 없도록 보장합니다.\n\t   목표 상태가 none이면 Curio는 섹터의 현재 상태를 변경하지 않습니다.\n\n   현재, 목표 상태가 다른 상태에서 true로 변경될 때만 Curio는 새로운 미봉인 프로세스를 시작합니다.\n\n   목표 상태가 false이고 미봉인 섹터 파일이 존재하는 경우, GC 마크 단계는 미봉인 섹터 파일에 대한 제거 마크를 생성합니다. 파일은 제거 마크가 승인된 후에만 제거됩니다.",
-            "message": "Set the target unseal state for a specific sector.\n   \u003cminer-id\u003e: The storage provider ID\n   \u003csector-number\u003e: The sector number\n   \u003ctarget-state\u003e: The target state (true, false, or none)\n\n   The unseal target state indicates to curio how an unsealed copy of the sector should be maintained.\n\t   If the target state is true, curio will ensure that the sector is unsealed.\n\t   If the target state is false, curio will ensure that there is no unsealed copy of the sector.\n\t   If the target state is none, curio will not change the current state of the sector.\n\n   Currently when the curio will only start new unseal processes when the target state changes from another state to true.\n\n   When the target state is false, and an unsealed sector file exists, the GC mark step will create a removal mark\n   for the unsealed sector file. The file will only be removed after the removal mark is accepted.",
-            "placeholder": null
-        },
-        {
-            "id": "Check data integrity in unsealed sector files",
-            "translation": "미봉인 섹터 파일의 데이터 무결성 확인",
-            "message": "Check data integrity in unsealed sector files",
-            "placeholder": null
-        },
-        {
-            "id": "Create a check task for a specific sector, wait for its completion, and output the result.\n   \u003cminer-id\u003e: The storage provider ID\n   \u003csector-number\u003e: The sector number",
-            "translation": "특정 섹터에 대한 검사 작업을 생성하고 완료를 기다린 후 결과를 출력합니다.\n   \u003cminer-id\u003e: 스토리지 제공자 ID\n   \u003csector-number\u003e: 섹터 번호",
-            "message": "Create a check task for a specific sector, wait for its completion, and output the result.\n   \u003cminer-id\u003e: The storage provider ID\n   \u003csector-number\u003e: The sector number",
-            "placeholder": null
-        },
-        {
-            "id": "Cordon a machine, set it to maintenance mode",
-            "translation": "노드를 격리하고 유지 보수 모드로 설정",
-            "message": "Cordon a machine, set it to maintenance mode",
-            "placeholder": null
-        },
-        {
-            "id": "Uncordon a machine, resume scheduling",
-            "translation": "노드 격리를 해제하고 스케줄링 재개",
-            "message": "Uncordon a machine, resume scheduling",
-            "placeholder": null
-        },
-        {
-            "id": "Get Curio node info",
-            "translation": "Curio 노드 정보 가져오기",
-            "message": "Get Curio node info",
-            "placeholder": null
-        },
-        {
-            "id": "generate vanilla proof for a sector",
-            "translation": "섹터에 대한 바닐라 증명 생성",
-            "message": "generate vanilla proof for a sector",
-            "placeholder": null
-        },
-        {
-            "id": "SP ID to compute WindowPoSt for",
-            "translation": "WindowPoSt 계산을 위한 SP ID",
-            "message": "SP ID to compute WindowPoSt for",
-            "placeholder": null
-        },
-        {
-            "id": "redeclare sectors in a local storage path",
-            "translation": "로컬 스토리지 경로에서 섹터를 다시 선언",
-            "message": "redeclare sectors in a local storage path",
-            "placeholder": null
-        },
-        {
-            "id": "--machine flag in cli command should point to the node where storage to redeclare is attached",
-            "translation": "CLI 명령의 --machine 플래그는 다시 선언할 스토리지가 연결된 노드를 가리켜야 합니다",
-            "message": "--machine flag in cli command should point to the node where storage to redeclare is attached",
-            "placeholder": null
-        },
-        {
-            "id": "Create a new offline verified DDO deal for Curio",
-            "translation": "Curio에 대한 새로운 오프라인 검증된 DDO 거래를 생성합니다.",
-            "message": "Create a new offline verified DDO deal for Curio",
-            "placeholder": null
-        },
-        {
-            "id": "Specify actor address for the deal",
-            "translation": "거래에 사용할 액터 주소를 지정하세요.",
-            "message": "Specify actor address for the deal",
-            "placeholder": null
-        },
-        {
-            "id": "Remove unsealed copies of sector containing this deal",
-            "translation": "이 거래를 포함하는 섹터의 봉인되지 않은 복사본을 제거합니다.",
-            "message": "Remove unsealed copies of sector containing this deal",
-            "placeholder": null
-        },
-        {
-            "id": "indicates that deal index should not be announced to the IPNI",
-            "translation": "거래 인덱스가 IPNI에 발표되지 않아야 함을 나타냅니다.",
-            "message": "indicates that deal index should not be announced to the IPNI",
-            "placeholder": null
-        },
-        {
-            "id": "start epoch by when the deal should be proved by provider on-chain (default: 2 days from now)",
-            "translation": "거래가 제공업체에 의해 온체인에서 입증되어야 하는 시작 에포크입니다. (기본값: 현재로부터 2일 후)",
-            "message": "start epoch by when the deal should be proved by provider on-chain (default: 2 days from now)",
-            "placeholder": null
-        },
-        {
-            "id": "Provides a sample of CIDs from an indexed piece",
-            "translation": "색인된 조각에서 CID 샘플을 제공합니다.",
-            "message": "Provides a sample of CIDs from an indexed piece",
-            "placeholder": null
-        },
-        {
-            "id": "piece-cid",
-            "translation": "조각 CID",
-            "message": "piece-cid",
-            "placeholder": null
-        },
-        {
-            "id": "output in json format",
-            "translation": "JSON 형식으로 출력",
-            "message": "output in json format",
-            "placeholder": null
-        },
-        {
-            "id": "Name of the Postgres database in Yugabyte cluster",
-            "translation": "Yugabyte 클러스터의 Postgres 데이터베이스 이름",
-            "message": "Name of the Postgres database in Yugabyte cluster",
-            "placeholder": null
-        },
-        {
-            "id": "Username for connecting to the Postgres database in Yugabyte cluster",
-            "translation": "Yugabyte 클러스터의 Postgres 데이터베이스에 연결하기 위한 사용자 이름",
-            "message": "Username for connecting to the Postgres database in Yugabyte cluster",
-            "placeholder": null
-        },
-        {
-            "id": "Password for connecting to the Postgres database in Yugabyte cluster",
-            "translation": "Yugabyte 클러스터의 Postgres 데이터베이스에 연결하기 위한 비밀번호",
-            "message": "Password for connecting to the Postgres database in Yugabyte cluster",
-            "placeholder": null
-        },
-        {
-            "id": "Port for connecting to the Postgres database in Yugabyte cluster",
-            "translation": "Yugabyte 클러스터의 Postgres 데이터베이스에 연결하기 위한 포트",
-            "message": "Port for connecting to the Postgres database in Yugabyte cluster",
-            "placeholder": null
-        },
-        {
-            "id": "Port for connecting to the Cassandra database in Yugabyte cluster",
-            "translation": "Yugabyte 클러스터의 Cassandra 데이터베이스에 연결하기 위한 포트",
-            "message": "Port for connecting to the Cassandra database in Yugabyte cluster",
-            "placeholder": null
-        },
-        {
-            "id": "Enable load balancing for connecting to the Postgres database in Yugabyte cluster",
-            "translation": "Yugabyte 클러스터의 Postgres 데이터베이스에 연결할 때 로드 밸런싱을 활성화하세요",
-            "message": "Enable load balancing for connecting to the Postgres database in Yugabyte cluster",
-            "placeholder": null
-        },
-        {
-            "id": "Tool Box for Curio",
-            "translation": "Curio 도구 상자",
-            "message": "Tool Box for Curio",
-            "placeholder": null
-        },
-        {
-            "id": "Updated DB with message data missing from chain node",
-            "translation": "체인 노드에서 누락된 메시지 데이터를 사용하여 데이터베이스를 업데이트함",
-            "message": "Updated DB with message data missing from chain node",
-            "placeholder": null
-        },
-        {
-            "id": "Update data for messages in wait queue",
-            "translation": "대기 큐에 있는 메시지의 데이터를 업데이트",
-            "message": "Update data for messages in wait queue",
-            "placeholder": null
-        },
-        {
-            "id": "Deposit FIL into the Router contract (client)",
-            "translation": "Router 컨트랙트(클라이언트)에 FIL 입금",
-            "message": "Deposit FIL into the Router contract (client)",
-            "placeholder": null
-        },
-        {
-            "id": "Sender address",
-            "translation": "보낸 사람 주소",
-            "message": "Sender address",
-            "placeholder": null
-        },
-        {
-            "id": "Amount in FIL",
-            "translation": "금액(FIL)",
-            "message": "Amount in FIL",
-            "placeholder": null
-        },
-        {
-            "id": "Initiate a withdrawal request from the client's deposit",
-            "translation": "클라이언트 예치금에서 출금 요청 시작",
-            "message": "Initiate a withdrawal request from the client's deposit",
-            "placeholder": null
-        },
-        {
-            "id": "Client sender address",
-            "translation": "클라이언트 송신자 주소",
-            "message": "Client sender address",
-            "placeholder": null
-        },
-        {
-            "id": "Withdrawal amount (in FIL)",
-            "translation": "출금 금액(FIL)",
-            "message": "Withdrawal amount (in FIL)",
-            "placeholder": null
-        },
-        {
-            "id": "Complete a pending client withdrawal after the withdrawal window elapses",
-            "translation": "출금 창이 경과한 후 대기 중인 클라이언트 출금을 완료",
-            "message": "Complete a pending client withdrawal after the withdrawal window elapses",
-            "placeholder": null
-        },
-        {
-            "id": "Cancel a pending client withdrawal request",
-            "translation": "대기 중인 클라이언트 출금 요청 취소",
-            "message": "Cancel a pending client withdrawal request",
-            "placeholder": null
-        },
-        {
-            "id": "Redeem a client voucher (service role)",
-            "translation": "클라이언트 바우처 상환(서비스 역할)",
-            "message": "Redeem a client voucher (service role)",
-            "placeholder": null
-        },
-        {
-            "id": "Service sender address",
-            "translation": "서비스 송신자 주소",
-            "message": "Service sender address",
-            "placeholder": null
-        },
-        {
-            "id": "Client actor",
-            "translation": "클라이언트 액터",
-            "message": "Client actor",
-            "placeholder": null
-        },
-        {
-            "id": "Cumulative amount (FIL)",
-            "translation": "누적 금액(FIL)",
-            "message": "Cumulative amount (FIL)",
-            "placeholder": null
-        },
-        {
-            "id": "Voucher nonce",
-            "translation": "바우처 논스",
-            "message": "Voucher nonce",
-            "placeholder": null
-        },
-        {
-            "id": "Voucher signature (hex)",
-            "translation": "바우처 서명(16진수)",
-            "message": "Voucher signature (hex)",
-            "placeholder": null
-        },
-        {
-            "id": "Redeem a provider voucher (provider role)",
-            "translation": "프로바이더 바우처 상환(프로바이더 역할)",
-            "message": "Redeem a provider voucher (provider role)",
-            "placeholder": null
-        },
-        {
-            "id": "Provider sender address",
-            "translation": "프로바이더 송신자 주소",
-            "message": "Provider sender address",
-            "placeholder": null
-        },
-        {
-            "id": "Provider actor",
-            "translation": "프로바이더 액터",
-            "message": "Provider actor",
-            "placeholder": null
-        },
-        {
-            "id": "Initiate a withdrawal request from the service pool",
-            "translation": "서비스 풀에서 출금 요청 시작",
-            "message": "Initiate a withdrawal request from the service pool",
-            "placeholder": null
-        },
-        {
-            "id": "Complete a pending service withdrawal after the withdrawal window elapses",
-            "translation": "출금 창이 경과한 후 대기 중인 서비스 출금을 완료",
-            "message": "Complete a pending service withdrawal after the withdrawal window elapses",
-            "placeholder": null
-        },
-        {
-            "id": "Cancel a pending service withdrawal request",
-            "translation": "대기 중인 서비스 출금 요청 취소",
-            "message": "Cancel a pending service withdrawal request",
-            "placeholder": null
-        },
-        {
-            "id": "Deposit funds into the service pool (service role)",
-            "translation": "서비스 풀에 자금 입금(서비스 역할)",
-            "message": "Deposit funds into the service pool (service role)",
-            "placeholder": null
-        },
-        {
-            "id": "Amount to deposit (FIL)",
-            "translation": "입금 금액(FIL)",
-            "message": "Amount to deposit (FIL)",
-            "placeholder": null
-        },
-        {
-            "id": "Query the state of a client",
-            "translation": "클라이언트 상태 조회",
-            "message": "Query the state of a client",
-            "placeholder": null
-        },
-        {
-            "id": "Client actor address",
-            "translation": "클라이언트 액터 주소",
-            "message": "Client actor address",
-            "placeholder": null
-        },
-        {
-            "id": "Query the state of a provider",
-            "translation": "프로바이더 상태 조회",
-            "message": "Query the state of a provider",
-            "placeholder": null
-        },
-        {
-            "id": "Provider actor address",
-            "translation": "프로바이더 액터 주소",
-            "message": "Provider actor address",
-            "placeholder": null
-        },
-        {
-            "id": "Query the service state",
-            "translation": "서비스 상태 조회",
-            "message": "Query the service state",
-            "placeholder": null
-        },
-        {
-            "id": "Create a client voucher",
-            "translation": "클라이언트 바우처 생성",
-            "message": "Create a client voucher",
-            "placeholder": null
-        },
-        {
-            "id": "Amount to redeem (FIL)",
-            "translation": "상환할 금액(FIL)",
-            "message": "Amount to redeem (FIL)",
-            "placeholder": null
-        },
-        {
-            "id": "Create a provider voucher",
-            "translation": "프로바이더 바우처 생성",
-            "message": "Create a provider voucher",
-            "placeholder": null
-        },
-        {
-            "id": "Propose a new service actor",
-            "translation": "새 서비스 액터 제안",
-            "message": "Propose a new service actor",
-            "placeholder": null
-        },
-        {
-            "id": "New service actor address",
-            "translation": "새 서비스 액터 주소",
-            "message": "New service actor address",
-            "placeholder": null
-        },
-        {
-            "id": "Accept a proposed service actor",
-            "translation": "제안된 서비스 액터 수락",
-            "message": "Accept a proposed service actor",
-            "placeholder": null
-        },
-        {
-            "id": "Validate a client voucher signature",
-            "translation": "클라이언트 바우처 서명 검증",
-            "message": "Validate a client voucher signature",
-            "placeholder": null
-        },
-        {
-            "id": "Validate a provider voucher signature",
-            "translation": "프로바이더 바우처 서명 검증",
-            "message": "Validate a provider voucher signature",
-            "placeholder": null
-        },
-        {
-            "id": "This interactive tool sets up a non-Storage Provider cluster for protocols like PDP, Snark market, and others.",
-            "translation": "이 대화형 도구는 PDP, Snark 시장 등과 같은 프로토콜을 위한 비 SP 클러스터를 설정합니다.",
-            "message": "This interactive tool sets up a non-Storage Provider cluster for protocols like PDP, Snark market, and others.",
-            "placeholder": null
-        },
-        {
-            "id": "This setup does not create or migrate a Filecoin SP actor.",
-            "translation": "이 설정은 Filecoin SP 액터를 생성하거나 마이그레이션하지 않습니다.",
-            "message": "This setup does not create or migrate a Filecoin SP actor.",
-            "placeholder": null
-        },
-        {
-            "id": "Setup non-Storage Provider cluster",
-            "translation": "비 SP 클러스터 설정",
-            "message": "Setup non-Storage Provider cluster",
-            "placeholder": null
-        },
-        {
-            "id": "Please do not run guided-setup again. You need to run 'curio config new-cluster' manually to finish the configuration",
-            "translation": "가이드 설정을 다시 실행하지 마십시오. 구성을 완료하려면 'curio config new-cluster'를 수동으로 실행해야 합니다.",
-            "message": "Please do not run guided-setup again. You need to run 'curio config new-cluster' manually to finish the configuration",
-            "placeholder": null
-        },
-        {
-            "id": "Non-SP cluster configuration created successfully",
-            "translation": "비 SP 클러스터 구성이 성공적으로 생성되었습니다",
-            "message": "Non-SP cluster configuration created successfully",
-            "placeholder": null
-        },
-        {
-            "id": "Non-SP cluster configuration complete",
-            "translation": "비 SP 클러스터 구성 완료",
-            "message": "Non-SP cluster configuration complete",
-            "placeholder": null
-        },
-        {
-            "id": "Non-SP cluster setup complete!",
-            "translation": "비 SP 클러스터 설정 완료!",
-            "message": "Non-SP cluster setup complete!",
-            "placeholder": null
-        },
-        {
-            "id": "Your non-SP cluster has been configured successfully.",
-            "translation": "비 SP 클러스터가 성공적으로 구성되었습니다.",
-            "message": "Your non-SP cluster has been configured successfully.",
-            "placeholder": null
-        },
-        {
-            "id": "You can now start using Curio for protocols like PDP, Snark markets, and others.",
-            "translation": "이제 PDP, Snark 시장 등과 같은 프로토콜에서 Curio를 사용할 수 있습니다.",
-            "message": "You can now start using Curio for protocols like PDP, Snark markets, and others.",
-            "placeholder": null
-        },
-        {
-            "id": "To start the cluster, run: curio run --layers basic-cluster",
-            "translation": "클러스터를 시작하려면 실행하세요: curio run --layers basic-cluster",
-            "message": "To start the cluster, run: curio run --layers basic-cluster",
-            "placeholder": null
-        },
-        {
-            "id": "Failed to get API info for FullNode: {Error}",
-            "translation": "FullNode의 API 정보를 가져오지 못했습니다: {Error}",
-            "message": "Failed to get API info for FullNode: {Error}",
-            "placeholder": null
-        },
-        {
-            "id": "Failed to create auth token: {Error}",
-            "translation": "인증 토큰을 생성하지 못했습니다: {Error}",
-            "message": "Failed to create auth token: {Error}",
-            "placeholder": null
-        },
-        {
-            "id": "Failed to insert config into database: {Error}",
-            "translation": "데이터베이스에 구성 정보를 삽입하지 못했습니다: {Error}",
-            "message": "Failed to insert config into database: {Error}",
-            "placeholder": null
-        },
-        {
-          "id": "Register a PDP service provider with Filecoin Service Registry Contract",
-          "translation": "Filecoin 서비스 등록 계약에 PDP 서비스 제공자 등록",
-          "message": "Register a PDP service provider with Filecoin Service Registry Contract",
-          "placeholder": null
-        },
-        {
-          "id": "Service provider name",
-          "translation": "서비스 제공자 이름",
-          "message": "Service provider name",
-          "placeholder": null
-        },
-        {
-          "id": "Service provider description",
-          "translation": "서비스 제공자 설명",
-          "message": "Service provider description",
-          "placeholder": null
-        },
-        {
-          "id": "URL of the service provider",
-          "translation": "서비스 제공자 URL",
-          "message": "URL of the service provider",
-          "placeholder": null
-        },
-        {
-          "id": "Minimum piece size",
-          "translation": "최소 조각 크기",
-          "message": "Minimum piece size",
-          "placeholder": null
-        },
-        {
-          "id": "Maximum piece size",
-          "translation": "최대 조각 크기",
-          "message": "Maximum piece size",
-          "placeholder": null
-        },
-        {
-          "id": "Supports IPNI piece CID indexing",
-          "translation": "IPNI 조각 CID 인덱싱 지원",
-          "message": "Supports IPNI piece CID indexing",
-          "placeholder": null
-        },
-        {
-          "id": "Supports IPNI IPFS CID indexing",
-          "translation": "IPNI IPFS CID 인덱싱 지원",
-          "message": "Supports IPNI IPFS CID indexing",
-          "placeholder": null
-        },
-        {
-          "id": "Storage price per TiB per month in USDFC, Default is 1 USDFC.",
-          "translation": "TiB당 월 스토리지 가격 (USDFC 단위), 기본값은 1 USDFC입니다.",
-          "message": "Storage price per TiB per month in USDFC, Default is 1 USDFC.",
-          "placeholder": null
-        },
-        {
-          "id": "Shortest frequency interval in epochs at which the SP is willing to prove access to the stored dataset",
-          "translation": "SP가 저장된 데이터셋에 대한 접근 증명을 제공할 의사가 있는 최소 빈도 간격(에포크 단위)",
-          "message": "Shortest frequency interval in epochs at which the SP is willing to prove access to the stored dataset",
-          "placeholder": null
-        },
-        {
-          "id": "Location of the service provider",
-          "translation": "서비스 제공자 위치",
-          "message": "Location of the service provider",
-          "placeholder": null
-        },
-        {
-          "id": "Token contract for payment (IERC20(address(0)) for FIL)",
-          "translation": "지불을 위한 토큰 계약 (FIL의 경우 IERC20(address(0)))",
-          "message": "Token contract for payment (IERC20(address(0)) for FIL)",
-          "placeholder": null
-        },
-        {
-            "id": "Compute WindowPoSt vanilla proofs and verify them.",
-            "translation": "WindowPoSt 기본 증명을 계산하고 검증합니다.",
-            "message": "Compute WindowPoSt vanilla proofs and verify them.",
-            "placeholder": null
-          },
-          {
-            "id": "32 GiB (recommended for mainnet)",
-            "translation": "32 GiB (메인넷 권장)",
-            "message": "32 GiB (recommended for mainnet)",
-            "placeholder": null
-          },
-          {
-            "id": "Optional setup steps (you can skip these and configure later):",
-            "translation": "선택적 설정 단계 (건너뛰고 나중에 구성할 수 있습니다):",
-            "message": "Optional setup steps (you can skip these and configure later):",
-            "placeholder": null
-          },
-          {
-            "id": "Skip optional steps",
-            "translation": "선택적 단계를 건너뛰기",
-            "message": "Skip optional steps",
-            "placeholder": null
-          },
-          {
-            "id": "Storage",
-            "translation": "스토리지",
-            "message": "Storage",
-            "placeholder": null
-          },
-          {
-            "id": "PDP",
-            "translation": "PDP",
-            "message": "PDP",
-            "placeholder": null
-          },
-          {
-            "id": "Storage Configuration",
-            "translation": "스토리지 구성",
-            "message": "Storage Configuration",
-            "placeholder": null
-          },
-          {
-            "id": "Manage storage paths for this server.",
-            "translation": "이 서버의 스토리지 경로를 관리합니다.",
-            "message": "Manage storage paths for this server.",
-            "placeholder": null
-          },
-          {
-            "id": "Error getting home directory: {Error}",
-            "translation": "홈 디렉터리를 가져오는 중 오류 발생: {Error}",
-            "message": "Error getting home directory: {Error}",
-            "placeholder": null
-          },
-          {
-            "id": "Go Back",
-            "translation": "뒤로 가기",
-            "message": "Go Back",
-            "placeholder": null
-          },
-          {
-            "id": "Add new storage path",
-            "translation": "새 스토리지 경로 추가",
-            "message": "Add new storage path",
-            "placeholder": null
-          },
-          {
-            "id": "Delete {P}",
-            "translation": "{P} 삭제",
-            "message": "Delete {P}",
-            "placeholder": null
-          },
-          {
-            "id": "Storage paths for this server:",
-            "translation": "이 서버의 스토리지 경로:",
-            "message": "Storage paths for this server:",
-            "placeholder": null
-          },
-          {
-            "id": "Enter storage path to add",
-            "translation": "추가할 스토리지 경로 입력",
-            "message": "Enter storage path to add",
-            "placeholder": null
-          },
-          {
-            "id": "No path provided",
-            "translation": "경로가 제공되지 않았습니다",
-            "message": "No path provided",
-            "placeholder": null
-          },
-          {
-            "id": "Path already exists",
-            "translation": "경로가 이미 존재합니다",
-            "message": "Path already exists",
-            "placeholder": null
-          },
-          {
-            "id": "Storage type for {ExpandedPath}",
-            "translation": "{ExpandedPath}의 스토리지 유형",
-            "message": "Storage type for {ExpandedPath}",
-            "placeholder": null
-          },
-          {
-            "id": "Seal (fast storage for sealing operations)",
-            "translation": "Seal (시일 작업을 위한 고속 스토리지)",
-            "message": "Seal (fast storage for sealing operations)",
-            "placeholder": null
-          },
-          {
-            "id": "Store (long-term storage for sealed sectors)",
-            "translation": "Store (시일된 섹터의 장기 저장용 스토리지)",
-            "message": "Store (long-term storage for sealed sectors)",
-            "placeholder": null
-          },
-          {
-            "id": "Both (seal and store)",
-            "translation": "Both (시일 및 저장용)",
-            "message": "Both (seal and store)",
-            "placeholder": null
-          },
-          {
-            "id": "Error writing storage.json: {Error}",
-            "translation": "storage.json을 쓰는 중 오류 발생: {Error}",
-            "message": "Error writing storage.json: {Error}",
-            "placeholder": null
-          },
-          {
-            "id": "Storage path {ExpandedPath} added as {StorageTypeStr}. You'll need to initialize it with: curio cli storage attach --init --{StorageTypeStr_1} {ExpandedPath_1}",
-            "translation": "스토리지 경로 {ExpandedPath}가 {StorageTypeStr}(으)로 추가되었습니다. 다음 명령으로 초기화해야 합니다: curio cli storage attach --init --{StorageTypeStr_1} {ExpandedPath_1}",
-            "message": "Storage path {ExpandedPath} added as {StorageTypeStr}. You'll need to initialize it with: curio cli storage attach --init --{StorageTypeStr_1} {ExpandedPath_1}",
-            "placeholder": null
-          },
-          {
-            "id": "Storage path added",
-            "translation": "스토리지 경로가 추가되었습니다",
-            "message": "Storage path added",
-            "placeholder": null
-          },
-          {
-            "id": "Really delete {PathToDelete}?",
-            "translation": "{PathToDelete}을(를) 정말 삭제하시겠습니까?",
-            "message": "Really delete {PathToDelete}?",
-            "placeholder": null
-          },
-          {
-            "id": "Yes, delete it",
-            "translation": "예, 삭제합니다",
-            "message": "Yes, delete it",
-            "placeholder": null
-          },
-          {
-            "id": "No, keep it",
-            "translation": "아니요, 유지합니다",
-            "message": "No, keep it",
-            "placeholder": null
-          },
-          {
-            "id": "Storage path {PathToDelete} removed from configuration",
-            "translation": "스토리지 경로 {PathToDelete}이(가) 구성에서 제거되었습니다",
-            "message": "Storage path {PathToDelete} removed from configuration",
-            "placeholder": null
-          },
-          {
-            "id": "Storage path deleted",
-            "translation": "스토리지 경로가 삭제되었습니다",
-            "message": "Storage path deleted",
-            "placeholder": null
-          },
-          {
-            "id": "PDP (Proof of Data Possession) Configuration",
-            "translation": "PDP (데이터 보유 증명) 구성",
-            "message": "PDP (Proof of Data Possession) Configuration",
-            "placeholder": null
-          },
-          {
-            "id": "This will configure PDP settings for your Curio cluster.",
-            "translation": "Curio 클러스터의 PDP 설정을 구성합니다.",
-            "message": "This will configure PDP settings for your Curio cluster.",
-            "placeholder": null
-          },
-          {
-            "id": "For detailed documentation, see: https://docs.curiostorage.org/experimental-features/enable-pdp",
-            "translation": "자세한 문서는 다음을 참조하세요: https://docs.curiostorage.org/experimental-features/enable-pdp",
-            "message": "For detailed documentation, see: https://docs.curiostorage.org/experimental-features/enable-pdp",
-            "placeholder": null
-          },
-          {
-            "id": "PDP layer already exists. What would you like to do?",
-            "translation": "PDP 레이어가 이미 존재합니다. 어떻게 하시겠습니까?",
-            "message": "PDP layer already exists. What would you like to do?",
-            "placeholder": null
-          },
-          {
-            "id": "Reconfigure PDP",
-            "translation": "PDP 재구성",
-            "message": "Reconfigure PDP",
-            "placeholder": null
-          },
-          {
-            "id": "Skip PDP setup",
-            "translation": "PDP 설정 건너뛰기",
-            "message": "Skip PDP setup",
-            "placeholder": null
-          },
-          {
-            "id": "Creating PDP configuration layer...",
-            "translation": "PDP 구성 레이어를 생성 중...",
-            "message": "Creating PDP configuration layer...",
-            "placeholder": null
-          },
-          {
-            "id": "Error loading existing PDP config: {Error}",
-            "translation": "기존 PDP 구성 로드 중 오류 발생: {Error}",
-            "message": "Error loading existing PDP config: {Error}",
-            "placeholder": null
-          },
-          {
-            "id": "Configuring HTTP settings for PDP...",
-            "translation": "PDP를 위한 HTTP 설정 구성 중...",
-            "message": "Configuring HTTP settings for PDP...",
-            "placeholder": null
-          },
-          {
-            "id": "Enter your domain name (e.g., market.mydomain.com)",
-            "translation": "도메인 이름을 입력하세요 (예: market.mydomain.com)",
-            "message": "Enter your domain name (e.g., market.mydomain.com)",
-            "placeholder": null
-          },
-          {
-            "id": "No domain provided, skipping HTTP configuration",
-            "translation": "도메인이 제공되지 않아 HTTP 구성을 건너뜁니다",
-            "message": "No domain provided, skipping HTTP configuration",
-            "placeholder": null
-          },
-          {
-            "id": "Listen address for HTTP server",
-            "translation": "HTTP 서버의 수신 주소",
-            "message": "Listen address for HTTP server",
-            "placeholder": null
-          },
-          {
-            "id": "Error generating PDP config: {Error}",
-            "translation": "PDP 구성 생성 중 오류 발생: {Error}",
-            "message": "Error generating PDP config: {Error}",
-            "placeholder": null
-          },
-          {
-            "id": "Error saving PDP config: {Error}",
-            "translation": "PDP 구성 저장 중 오류 발생: {Error}",
-            "message": "Error saving PDP config: {Error}",
-            "placeholder": null
-          },
-          {
-            "id": "PDP configuration layer created",
-            "translation": "PDP 구성 레이어가 생성되었습니다",
-            "message": "PDP configuration layer created",
-            "placeholder": null
-          },
-          {
-            "id": "Setting up PDP wallet...",
-            "translation": "PDP 지갑을 설정 중...",
-            "message": "Setting up PDP wallet...",
-            "placeholder": null
-          },
-          {
-            "id": "You need a delegated Filecoin wallet address to use with PDP.",
-            "translation": "PDP를 사용하려면 위임된 Filecoin 지갑 주소가 필요합니다.",
-            "message": "You need a delegated Filecoin wallet address to use with PDP.",
-            "placeholder": null
-          },
-          {
-            "id": "Use existing key, ending in {AddressSuffix}",
-            "translation": "기존 키 사용 ({AddressSuffix}로 끝남)",
-            "message": "Use existing key, ending in {AddressSuffix}",
-            "placeholder": null
-          },
-          {
-            "id": "Import delegated wallet private key",
-            "translation": "위임된 지갑 개인 키 가져오기",
-            "message": "Import delegated wallet private key",
-            "placeholder": null
-          },
-          {
-            "id": "Skip wallet setup for now",
-            "translation": "지갑 설정을 지금은 건너뛰기",
-            "message": "Skip wallet setup for now",
-            "placeholder": null
-          },
-          {
-            "id": "How would you like to proceed?",
-            "translation": "어떻게 진행하시겠습니까?",
-            "message": "How would you like to proceed?",
-            "placeholder": null
-          },
-          {
-            "id": "You can set up the wallet later using the Curio GUI or CLI",
-            "translation": "Curio GUI 또는 CLI를 사용하여 나중에 지갑을 설정할 수 있습니다",
-            "message": "You can set up the wallet later using the Curio GUI or CLI",
-            "placeholder": null
-          },
-          {
-            "id": "Using existing PDP wallet key: {ExistingKeyAddress}",
-            "translation": "기존 PDP 지갑 키 사용 중: {ExistingKeyAddress}",
-            "message": "Using existing PDP wallet key: {ExistingKeyAddress}",
-            "placeholder": null
-          },
-          {
-            "id": "PDP wallet configured",
-            "translation": "PDP 지갑이 구성되었습니다",
-            "message": "PDP wallet configured",
-            "placeholder": null
-          },
-          {
-            "id": "You can create a new delegated wallet using Lotus:",
-            "translation": "Lotus를 사용하여 새 위임 지갑을 생성할 수 있습니다:",
-            "message": "You can create a new delegated wallet using Lotus:",
-            "placeholder": null
-          },
-          {
-            "id": "lotus wallet new delegated",
-            "translation": "lotus wallet new delegated",
-            "message": "lotus wallet new delegated",
-            "placeholder": null
-          },
-          {
-            "id": "Then export its private key with:",
-            "translation": "그런 다음 다음 명령으로 개인 키를 내보내세요:",
-            "message": "Then export its private key with:",
-            "placeholder": null
-          },
-          {
-            "id": "lotus wallet export <address> | xxd -r -p | jq -r '.PrivateKey' | base64 -d | xxd -p -c 32",
-            "translation": "lotus wallet export <address> | xxd -r -p | jq -r '.PrivateKey' | base64 -d | xxd -p -c 32",
-            "message": "lotus wallet export <address> | xxd -r -p | jq -r '.PrivateKey' | base64 -d | xxd -p -c 32",
-            "placeholder": null
-          },
-          {
-            "id": "Enter your delegated wallet private key (hex format):",
-            "translation": "위임된 지갑 개인 키를 입력하세요 (16진수 형식):",
-            "message": "Enter your delegated wallet private key (hex format):",
-            "placeholder": null
-          },
-          {
-            "id": "Private key",
-            "translation": "개인 키",
-            "message": "Private key",
-            "placeholder": null
-          },
-          {
-            "id": "No private key provided",
-            "translation": "개인 키가 제공되지 않았습니다",
-            "message": "No private key provided",
-            "placeholder": null
-          },
-          {
-            "id": "PDP setup complete!",
-            "translation": "PDP 설정이 완료되었습니다!",
-            "message": "PDP setup complete!",
-            "placeholder": null
-          },
-          {
-            "id": "To start Curio with PDP enabled, run:",
-            "translation": "PDP를 활성화하여 Curio를 시작하려면 다음을 실행하세요:",
-            "message": "To start Curio with PDP enabled, run:",
-            "placeholder": null
-          },
-          {
-            "id": "curio run --layers=gui,pdp",
-            "translation": "curio run --layers=gui,pdp",
-            "message": "curio run --layers=gui,pdp",
-            "placeholder": null
-          },
-          {
-            "id": "Make sure to send FIL/tFIL to your 0x wallet address for PDP operations.",
-            "translation": "PDP 작업을 위해 FIL/tFIL을 0x 지갑 주소로 보내야 합니다.",
-            "message": "Make sure to send FIL/tFIL to your 0x wallet address for PDP operations.",
-            "placeholder": null
-          },
-          {
-            "id": "Next steps:",
-            "translation": "다음 단계:",
-            "message": "Next steps:",
-            "placeholder": null
-          },
-          {
-            "id": "1. Test your PDP service with: pdptool ping --service-url https://{Domain} --service-name public",
-            "translation": "1. 다음 명령으로 PDP 서비스를 테스트하세요: pdptool ping --service-url https://{Domain} --service-name public",
-            "message": "1. Test your PDP service with: pdptool ping --service-url https://{Domain} --service-name public",
-            "placeholder": null
-          },
-          {
-            "id": "1. Test your PDP service with: pdptool ping --service-url https://your-domain.com --service-name public",
-            "translation": "1. 다음 명령으로 PDP 서비스를 테스트하세요: pdptool ping --service-url https://your-domain.com --service-name public",
-            "message": "1. Test your PDP service with: pdptool ping --service-url https://your-domain.com --service-name public",
-            "placeholder": null
-          },
-          {
-            "id": "2. Register your FWSS node",
-            "translation": "2. FWSS 노드 등록",
-            "message": "2. Register your FWSS node",
-            "placeholder": null
-          },
-          {
-            "id": "3. Explore FWSS & PDP tools at https://www.filecoin.services",
-            "translation": "3. https://www.filecoin.services 에서 FWSS 및 PDP 도구 탐색",
-            "message": "3. Explore FWSS & PDP tools at https://www.filecoin.services",
-            "placeholder": null
-          },
-          {
-            "id": "4. Join the community: Filecoin Slack #fil-pdp",
-            "translation": "4. 커뮤니티에 참여하세요: Filecoin Slack #fil-pdp",
-            "message": "4. Join the community: Filecoin Slack #fil-pdp",
-            "placeholder": null
-          },
-          {
-            "id": "Private key cannot be empty",
-            "translation": "개인 키는 비워 둘 수 없습니다",
-            "message": "Private key cannot be empty",
-            "placeholder": null
-          },
-          {
-            "id": "Failed to decode private key: {Error}",
-            "translation": "개인 키 디코딩 실패: {Error}",
-            "message": "Failed to decode private key: {Error}",
-            "placeholder": null
-          },
-          {
-            "id": "Invalid private key: {Error}",
-            "translation": "잘못된 개인 키: {Error}",
-            "message": "Invalid private key: {Error}",
-            "placeholder": null
-          },
-          {
-            "id": "Failed to import PDP key: {Error}",
-            "translation": "PDP 키 가져오기 실패: {Error}",
-            "message": "Failed to import PDP key: {Error}",
-            "placeholder": null
-          },
-          {
-            "id": "PDP wallet imported successfully!",
-            "translation": "PDP 지갑이 성공적으로 가져와졌습니다!",
-            "message": "PDP wallet imported successfully!",
-            "placeholder": null
-          },
-          {
-            "id": "Ethereum address (0x): {Address}",
-            "translation": "이더리움 주소 (0x): {Address}",
-            "message": "Ethereum address (0x): {Address}",
-            "placeholder": null
-          },
-          {
-            "id": "PDP wallet imported",
-            "translation": "PDP 지갑이 가져와졌습니다",
-            "message": "PDP wallet imported",
-            "placeholder": null
-          }
-    ]
-=======
   "language": "ko",
   "messages": [
     {
@@ -3955,9 +1019,9 @@
       "placeholder": null
     },
     {
-      "id": "This process is partially idempotent. Once a new miner actor has been created and subsequent steps fail, the user need to run 'curio config new-cluster \u003c miner ID \u003e' to finish the configuration.",
-      "translation": "이 프로세스는 부분적으로 항등원적입니다. 새로운 채굴자 액터가 생성되었고 후속 단계가 실패하는 경우 사용자는 구성을 완료하기 위해 'curio config new-cluster \u003c 채굴자 ID \u003e'를 실행해야 합니다.",
-      "message": "This process is partially idempotent. Once a new miner actor has been created and subsequent steps fail, the user need to run 'curio config new-cluster \u003c miner ID \u003e' to finish the configuration.",
+      "id": "This process is partially idempotent. Once a new miner actor has been created and subsequent steps fail, the user need to run 'curio config new-cluster < miner ID >' to finish the configuration.",
+      "translation": "이 프로세스는 부분적으로 항등원적입니다. 새로운 채굴자 액터가 생성되었고 후속 단계가 실패하는 경우 사용자는 구성을 완료하기 위해 'curio config new-cluster < 채굴자 ID >'를 실행해야 합니다.",
+      "message": "This process is partially idempotent. Once a new miner actor has been created and subsequent steps fail, the user need to run 'curio config new-cluster < miner ID >' to finish the configuration.",
       "placeholder": null
     },
     {
@@ -4453,9 +1517,9 @@
       "placeholder": null
     },
     {
-      "id": "\u003csector\u003e",
-      "translation": "\u003c섹터\u003e",
-      "message": "\u003csector\u003e",
+      "id": "<sector>",
+      "translation": "<섹터>",
+      "message": "<sector>",
       "placeholder": null
     },
     {
@@ -4891,9 +1955,9 @@
       "placeholder": null
     },
     {
-      "id": "Set the target unseal state for a specific sector.\n   \u003cminer-id\u003e: The storage provider ID\n   \u003csector-number\u003e: The sector number\n   \u003ctarget-state\u003e: The target state (true, false, or none)\n\n   The unseal target state indicates to curio how an unsealed copy of the sector should be maintained.\n\t   If the target state is true, curio will ensure that the sector is unsealed.\n\t   If the target state is false, curio will ensure that there is no unsealed copy of the sector.\n\t   If the target state is none, curio will not change the current state of the sector.\n\n   Currently when the curio will only start new unseal processes when the target state changes from another state to true.\n\n   When the target state is false, and an unsealed sector file exists, the GC mark step will create a removal mark\n   for the unsealed sector file. The file will only be removed after the removal mark is accepted.",
-      "translation": "특정 섹터의 목표 미봉인 상태를 설정합니다.\n   \u003cminer-id\u003e: 스토리지 제공자 ID\n   \u003csector-number\u003e: 섹터 번호\n   \u003ctarget-state\u003e: 목표 상태 (true, false, none 중 하나)\n\n   미봉인 목표 상태는 Curio가 섹터의 미봉인 복사본을 어떻게 유지할지를 나타냅니다.\n\t   목표 상태가 true이면 Curio는 섹터가 미봉인 상태로 유지되도록 보장합니다.\n\t   목표 상태가 false이면 Curio는 섹터에 미봉인 복사본이 없도록 보장합니다.\n\t   목표 상태가 none이면 Curio는 섹터의 현재 상태를 변경하지 않습니다.\n\n   현재, 목표 상태가 다른 상태에서 true로 변경될 때만 Curio는 새로운 미봉인 프로세스를 시작합니다.\n\n   목표 상태가 false이고 미봉인 섹터 파일이 존재하는 경우, GC 마크 단계는 미봉인 섹터 파일에 대한 제거 마크를 생성합니다. 파일은 제거 마크가 승인된 후에만 제거됩니다.",
-      "message": "Set the target unseal state for a specific sector.\n   \u003cminer-id\u003e: The storage provider ID\n   \u003csector-number\u003e: The sector number\n   \u003ctarget-state\u003e: The target state (true, false, or none)\n\n   The unseal target state indicates to curio how an unsealed copy of the sector should be maintained.\n\t   If the target state is true, curio will ensure that the sector is unsealed.\n\t   If the target state is false, curio will ensure that there is no unsealed copy of the sector.\n\t   If the target state is none, curio will not change the current state of the sector.\n\n   Currently when the curio will only start new unseal processes when the target state changes from another state to true.\n\n   When the target state is false, and an unsealed sector file exists, the GC mark step will create a removal mark\n   for the unsealed sector file. The file will only be removed after the removal mark is accepted.",
+      "id": "Set the target unseal state for a specific sector.\n   <miner-id>: The storage provider ID\n   <sector-number>: The sector number\n   <target-state>: The target state (true, false, or none)\n\n   The unseal target state indicates to curio how an unsealed copy of the sector should be maintained.\n\t   If the target state is true, curio will ensure that the sector is unsealed.\n\t   If the target state is false, curio will ensure that there is no unsealed copy of the sector.\n\t   If the target state is none, curio will not change the current state of the sector.\n\n   Currently when the curio will only start new unseal processes when the target state changes from another state to true.\n\n   When the target state is false, and an unsealed sector file exists, the GC mark step will create a removal mark\n   for the unsealed sector file. The file will only be removed after the removal mark is accepted.",
+      "translation": "특정 섹터의 목표 미봉인 상태를 설정합니다.\n   <miner-id>: 스토리지 제공자 ID\n   <sector-number>: 섹터 번호\n   <target-state>: 목표 상태 (true, false, none 중 하나)\n\n   미봉인 목표 상태는 Curio가 섹터의 미봉인 복사본을 어떻게 유지할지를 나타냅니다.\n\t   목표 상태가 true이면 Curio는 섹터가 미봉인 상태로 유지되도록 보장합니다.\n\t   목표 상태가 false이면 Curio는 섹터에 미봉인 복사본이 없도록 보장합니다.\n\t   목표 상태가 none이면 Curio는 섹터의 현재 상태를 변경하지 않습니다.\n\n   현재, 목표 상태가 다른 상태에서 true로 변경될 때만 Curio는 새로운 미봉인 프로세스를 시작합니다.\n\n   목표 상태가 false이고 미봉인 섹터 파일이 존재하는 경우, GC 마크 단계는 미봉인 섹터 파일에 대한 제거 마크를 생성합니다. 파일은 제거 마크가 승인된 후에만 제거됩니다.",
+      "message": "Set the target unseal state for a specific sector.\n   <miner-id>: The storage provider ID\n   <sector-number>: The sector number\n   <target-state>: The target state (true, false, or none)\n\n   The unseal target state indicates to curio how an unsealed copy of the sector should be maintained.\n\t   If the target state is true, curio will ensure that the sector is unsealed.\n\t   If the target state is false, curio will ensure that there is no unsealed copy of the sector.\n\t   If the target state is none, curio will not change the current state of the sector.\n\n   Currently when the curio will only start new unseal processes when the target state changes from another state to true.\n\n   When the target state is false, and an unsealed sector file exists, the GC mark step will create a removal mark\n   for the unsealed sector file. The file will only be removed after the removal mark is accepted.",
       "placeholder": null
     },
     {
@@ -4903,9 +1967,9 @@
       "placeholder": null
     },
     {
-      "id": "Create a check task for a specific sector, wait for its completion, and output the result.\n   \u003cminer-id\u003e: The storage provider ID\n   \u003csector-number\u003e: The sector number",
-      "translation": "특정 섹터에 대한 검사 작업을 생성하고 완료를 기다린 후 결과를 출력합니다.\n   \u003cminer-id\u003e: 스토리지 제공자 ID\n   \u003csector-number\u003e: 섹터 번호",
-      "message": "Create a check task for a specific sector, wait for its completion, and output the result.\n   \u003cminer-id\u003e: The storage provider ID\n   \u003csector-number\u003e: The sector number",
+      "id": "Create a check task for a specific sector, wait for its completion, and output the result.\n   <miner-id>: The storage provider ID\n   <sector-number>: The sector number",
+      "translation": "특정 섹터에 대한 검사 작업을 생성하고 완료를 기다린 후 결과를 출력합니다.\n   <miner-id>: 스토리지 제공자 ID\n   <sector-number>: 섹터 번호",
+      "message": "Create a check task for a specific sector, wait for its completion, and output the result.\n   <miner-id>: The storage provider ID\n   <sector-number>: The sector number",
       "placeholder": null
     },
     {
@@ -5423,7 +2487,450 @@
       "translation": "32 GiB (메인넷 권장)",
       "message": "32 GiB (recommended for mainnet)",
       "placeholder": null
+    },
+    {
+      "id": "Optional setup steps (you can skip these and configure later):",
+      "translation": "선택적 설정 단계 (건너뛰고 나중에 구성할 수 있습니다):",
+      "message": "Optional setup steps (you can skip these and configure later):",
+      "placeholder": null
+    },
+    {
+      "id": "Skip optional steps",
+      "translation": "선택적 단계를 건너뛰기",
+      "message": "Skip optional steps",
+      "placeholder": null
+    },
+    {
+      "id": "Storage",
+      "translation": "스토리지",
+      "message": "Storage",
+      "placeholder": null
+    },
+    {
+      "id": "PDP",
+      "translation": "PDP",
+      "message": "PDP",
+      "placeholder": null
+    },
+    {
+      "id": "Storage Configuration",
+      "translation": "스토리지 구성",
+      "message": "Storage Configuration",
+      "placeholder": null
+    },
+    {
+      "id": "Manage storage paths for this server.",
+      "translation": "이 서버의 스토리지 경로를 관리합니다.",
+      "message": "Manage storage paths for this server.",
+      "placeholder": null
+    },
+    {
+      "id": "Error getting home directory: {Error}",
+      "translation": "홈 디렉터리를 가져오는 중 오류 발생: {Error}",
+      "message": "Error getting home directory: {Error}",
+      "placeholder": null
+    },
+    {
+      "id": "Go Back",
+      "translation": "뒤로 가기",
+      "message": "Go Back",
+      "placeholder": null
+    },
+    {
+      "id": "Add new storage path",
+      "translation": "새 스토리지 경로 추가",
+      "message": "Add new storage path",
+      "placeholder": null
+    },
+    {
+      "id": "Delete {P}",
+      "translation": "{P} 삭제",
+      "message": "Delete {P}",
+      "placeholder": null
+    },
+    {
+      "id": "Storage paths for this server:",
+      "translation": "이 서버의 스토리지 경로:",
+      "message": "Storage paths for this server:",
+      "placeholder": null
+    },
+    {
+      "id": "Enter storage path to add",
+      "translation": "추가할 스토리지 경로 입력",
+      "message": "Enter storage path to add",
+      "placeholder": null
+    },
+    {
+      "id": "No path provided",
+      "translation": "경로가 제공되지 않았습니다",
+      "message": "No path provided",
+      "placeholder": null
+    },
+    {
+      "id": "Path already exists",
+      "translation": "경로가 이미 존재합니다",
+      "message": "Path already exists",
+      "placeholder": null
+    },
+    {
+      "id": "Storage type for {ExpandedPath}",
+      "translation": "{ExpandedPath}의 스토리지 유형",
+      "message": "Storage type for {ExpandedPath}",
+      "placeholder": null
+    },
+    {
+      "id": "Seal (fast storage for sealing operations)",
+      "translation": "Seal (시일 작업을 위한 고속 스토리지)",
+      "message": "Seal (fast storage for sealing operations)",
+      "placeholder": null
+    },
+    {
+      "id": "Store (long-term storage for sealed sectors)",
+      "translation": "Store (시일된 섹터의 장기 저장용 스토리지)",
+      "message": "Store (long-term storage for sealed sectors)",
+      "placeholder": null
+    },
+    {
+      "id": "Both (seal and store)",
+      "translation": "Both (시일 및 저장용)",
+      "message": "Both (seal and store)",
+      "placeholder": null
+    },
+    {
+      "id": "Error writing storage.json: {Error}",
+      "translation": "storage.json을 쓰는 중 오류 발생: {Error}",
+      "message": "Error writing storage.json: {Error}",
+      "placeholder": null
+    },
+    {
+      "id": "Storage path {ExpandedPath} added as {StorageTypeStr}. You'll need to initialize it with: curio cli storage attach --init --{StorageTypeStr_1} {ExpandedPath_1}",
+      "translation": "스토리지 경로 {ExpandedPath}가 {StorageTypeStr}(으)로 추가되었습니다. 다음 명령으로 초기화해야 합니다: curio cli storage attach --init --{StorageTypeStr_1} {ExpandedPath_1}",
+      "message": "Storage path {ExpandedPath} added as {StorageTypeStr}. You'll need to initialize it with: curio cli storage attach --init --{StorageTypeStr_1} {ExpandedPath_1}",
+      "placeholder": null
+    },
+    {
+      "id": "Storage path added",
+      "translation": "스토리지 경로가 추가되었습니다",
+      "message": "Storage path added",
+      "placeholder": null
+    },
+    {
+      "id": "Really delete {PathToDelete}?",
+      "translation": "{PathToDelete}을(를) 정말 삭제하시겠습니까?",
+      "message": "Really delete {PathToDelete}?",
+      "placeholder": null
+    },
+    {
+      "id": "Yes, delete it",
+      "translation": "예, 삭제합니다",
+      "message": "Yes, delete it",
+      "placeholder": null
+    },
+    {
+      "id": "No, keep it",
+      "translation": "아니요, 유지합니다",
+      "message": "No, keep it",
+      "placeholder": null
+    },
+    {
+      "id": "Storage path {PathToDelete} removed from configuration",
+      "translation": "스토리지 경로 {PathToDelete}이(가) 구성에서 제거되었습니다",
+      "message": "Storage path {PathToDelete} removed from configuration",
+      "placeholder": null
+    },
+    {
+      "id": "Storage path deleted",
+      "translation": "스토리지 경로가 삭제되었습니다",
+      "message": "Storage path deleted",
+      "placeholder": null
+    },
+    {
+      "id": "PDP (Proof of Data Possession) Configuration",
+      "translation": "PDP (데이터 보유 증명) 구성",
+      "message": "PDP (Proof of Data Possession) Configuration",
+      "placeholder": null
+    },
+    {
+      "id": "This will configure PDP settings for your Curio cluster.",
+      "translation": "Curio 클러스터의 PDP 설정을 구성합니다.",
+      "message": "This will configure PDP settings for your Curio cluster.",
+      "placeholder": null
+    },
+    {
+      "id": "For detailed documentation, see: https://docs.curiostorage.org/experimental-features/enable-pdp",
+      "translation": "자세한 문서는 다음을 참조하세요: https://docs.curiostorage.org/experimental-features/enable-pdp",
+      "message": "For detailed documentation, see: https://docs.curiostorage.org/experimental-features/enable-pdp",
+      "placeholder": null
+    },
+    {
+      "id": "PDP layer already exists. What would you like to do?",
+      "translation": "PDP 레이어가 이미 존재합니다. 어떻게 하시겠습니까?",
+      "message": "PDP layer already exists. What would you like to do?",
+      "placeholder": null
+    },
+    {
+      "id": "Reconfigure PDP",
+      "translation": "PDP 재구성",
+      "message": "Reconfigure PDP",
+      "placeholder": null
+    },
+    {
+      "id": "Skip PDP setup",
+      "translation": "PDP 설정 건너뛰기",
+      "message": "Skip PDP setup",
+      "placeholder": null
+    },
+    {
+      "id": "Creating PDP configuration layer...",
+      "translation": "PDP 구성 레이어를 생성 중...",
+      "message": "Creating PDP configuration layer...",
+      "placeholder": null
+    },
+    {
+      "id": "Error loading existing PDP config: {Error}",
+      "translation": "기존 PDP 구성 로드 중 오류 발생: {Error}",
+      "message": "Error loading existing PDP config: {Error}",
+      "placeholder": null
+    },
+    {
+      "id": "Configuring HTTP settings for PDP...",
+      "translation": "PDP를 위한 HTTP 설정 구성 중...",
+      "message": "Configuring HTTP settings for PDP...",
+      "placeholder": null
+    },
+    {
+      "id": "Enter your domain name (e.g., market.mydomain.com)",
+      "translation": "도메인 이름을 입력하세요 (예: market.mydomain.com)",
+      "message": "Enter your domain name (e.g., market.mydomain.com)",
+      "placeholder": null
+    },
+    {
+      "id": "No domain provided, skipping HTTP configuration",
+      "translation": "도메인이 제공되지 않아 HTTP 구성을 건너뜁니다",
+      "message": "No domain provided, skipping HTTP configuration",
+      "placeholder": null
+    },
+    {
+      "id": "Listen address for HTTP server",
+      "translation": "HTTP 서버의 수신 주소",
+      "message": "Listen address for HTTP server",
+      "placeholder": null
+    },
+    {
+      "id": "Error generating PDP config: {Error}",
+      "translation": "PDP 구성 생성 중 오류 발생: {Error}",
+      "message": "Error generating PDP config: {Error}",
+      "placeholder": null
+    },
+    {
+      "id": "Error saving PDP config: {Error}",
+      "translation": "PDP 구성 저장 중 오류 발생: {Error}",
+      "message": "Error saving PDP config: {Error}",
+      "placeholder": null
+    },
+    {
+      "id": "PDP configuration layer created",
+      "translation": "PDP 구성 레이어가 생성되었습니다",
+      "message": "PDP configuration layer created",
+      "placeholder": null
+    },
+    {
+      "id": "Setting up PDP wallet...",
+      "translation": "PDP 지갑을 설정 중...",
+      "message": "Setting up PDP wallet...",
+      "placeholder": null
+    },
+    {
+      "id": "You need a delegated Filecoin wallet address to use with PDP.",
+      "translation": "PDP를 사용하려면 위임된 Filecoin 지갑 주소가 필요합니다.",
+      "message": "You need a delegated Filecoin wallet address to use with PDP.",
+      "placeholder": null
+    },
+    {
+      "id": "Use existing key, ending in {AddressSuffix}",
+      "translation": "기존 키 사용 ({AddressSuffix}로 끝남)",
+      "message": "Use existing key, ending in {AddressSuffix}",
+      "placeholder": null
+    },
+    {
+      "id": "Import delegated wallet private key",
+      "translation": "위임된 지갑 개인 키 가져오기",
+      "message": "Import delegated wallet private key",
+      "placeholder": null
+    },
+    {
+      "id": "Skip wallet setup for now",
+      "translation": "지갑 설정을 지금은 건너뛰기",
+      "message": "Skip wallet setup for now",
+      "placeholder": null
+    },
+    {
+      "id": "How would you like to proceed?",
+      "translation": "어떻게 진행하시겠습니까?",
+      "message": "How would you like to proceed?",
+      "placeholder": null
+    },
+    {
+      "id": "You can set up the wallet later using the Curio GUI or CLI",
+      "translation": "Curio GUI 또는 CLI를 사용하여 나중에 지갑을 설정할 수 있습니다",
+      "message": "You can set up the wallet later using the Curio GUI or CLI",
+      "placeholder": null
+    },
+    {
+      "id": "Using existing PDP wallet key: {ExistingKeyAddress}",
+      "translation": "기존 PDP 지갑 키 사용 중: {ExistingKeyAddress}",
+      "message": "Using existing PDP wallet key: {ExistingKeyAddress}",
+      "placeholder": null
+    },
+    {
+      "id": "PDP wallet configured",
+      "translation": "PDP 지갑이 구성되었습니다",
+      "message": "PDP wallet configured",
+      "placeholder": null
+    },
+    {
+      "id": "You can create a new delegated wallet using Lotus:",
+      "translation": "Lotus를 사용하여 새 위임 지갑을 생성할 수 있습니다:",
+      "message": "You can create a new delegated wallet using Lotus:",
+      "placeholder": null
+    },
+    {
+      "id": "lotus wallet new delegated",
+      "translation": "lotus wallet new delegated",
+      "message": "lotus wallet new delegated",
+      "placeholder": null
+    },
+    {
+      "id": "Then export its private key with:",
+      "translation": "그런 다음 다음 명령으로 개인 키를 내보내세요:",
+      "message": "Then export its private key with:",
+      "placeholder": null
+    },
+    {
+      "id": "lotus wallet export <address> | xxd -r -p | jq -r '.PrivateKey' | base64 -d | xxd -p -c 32",
+      "translation": "lotus wallet export <address> | xxd -r -p | jq -r '.PrivateKey' | base64 -d | xxd -p -c 32",
+      "message": "lotus wallet export <address> | xxd -r -p | jq -r '.PrivateKey' | base64 -d | xxd -p -c 32",
+      "placeholder": null
+    },
+    {
+      "id": "Enter your delegated wallet private key (hex format):",
+      "translation": "위임된 지갑 개인 키를 입력하세요 (16진수 형식):",
+      "message": "Enter your delegated wallet private key (hex format):",
+      "placeholder": null
+    },
+    {
+      "id": "Private key",
+      "translation": "개인 키",
+      "message": "Private key",
+      "placeholder": null
+    },
+    {
+      "id": "No private key provided",
+      "translation": "개인 키가 제공되지 않았습니다",
+      "message": "No private key provided",
+      "placeholder": null
+    },
+    {
+      "id": "PDP setup complete!",
+      "translation": "PDP 설정이 완료되었습니다!",
+      "message": "PDP setup complete!",
+      "placeholder": null
+    },
+    {
+      "id": "To start Curio with PDP enabled, run:",
+      "translation": "PDP를 활성화하여 Curio를 시작하려면 다음을 실행하세요:",
+      "message": "To start Curio with PDP enabled, run:",
+      "placeholder": null
+    },
+    {
+      "id": "curio run --layers=gui,pdp",
+      "translation": "curio run --layers=gui,pdp",
+      "message": "curio run --layers=gui,pdp",
+      "placeholder": null
+    },
+    {
+      "id": "Make sure to send FIL/tFIL to your 0x wallet address for PDP operations.",
+      "translation": "PDP 작업을 위해 FIL/tFIL을 0x 지갑 주소로 보내야 합니다.",
+      "message": "Make sure to send FIL/tFIL to your 0x wallet address for PDP operations.",
+      "placeholder": null
+    },
+    {
+      "id": "Next steps:",
+      "translation": "다음 단계:",
+      "message": "Next steps:",
+      "placeholder": null
+    },
+    {
+      "id": "1. Test your PDP service with: pdptool ping --service-url https://{Domain} --service-name public",
+      "translation": "1. 다음 명령으로 PDP 서비스를 테스트하세요: pdptool ping --service-url https://{Domain} --service-name public",
+      "message": "1. Test your PDP service with: pdptool ping --service-url https://{Domain} --service-name public",
+      "placeholder": null
+    },
+    {
+      "id": "1. Test your PDP service with: pdptool ping --service-url https://your-domain.com --service-name public",
+      "translation": "1. 다음 명령으로 PDP 서비스를 테스트하세요: pdptool ping --service-url https://your-domain.com --service-name public",
+      "message": "1. Test your PDP service with: pdptool ping --service-url https://your-domain.com --service-name public",
+      "placeholder": null
+    },
+    {
+      "id": "2. Register your FWSS node",
+      "translation": "2. FWSS 노드 등록",
+      "message": "2. Register your FWSS node",
+      "placeholder": null
+    },
+    {
+      "id": "3. Explore FWSS & PDP tools at https://www.filecoin.services",
+      "translation": "3. https://www.filecoin.services 에서 FWSS 및 PDP 도구 탐색",
+      "message": "3. Explore FWSS & PDP tools at https://www.filecoin.services",
+      "placeholder": null
+    },
+    {
+      "id": "4. Join the community: Filecoin Slack #fil-pdp",
+      "translation": "4. 커뮤니티에 참여하세요: Filecoin Slack #fil-pdp",
+      "message": "4. Join the community: Filecoin Slack #fil-pdp",
+      "placeholder": null
+    },
+    {
+      "id": "Private key cannot be empty",
+      "translation": "개인 키는 비워 둘 수 없습니다",
+      "message": "Private key cannot be empty",
+      "placeholder": null
+    },
+    {
+      "id": "Failed to decode private key: {Error}",
+      "translation": "개인 키 디코딩 실패: {Error}",
+      "message": "Failed to decode private key: {Error}",
+      "placeholder": null
+    },
+    {
+      "id": "Invalid private key: {Error}",
+      "translation": "잘못된 개인 키: {Error}",
+      "message": "Invalid private key: {Error}",
+      "placeholder": null
+    },
+    {
+      "id": "Failed to import PDP key: {Error}",
+      "translation": "PDP 키 가져오기 실패: {Error}",
+      "message": "Failed to import PDP key: {Error}",
+      "placeholder": null
+    },
+    {
+      "id": "PDP wallet imported successfully!",
+      "translation": "PDP 지갑이 성공적으로 가져와졌습니다!",
+      "message": "PDP wallet imported successfully!",
+      "placeholder": null
+    },
+    {
+      "id": "Ethereum address (0x): {Address}",
+      "translation": "이더리움 주소 (0x): {Address}",
+      "message": "Ethereum address (0x): {Address}",
+      "placeholder": null
+    },
+    {
+      "id": "PDP wallet imported",
+      "translation": "PDP 지갑이 가져와졌습니다",
+      "message": "PDP wallet imported",
+      "placeholder": null
     }
   ]
->>>>>>> 2499ceb8
 }