--- conflicted
+++ resolved
@@ -320,15 +320,9 @@
 			panic("storiface.FTPiece != 32")
 		}
 
-<<<<<<< HEAD
 		for i, task := range tasks {
-			if task.Url != nil {
-				goUrl, err := url.Parse(*task.Url)
-=======
-		for _, task := range tasks {
 			if task.Url.Valid {
 				goUrl, err := url.Parse(task.Url.String)
->>>>>>> 49617c23
 				if err != nil {
 					return false, xerrors.Errorf("parsing data URL: %w", err)
 				}
