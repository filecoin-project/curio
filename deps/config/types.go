package config

import (
	"net/http"
	"time"

	"github.com/filecoin-project/go-state-types/abi"
	"github.com/filecoin-project/go-state-types/big"

	"github.com/filecoin-project/lotus/chain/types"
)

func DefaultCurioConfig() *CurioConfig {
	return &CurioConfig{
		Subsystems: CurioSubsystemsConfig{
			GuiAddress:                 "0.0.0.0:4701",
			RequireActivationSuccess:   true,
			RequireNotificationSuccess: true,
			IndexingMaxTasks:           8,
		},
		Fees: CurioFees{
			MaxPreCommitBatchGasFee: BatchFeeConfig{
				Base:      types.MustParseFIL("0"),
				PerSector: types.MustParseFIL("0.02"),
			},
			MaxCommitBatchGasFee: BatchFeeConfig{
				Base:      types.MustParseFIL("0"),
				PerSector: types.MustParseFIL("0.03"), // enough for 6 agg and 1nFIL base fee
			},
			MaxUpdateBatchGasFee: BatchFeeConfig{
				Base:      types.MustParseFIL("0"),
				PerSector: types.MustParseFIL("0.03"),
			},

			MaxWindowPoStGasFee:        types.MustParseFIL("5"),
			CollateralFromMinerBalance: false,
			DisableCollateralFallback:  false,
		},
		Addresses: []CurioAddresses{{
			PreCommitControl:   []string{},
			CommitControl:      []string{},
			DealPublishControl: []string{},
			TerminateControl:   []string{},
			MinerAddresses:     []string{},
			BalanceManager:     DefaultBalanceManager(),
		}},
		Proving: CurioProvingConfig{
			ParallelCheckLimit:    32,
			PartitionCheckTimeout: 20 * time.Minute,
			SingleCheckTimeout:    10 * time.Minute,
		},
		Seal: CurioSealConfig{
			BatchSealPipelines:  2,
			BatchSealBatchSize:  32,
			BatchSealSectorSize: "32GiB",
		},
		Ingest: CurioIngestConfig{
			MaxMarketRunningPipelines: 64,
			MaxQueueDownload:          8,
			MaxQueueCommP:             8,

			MaxQueueDealSector: 8, // default to 8 sectors open(or in process of opening) for deals
			MaxQueueSDR:        8, // default to 8 (will cause backpressure even if deal sectors are 0)
			MaxQueueTrees:      0, // default don't use this limit
			MaxQueuePoRep:      0, // default don't use this limit

			MaxQueueSnapEncode: 16,
			MaxQueueSnapProve:  0,

			MaxDealWaitTime: time.Hour,
		},
		Alerting: CurioAlertingConfig{
			MinimumWalletBalance: types.MustParseFIL("5"),
			PagerDuty: PagerDutyConfig{
				PagerDutyEventURL: "https://events.pagerduty.com/v2/enqueue",
			},
			PrometheusAlertManager: PrometheusAlertManagerConfig{
				AlertManagerURL: "http://localhost:9093/api/v2/alerts",
			},
		},
		Batching: CurioBatchingConfig{
			PreCommit: PreCommitBatchingConfig{
				BaseFeeThreshold: types.MustParseFIL("0.005"),
				Timeout:          4 * time.Hour,
				Slack:            6 * time.Hour,
			},
			Commit: CommitBatchingConfig{
				BaseFeeThreshold: types.MustParseFIL("0.005"),
				Timeout:          time.Hour,
				Slack:            time.Hour,
			},
			Update: UpdateBatchingConfig{
				BaseFeeThreshold: types.MustParseFIL("0.005"),
				Timeout:          time.Hour,
				Slack:            time.Hour,
			},
		},
		Market: MarketConfig{
			StorageMarketConfig: StorageMarketConfig{
				PieceLocator: []PieceLocatorConfig{},
				Indexing: IndexingConfig{
					InsertConcurrency: 10,
					InsertBatchSize:   1000,
				},
				MK12: MK12Config{
					PublishMsgPeriod:          5 * time.Minute,
					MaxDealsPerPublishMsg:     8,
					MaxPublishDealFee:         types.MustParseFIL("0.5 FIL"),
					ExpectedPoRepSealDuration: 8 * time.Hour,
					ExpectedSnapSealDuration:  2 * time.Hour,
					CIDGravityTokens:          []string{},
				},
				IPNI: IPNIConfig{
					ServiceURL:         []string{"https://cid.contact"},
					DirectAnnounceURLs: []string{"https://cid.contact/ingest/announce"},
				},
			},
		},
		HTTP: HTTPConfig{
			DomainName:        "",
			ListenAddress:     "0.0.0.0:12310",
			ReadTimeout:       time.Second * 10,
			IdleTimeout:       time.Minute * 2,
			ReadHeaderTimeout: time.Second * 5,
			EnableCORS:        true,
			CompressionLevels: CompressionConfig{
				GzipLevel:    6,
				BrotliLevel:  4,
				DeflateLevel: 6,
			},
		},
	}
}

func DefaultBalanceManager() BalanceManagerConfig {
	return BalanceManagerConfig{
		MK12Collateral: MK12CollateralConfig{
			DealCollateralWallet:    "",
			CollateralLowThreshold:  types.MustParseFIL("5 FIL"),
			CollateralHighThreshold: types.MustParseFIL("20 FIL"),
		},
	}
}

// CurioConfig defines configuration for the Curio node
type CurioConfig struct {

	// Subsystems defines configuration settings for various subsystems within the Curio node.
	Subsystems CurioSubsystemsConfig

	// Fees holds the fee-related configuration parameters for various operations in the Curio node.
	Fees CurioFees

	// Addresses specifies the list of miner addresses and their related wallet addresses.
	Addresses []CurioAddresses

	// Proving defines the configuration settings related to proving functionality within the Curio node.
	Proving CurioProvingConfig

	// HTTP represents the configuration for the HTTP server settings in the Curio node.
	HTTP HTTPConfig

	// Market specifies configuration options for the Market subsystem within the Curio node.
	Market MarketConfig

	// Ingest defines configuration parameters for handling and limiting deal ingestion pipelines within the Curio node.
	Ingest CurioIngestConfig

	// Seal defines the configuration related to the sealing process in Curio.
	Seal CurioSealConfig

	// Apis defines the configuration for API-related settings in the Curio system.
	Apis ApisConfig

	// Alerting specifies configuration settings for alerting mechanisms, including thresholds and external integrations.
	Alerting CurioAlertingConfig

	// Batching represents the batching configuration for pre-commit, commit, and update operations.
	Batching CurioBatchingConfig
}

type BatchFeeConfig struct {
	// Accepts a decimal string (e.g., "123.45") with optional "fil" or "attofil" suffix.
	Base types.FIL

	// Accepts a decimal string (e.g., "123.45") with optional "fil" or "attofil" suffix.
	PerSector types.FIL
}

func (b *BatchFeeConfig) FeeForSectors(nSectors int) abi.TokenAmount {
	return big.Add(big.Int(b.Base), big.Mul(big.NewInt(int64(nSectors)), big.Int(b.PerSector)))
}

type CurioSubsystemsConfig struct {
	// EnableWindowPost enables window post to be executed on this curio instance. Each machine in the cluster
	// with WindowPoSt enabled will also participate in the window post scheduler. It is possible to have multiple
	// machines with WindowPoSt enabled which will provide redundancy, and in case of multiple partitions per deadline,
	// will allow for parallel processing of partitions.
	//
	// It is possible to have instances handling both WindowPoSt and WinningPoSt, which can provide redundancy without
	// the need for additional machines. In setups like this it is generally recommended to run
	// partitionsPerDeadline+1 machines. (Default: false)
	EnableWindowPost bool

	// The maximum amount of WindowPostMaxTasks tasks that can run simultaneously. Note that the maximum number of tasks will
	// also be bounded by resources available on the machine. We do not recommend setting this value and let system resources determine
	// the maximum tasks (Default: 0 - unlimited)
	WindowPostMaxTasks int

	// EnableWinningPost enables winning post to be executed on this curio instance.
	// Each machine in the cluster with WinningPoSt enabled will also participate in the winning post scheduler.
	// It is possible to mix machines with WindowPoSt and WinningPoSt enabled, for details see the EnableWindowPost
	// documentation. (Default: false)
	EnableWinningPost bool

	// The maximum amount of WinningPostMaxTasks tasks that can run simultaneously. Note that the maximum number of tasks will
	// also be bounded by resources available on the machine. We do not recommend setting this value and let system resources determine
	// the maximum tasks (Default: 0 - unlimited)
	WinningPostMaxTasks int

	// EnableParkPiece enables the "piece parking" task to run on this node. This task is responsible for fetching
	// pieces from the network and storing them in the storage subsystem until sectors are sealed. This task is
	// only applicable when integrating with boost, and should be enabled on nodes which will hold deal data
	// from boost until sectors containing the related pieces have the TreeD/TreeR constructed.
	// Note that future Curio implementations will have a separate task type for fetching pieces from the internet. (Default: false)
	EnableParkPiece bool

	// The maximum amount of ParkPieceMaxTasks tasks that can run simultaneously. Note that the maximum number of tasks will
	// also be bounded by resources available on the machine (Default: 0 - unlimited)
	ParkPieceMaxTasks int

	// EnableSealSDR enables SDR tasks to run. SDR is the long sequential computation
	// creating 11 layer files in sector cache directory.
	//
	// SDR is the first task in the sealing pipeline. It's inputs are just the hash of the
	// unsealed data (CommD), sector number, miner id, and the seal proof type.
	// It's outputs are the 11 layer files in the sector cache directory.
	//
	// In lotus-miner this was run as part of PreCommit1. (Default: false)
	EnableSealSDR bool

	// The maximum amount of SDR tasks that can run simultaneously. Note that the maximum number of tasks will
	// also be bounded by resources available on the machine. (Default: 0 - unlimited)
	SealSDRMaxTasks int

	// The maximum amount of SDR tasks that need to be queued before the system will start accepting new tasks.
	// The main purpose of this setting is to allow for enough tasks to accumulate for batch sealing. When batch sealing
	// nodes are present in the cluster, this value should be set to batch_size+1 to allow for the batch sealing node to
	// fill up the batch.
	// This setting can also be used to give priority to other nodes in the cluster by setting this value to a higher
	// value on the nodes which should have less priority. (Default: 0 - unlimited)
	SealSDRMinTasks int

	// EnableSealSDRTrees enables the SDR pipeline tree-building task to run.
	// This task handles encoding of unsealed data into last sdr layer and building
	// of TreeR, TreeC and TreeD.
	//
	// This task runs after SDR
	// TreeD is first computed with optional input of unsealed data
	// TreeR is computed from replica, which is first computed as field
	//   addition of the last SDR layer and the bottom layer of TreeD (which is the unsealed data)
	// TreeC is computed from the 11 SDR layers
	// The 3 trees will later be used to compute the PoRep proof.
	//
	// In case of SyntheticPoRep challenges for PoRep will be pre-generated at this step, and trees and layers
	// will be dropped. SyntheticPoRep works by pre-generating a very large set of challenges (~30GiB on disk)
	// then using a small subset of them for the actual PoRep computation. This allows for significant scratch space
	// saving between PreCommit and PoRep generation at the expense of more computation (generating challenges in this step)
	//
	// In lotus-miner this was run as part of PreCommit2 (TreeD was run in PreCommit1).
	// Note that nodes with SDRTrees enabled will also answer to Finalize tasks,
	// which just remove unneeded tree data after PoRep is computed. (Default: false)
	EnableSealSDRTrees bool

	// The maximum amount of SealSDRTrees tasks that can run simultaneously. Note that the maximum number of tasks will
	// also be bounded by resources available on the machine. (Default: 0 - unlimited)
	SealSDRTreesMaxTasks int

	// FinalizeMaxTasks is the maximum amount of finalize tasks that can run simultaneously.
	// The finalize task is enabled on all machines which also handle SDRTrees tasks. Finalize ALWAYS runs on whichever
	// machine holds sector cache files, as it removes unneeded tree data after PoRep is computed.
	// Finalize will run in parallel with the SubmitCommitMsg task. (Default: 0 - unlimited)
	FinalizeMaxTasks int

	// EnableSendPrecommitMsg enables the sending of precommit messages to the chain
	// from this curio instance.
	// This runs after SDRTrees and uses the output CommD / CommR (roots of TreeD / TreeR) for the message (Default: false)
	EnableSendPrecommitMsg bool

	// EnablePoRepProof enables the computation of the porep proof
	//
	// This task runs after interactive-porep seed becomes available, which happens 150 epochs (75min) after the
	// precommit message lands on chain. This task should run on a machine with a GPU. Vanilla PoRep proofs are
	// requested from the machine which holds sector cache files which most likely is the machine which ran the SDRTrees
	// task.
	//
	// In lotus-miner this was Commit1 / Commit2 (Default: false)
	EnablePoRepProof bool

	// The maximum amount of PoRepProof tasks that can run simultaneously. Note that the maximum number of tasks will
	// also be bounded by resources available on the machine. (Default: 0 - unlimited)
	PoRepProofMaxTasks int

	// EnableSendCommitMsg enables the sending of commit messages to the chain
	// from this curio instance. (Default: false)
	EnableSendCommitMsg bool

	// Whether to abort if any sector activation in a batch fails (newly sealed sectors, only with ProveCommitSectors3). (Default: true)
	RequireActivationSuccess bool
	// Whether to abort if any sector activation in a batch fails (updating sectors, only with ProveReplicaUpdates3). (Default: true)
	RequireNotificationSuccess bool

	// EnableMoveStorage enables the move-into-long-term-storage task to run on this curio instance.
	// This tasks should only be enabled on nodes with long-term storage.
	//
	// The MoveStorage task is the last task in the sealing pipeline. It moves the sealed sector data from the
	// SDRTrees machine into long-term storage. This task runs after the Finalize task. (Default: false)
	EnableMoveStorage bool

	// NoUnsealedDecode disables the decoding sector data on this node. Normally data encoding is enabled by default on
	// storage nodes with the MoveStorage task enabled. Setting this option to true means that unsealed data for sectors
	// will not be stored on this node (Default: false)
	NoUnsealedDecode bool

	// The maximum amount of MoveStorage tasks that can run simultaneously. Note that the maximum number of tasks will
	// also be bounded by resources available on the machine. It is recommended that this value is set to a number which
	// uses all available network (or disk) bandwidth on the machine without causing bottlenecks. (Default: 0 - unlimited)
	MoveStorageMaxTasks int

	// EnableUpdateEncode enables the encoding step of the SnapDeal process on this curio instance.
	// This step involves encoding the data into the sector and computing updated TreeR (uses gpu). (Default: false)
	EnableUpdateEncode bool

	// EnableUpdateProve enables the proving step of the SnapDeal process on this curio instance.
	// This step generates the snark proof for the updated sector. (Default: false)
	EnableUpdateProve bool

	// EnableUpdateSubmit enables the submission of SnapDeal proofs to the blockchain from this curio instance.
	// This step submits the generated proofs to the chain. (Default: false)
	EnableUpdateSubmit bool

	// UpdateEncodeMaxTasks sets the maximum number of concurrent SnapDeal encoding tasks that can run on this instance. (Default: 0 - unlimited)
	UpdateEncodeMaxTasks int

	// UpdateProveMaxTasks sets the maximum number of concurrent SnapDeal proving tasks that can run on this instance. (Default: 0 - unlimited)
	UpdateProveMaxTasks int

	// EnableWebGui enables the web GUI on this curio instance. The UI has minimal local overhead, but it should
	// only need to be run on a single machine in the cluster. (Default: false)
	EnableWebGui bool

	// The address that should listen for Web GUI requests. It should be in form "x.x.x.x:1234" (Default: 0.0.0.0:4701)
	GuiAddress string

	// UseSyntheticPoRep enables the synthetic PoRep for all new sectors. When set to true, will reduce the amount of
	// cache data held on disk after the completion of TreeRC task to 11GiB. (Default: false)
	UseSyntheticPoRep bool

	// The maximum amount of SyntheticPoRep tasks that can run simultaneously. Note that the maximum number of tasks will
	// also be bounded by resources available on the machine. (Default: 0 - unlimited)
	SyntheticPoRepMaxTasks int

	// EnableBatchSeal enabled SupraSeal batch sealing on the node.  (Default: false)
	EnableBatchSeal bool

	// EnableDealMarket enabled the deal market on the node. This would also enable libp2p on the node, if configured. (Default: false)
	EnableDealMarket bool

	// EnableCommP enables the commP task on te node. CommP is calculated before sending PublishDealMessage for a Mk12 deal
	// Must have EnableDealMarket = True (Default: false)
	EnableCommP bool

	// The maximum amount of CommP tasks that can run simultaneously. Note that the maximum number of tasks will
	// also be bounded by resources available on the machine. (Default: 0 - unlimited)
	CommPMaxTasks int

	// The maximum amount of indexing and IPNI tasks that can run simultaneously. Note that the maximum number of tasks will
	// also be bounded by resources available on the machine. (Default: 8)
	IndexingMaxTasks int

<<<<<<< HEAD
	// EnableBalanceManager enables the task to automatically manage the market balance of the miner's market actor (Default: false)
	EnableBalanceManager bool
=======
	// BindSDRTreeToNode forces the TreeD and TreeRC tasks to be executed on the same node where SDR task was executed
	// for the sector. Please ensure that TreeD and TreeRC task are enabled and relevant resources are available before
	// enabling this option. (Default: false)
	BindSDRTreeToNode bool
>>>>>>> 546c6488
}
type CurioFees struct {
	// maxBatchFee = maxBase + maxPerSector * nSectors
	// (Default: #Base = "0 FIL" and #PerSector = "0.02 FIL")
	MaxPreCommitBatchGasFee BatchFeeConfig

	// maxBatchFee = maxBase + maxPerSector * nSectors
	// (Default: #Base = "0 FIL" and #PerSector = "0.03 FIL")
	MaxCommitBatchGasFee BatchFeeConfig

	// Accepts a decimal string (e.g., "123.45") with optional "fil" or "attofil" suffix.
	// (Default: #Base = "0 FIL" and #PerSector = "0.03 FIL")
	MaxUpdateBatchGasFee BatchFeeConfig

	// WindowPoSt is a high-value operation, so the default fee should be high.
	// Accepts a decimal string (e.g., "123.45") with optional "fil" or "attofil" suffix. (Default: "5 fil")
	MaxWindowPoStGasFee types.FIL

	// Whether to use available miner balance for sector collateral instead of sending it with each message (Default: false)
	CollateralFromMinerBalance bool

	// Don't send collateral with messages even if there is no available balance in the miner actor (Default: false)
	DisableCollateralFallback bool
}

type CurioAddresses struct {
	// PreCommitControl is an array of Addresses to send PreCommit messages from
	PreCommitControl []string

	// CommitControl is an array of Addresses to send Commit messages from
	CommitControl []string

	// DealPublishControl is an array of Address to send the deal collateral from with PublishStorageDeal Message
	DealPublishControl []string

	// TerminateControl is a list of addresses used to send Terminate messages.
	TerminateControl []string

	// DisableOwnerFallback disables usage of the owner address for messages
	// sent automatically
	DisableOwnerFallback bool

	// DisableWorkerFallback disables usage of the worker address for messages
	// sent automatically, if control addresses are configured.
	// A control address that doesn't have enough funds will still be chosen
	// over the worker address if this flag is set.
	DisableWorkerFallback bool

	// MinerAddresses are the addresses of the miner actors
	MinerAddresses []string

	// BalanceManagerConfig specifies the configuration parameters for managing wallet balances and actor-related funds,
	// including collateral and other operational resources.
	BalanceManager BalanceManagerConfig
}

type CurioProvingConfig struct {
	// Maximum number of sector checks to run in parallel. (0 = unlimited)
	//
	// WARNING: Setting this value too high may make the node crash by running out of stack
	// WARNING: Setting this value too low may make sector challenge reading much slower, resulting in failed PoSt due
	// to late submission.
	//
	// After changing this option, confirm that the new value works in your setup by invoking
	// 'curio test wd task 0' (Default: 32)
	ParallelCheckLimit int

	// Maximum amount of time a proving pre-check can take for a sector. If the check times out the sector will be skipped
	//
	// WARNING: Setting this value too low risks in sectors being skipped even though they are accessible, just reading the
	// test challenge took longer than this timeout
	// WARNING: Setting this value too high risks missing PoSt deadline in case IO operations related to this sector are
	// blocked (e.g. in case of disconnected NFS mount)
	// Time duration string (e.g., "1h2m3s") in TOML format. (Default: "10m0s")
	SingleCheckTimeout time.Duration

	// Maximum amount of time a proving pre-check can take for an entire partition. If the check times out, sectors in
	// the partition which didn't get checked on time will be skipped
	//
	// WARNING: Setting this value too low risks in sectors being skipped even though they are accessible, just reading the
	// test challenge took longer than this timeout
	// WARNING: Setting this value too high risks missing PoSt deadline in case IO operations related to this partition are
	// blocked or slow. Time duration string (e.g., "1h2m3s") in TOML format.  (Default: "20m0s")
	PartitionCheckTimeout time.Duration
}

type CurioIngestConfig struct {
	// MaxMarketRunningPipelines is the maximum number of market pipelines that can be actively running tasks.
	// A "running" pipeline is one that has at least one task currently assigned to a machine (owner_id is not null).
	// If this limit is exceeded, the system will apply backpressure to delay processing of new deals.
	// 0 means unlimited. (Default: 64)
	MaxMarketRunningPipelines int

	// MaxQueueDownload is the maximum number of pipelines that can be queued at the downloading stage,
	// waiting for a machine to pick up their task (owner_id is null).
	// If this limit is exceeded, the system will apply backpressure to slow the ingestion of new deals.
	// 0 means unlimited. (Default: 8)
	MaxQueueDownload int

	// MaxQueueCommP is the maximum number of pipelines that can be queued at the CommP (verify) stage,
	// waiting for a machine to pick up their verification task (owner_id is null).
	// If this limit is exceeded, the system will apply backpressure, delaying new deal processing.
	// 0 means unlimited. (Default: 8)
	MaxQueueCommP int

	// Maximum number of sectors that can be queued waiting for deals to start processing.
	// 0 = unlimited
	// Note: This mechanism will delay taking deal data from markets, providing backpressure to the market subsystem.
	// The DealSector queue includes deals that are ready to enter the sealing pipeline but are not yet part of it.
	// DealSector queue is the first queue in the sealing pipeline, making it the primary backpressure mechanism. (Default: 8)
	MaxQueueDealSector int

	// Maximum number of sectors that can be queued waiting for SDR to start processing.
	// 0 = unlimited
	// Note: This mechanism will delay taking deal data from markets, providing backpressure to the market subsystem.
	// The SDR queue includes deals which are in the process of entering the sealing pipeline. In case of the SDR tasks it is
	// possible that this queue grows more than this limit(CC sectors), the backpressure is only applied to sectors
	// entering the pipeline.
	// Only applies to PoRep pipeline (DoSnap = false) (Default: 8)
	MaxQueueSDR int

	// Maximum number of sectors that can be queued waiting for SDRTrees to start processing.
	// 0 = unlimited
	// Note: This mechanism will delay taking deal data from markets, providing backpressure to the market subsystem.
	// In case of the trees tasks it is possible that this queue grows more than this limit, the backpressure is only
	// applied to sectors entering the pipeline.
	// Only applies to PoRep pipeline (DoSnap = false) (Default: 0)
	MaxQueueTrees int

	// Maximum number of sectors that can be queued waiting for PoRep to start processing.
	// 0 = unlimited
	// Note: This mechanism will delay taking deal data from markets, providing backpressure to the market subsystem.
	// Like with the trees tasks, it is possible that this queue grows more than this limit, the backpressure is only
	// applied to sectors entering the pipeline.
	// Only applies to PoRep pipeline (DoSnap = false) (Default: 0)
	MaxQueuePoRep int

	// MaxQueueSnapEncode is the maximum number of sectors that can be queued waiting for UpdateEncode tasks to start.
	// 0 means unlimited.
	// This applies backpressure to the market subsystem by delaying the ingestion of deal data.
	// Only applies to the Snap Deals pipeline (DoSnap = true). (Default: 16)
	MaxQueueSnapEncode int

	// MaxQueueSnapProve is the maximum number of sectors that can be queued waiting for UpdateProve to start processing.
	// 0 means unlimited.
	// This applies backpressure in the Snap Deals pipeline (DoSnap = true) by delaying new deal ingestion. (Default: 0)
	MaxQueueSnapProve int

	// Maximum time an open deal sector should wait for more deals before it starts sealing.
	// This ensures that sectors don't remain open indefinitely, consuming resources.
	// Time duration string (e.g., "1h2m3s") in TOML format. (Default: "1h0m0s")
	MaxDealWaitTime time.Duration

	// DoSnap, when set to true, enables snap deal processing for deals ingested by this instance.
	// Unlike lotus-miner, there is no fallback to PoRep when no snap sectors are available.
	// When enabled, all deals will be processed as snap deals. (Default: false)
	DoSnap bool
}

type CurioAlertingConfig struct {
	// MinimumWalletBalance is the minimum balance all active wallets. If the balance is below this value, an
	// alerts will be triggered for the wallet
	// Accepts a decimal string (e.g., "123.45" or "123 fil") with optional "fil" or "attofil" suffix. (Default: "5 FIL")
	MinimumWalletBalance types.FIL

	// PagerDutyConfig is the configuration for the PagerDuty alerting integration.
	PagerDuty PagerDutyConfig

	// PrometheusAlertManagerConfig is the configuration for the Prometheus AlertManager alerting integration.
	PrometheusAlertManager PrometheusAlertManagerConfig

	// SlackWebhookConfig is a configuration type for Slack webhook integration.
	SlackWebhook SlackWebhookConfig
}

type CurioSealConfig struct {
	// BatchSealSectorSize Allows setting the sector size supported by the batch seal task.
	// Can be any value as long as it is "32GiB". (Default: "32GiB")
	BatchSealSectorSize string

	// Number of sectors in a seal batch. Depends on hardware and supraseal configuration. (Default: 32)
	BatchSealBatchSize int

	// Number of parallel pipelines. Can be 1 or 2. Depends on available raw block storage (Default: 2)
	BatchSealPipelines int

	// SingleHasherPerThread is a compatibility flag for older CPUs. Zen3 and later supports two sectors per thread.
	// Set to false for older CPUs (Zen 2 and before). (Default: false)
	SingleHasherPerThread bool

	// LayerNVMEDevices is a list of pcie device addresses that should be used for SDR layer storage.
	// The required storage is 11 * BatchSealBatchSize * BatchSealSectorSize * BatchSealPipelines
	// Total Read IOPS for optimal performance should be 10M+.
	// The devices MUST be NVMe devices, not used for anything else. Any data on the devices will be lost!
	//
	// It's recommend to define these settings in a per-machine layer, as the devices are machine-specific.
	//
	// Example: ["0000:01:00.0", "0000:01:00.1"]
	LayerNVMEDevices []string
}

type PagerDutyConfig struct {
	// Enable is a flag to enable or disable the PagerDuty integration.
	Enable bool

	// PagerDutyEventURL is URL for PagerDuty.com Events API v2 URL. Events sent to this API URL are ultimately
	// routed to a PagerDuty.com service and processed.
	// The default is sufficient for integration with the stock commercial PagerDuty.com company's service.
	PagerDutyEventURL string

	// PageDutyIntegrationKey is the integration key for a PagerDuty.com service. You can find this unique service
	// identifier in the integration page for the service.
	PageDutyIntegrationKey string
}

type PrometheusAlertManagerConfig struct {
	// Enable is a flag to enable or disable the Prometheus AlertManager integration.
	Enable bool

	// AlertManagerURL is the URL for the Prometheus AlertManager API v2 URL.
	AlertManagerURL string
}

type SlackWebhookConfig struct {
	// Enable is a flag to enable or disable the Prometheus AlertManager integration.
	Enable bool

	// WebHookURL is the URL for the URL for slack Webhook.
	// Example: https://hooks.slack.com/services/T00000000/B00000000/XXXXXXXXXXXXXXXXXXXXXXXX
	WebHookURL string
}

type ApisConfig struct {
	// ChainApiInfo is the API endpoint for the Lotus daemon.
	ChainApiInfo []string

	// API auth secret for the Curio nodes to use. This value should only be set on the bade layer.
	StorageRPCSecret string
}

type CurioBatchingConfig struct {
	// Precommit Batching configuration
	PreCommit PreCommitBatchingConfig

	// Commit batching configuration
	Commit CommitBatchingConfig

	// Snap Deals batching configuration
	Update UpdateBatchingConfig
}

type PreCommitBatchingConfig struct {
	// Base fee value below which we should try to send Precommit messages immediately
	// Accepts a decimal string (e.g., "123.45" or "123 fil") with optional "fil" or "attofil" suffix. (Default: "0.005 FIL")
	BaseFeeThreshold types.FIL

	// Maximum amount of time any given sector in the batch can wait for the batch to accumulate
	// Time duration string (e.g., "1h2m3s") in TOML format. (Default: "4h0m0s")
	Timeout time.Duration

	// Time buffer for forceful batch submission before sectors/deal in batch would start expiring
	// Time duration string (e.g., "1h2m3s") in TOML format. (Default: "6h0m0s")
	Slack time.Duration
}

type CommitBatchingConfig struct {
	// Base fee value below which we should try to send Commit messages immediately
	// Accepts a decimal string (e.g., "123.45" or "123 fil") with optional "fil" or "attofil" suffix. (Default: "0.005 FIL")
	BaseFeeThreshold types.FIL

	// Maximum amount of time any given sector in the batch can wait for the batch to accumulate
	// Time duration string (e.g., "1h2m3s") in TOML format. (Default: "1h0m0s")
	Timeout time.Duration

	// Time buffer for forceful batch submission before sectors/deals in batch would start expiring
	// Time duration string (e.g., "1h2m3s") in TOML format. (Default: "1h0m0s")
	Slack time.Duration
}

type UpdateBatchingConfig struct {
	// Base fee value below which we should try to send Commit messages immediately
	// Accepts a decimal string (e.g., "123.45" or "123 fil") with optional "fil" or "attofil" suffix. (Default: "0.005 FIL")
	BaseFeeThreshold types.FIL

	// Maximum amount of time any given sector in the batch can wait for the batch to accumulate
	// Time duration string (e.g., "1h2m3s") in TOML format. (Default: "1h0m0s")
	Timeout time.Duration

	// Time buffer for forceful batch submission before sectors/deals in batch would start expiring
	// Time duration string (e.g., "1h2m3s") in TOML format. (Default: "1h0m0s")
	Slack time.Duration
}

type MarketConfig struct {
	// StorageMarketConfig houses all the deal related market configuration
	StorageMarketConfig StorageMarketConfig
}

type StorageMarketConfig struct {
	// MK12 encompasses all configuration related to deal protocol mk1.2.0 and mk1.2.1 (i.e. Boost deals)
	MK12 MK12Config

	// IPNI configuration for ipni-provider
	IPNI IPNIConfig

	// Indexing configuration for deal indexing
	Indexing IndexingConfig

	// PieceLocator is a list of HTTP url and headers combination to query for a piece for offline deals
	// User can run a remote file server which can host all the pieces over the HTTP and supply a reader when requested.
	// The server must support "HEAD" request and "GET" request.
	// 	1. <URL>?id=pieceCID with "HEAD" request responds with 200 if found or 404 if not. Must send header "Content-Length" with file size as value
	//  2. <URL>?id=pieceCID must provide a reader for the requested piece along with header "Content-Length" with file size as value
	PieceLocator []PieceLocatorConfig
}

type MK12Config struct {
	// When a deal is ready to publish, the amount of time to wait for more
	// deals to be ready to publish before publishing them all as a batch
	// Time duration string (e.g., "1h2m3s") in TOML format. (Default: "5m0s")
	PublishMsgPeriod time.Duration

	// The maximum number of deals to include in a single PublishStorageDeals
	// message (Default: 8)
	MaxDealsPerPublishMsg uint64

	// The maximum fee to pay per deal when sending the PublishStorageDeals message
	// Accepts a decimal string (e.g., "123.45" or "123 fil") with optional "fil" or "attofil" suffix. (Default: "0.5 FIL")
	MaxPublishDealFee types.FIL

	// ExpectedPoRepSealDuration is the expected time it would take to seal the deal sector
	// This will be used to fail the deals which cannot be sealed on time.
	// Time duration string (e.g., "1h2m3s") in TOML format. (Default: "8h0m0s")
	ExpectedPoRepSealDuration time.Duration

	// ExpectedSnapSealDuration is the expected time it would take to snap the deal sector
	// This will be used to fail the deals which cannot be sealed on time.
	// Time duration string (e.g., "1h2m3s") in TOML format. (Default: "2h0m0s")
	ExpectedSnapSealDuration time.Duration

	// SkipCommP can be used to skip doing a commP check before PublishDealMessage is sent on chain
	// Warning: If this check is skipped and there is a commP mismatch, all deals in the
	// sector will need to be sent again (Default: false)
	SkipCommP bool

	// DisabledMiners is a list of miner addresses that should be excluded from online deal making protocols
	DisabledMiners []string

	// MaxConcurrentDealSizeGiB is a sum of all size of all deals which are waiting to be added to a sector
	// When the cumulative size of all deals in process reaches this number, new deals will be rejected.
	// (Default: 0 = unlimited)
	MaxConcurrentDealSizeGiB int64

	// DenyUnknownClients determines the default behaviour for the deal of clients which are not in allow/deny list
	// If True then all deals coming from unknown clients will be rejected. (Default: false)
	DenyUnknownClients bool

	// DenyOnlineDeals determines if the storage provider will accept online deals (Default: false)
	DenyOnlineDeals bool

	// DenyOfflineDeals determines if the storage provider will accept offline deals (Default: false)
	DenyOfflineDeals bool

	// CIDGravityTokens is the list of authorization token to use for CIDGravity filters. These should be in format
	// "minerID1:Token1", "minerID2:Token2". If a token for a minerID within the cluster is not provided,
	// CIDGravity filters will not be applied to deals associated with that miner ID.
	CIDGravityTokens []string

	// DefaultCIDGravityAccept when set to true till accept deals when CIDGravity service is not available.
	// Default behaviors is to reject the deals (Default: false)
	DefaultCIDGravityAccept bool
}

type PieceLocatorConfig struct {
	URL     string
	Headers http.Header
}

type IndexingConfig struct {
	// Number of records per insert batch
	InsertBatchSize int

	// Number of concurrent inserts to split AddIndex calls to
	InsertConcurrency int
}

type IPNIConfig struct {
	// Disable set whether to disable indexing announcement to the network and expose endpoints that
	// allow indexer nodes to process announcements. Default: False
	Disable bool

	// The network indexer web UI URL for viewing published announcements
	// TODO: should we use this for checking published heads before publishing? Later commit
	ServiceURL []string

	// The list of URLs of indexing nodes to announce to. This is a list of hosts we talk to tell them about new
	// heads.
	DirectAnnounceURLs []string
}

// HTTPConfig represents the configuration for an HTTP server.
type HTTPConfig struct {
	// Enable the HTTP server on the node
	Enable bool

	// DomainName specifies the domain name that the server uses to serve HTTP requests. DomainName cannot be empty and cannot be
	// an IP address
	DomainName string

	// ListenAddress is the address that the server listens for HTTP requests. It should be in form "x.x.x.x:1234" (Default: 0.0.0.0:12310)
	ListenAddress string

	// DelegateTLS allows the server to delegate TLS to a reverse proxy. When enabled the listen address will serve
	// HTTP and the reverse proxy will handle TLS termination.
	DelegateTLS bool

	// ReadTimeout is the maximum duration for reading the entire or next request, including body, from the client.
	// Time duration string (e.g., "1h2m3s") in TOML format. (Default: "5m0s")
	ReadTimeout time.Duration

	// IdleTimeout is the maximum duration of an idle session. If set, idle connections are closed after this duration.
	// Time duration string (e.g., "1h2m3s") in TOML format. (Default: "5m0s")
	IdleTimeout time.Duration

	// ReadHeaderTimeout is amount of time allowed to read request headers
	// Time duration string (e.g., "1h2m3s") in TOML format. (Default: "5m0s")
	ReadHeaderTimeout time.Duration

	// EnableCORS indicates whether Cross-Origin Resource Sharing (CORS) is enabled or not.
	EnableCORS bool

	// CompressionLevels hold the compression level for various compression methods supported by the server
	CompressionLevels CompressionConfig
}

// CompressionConfig holds the compression levels for supported types
type CompressionConfig struct {
	GzipLevel    int
	BrotliLevel  int
	DeflateLevel int
}

type BalanceManagerConfig struct {
	// MK12Collateral defines the configuration for managing collateral and related balance thresholds in the miner's market.
	MK12Collateral MK12CollateralConfig
}

type MK12CollateralConfig struct {
	// DealCollateralWallet is the wallet used to add balance to Miner's market balance. This balance is
	// utilized for deal collateral in market (f05) deals.
	DealCollateralWallet string

	// CollateralLowThreshold is the balance below which more balance will be added to miner's market balance
	// Accepts a decimal string (e.g., "123.45" or "123 fil") with optional "fil" or "attofil" suffix. (Default: "5 FIL")
	CollateralLowThreshold types.FIL

	// CollateralHighThreshold is the target balance to which the miner's market balance will be topped up
	// when it drops below CollateralLowThreshold.
	// Accepts a decimal string (e.g., "123.45" or "123 fil") with optional "fil" or "attofil" suffix. (Default: "20 FIL")
	CollateralHighThreshold types.FIL
}<|MERGE_RESOLUTION|>--- conflicted
+++ resolved
@@ -378,15 +378,13 @@
 	// also be bounded by resources available on the machine. (Default: 8)
 	IndexingMaxTasks int
 
-<<<<<<< HEAD
 	// EnableBalanceManager enables the task to automatically manage the market balance of the miner's market actor (Default: false)
 	EnableBalanceManager bool
-=======
+
 	// BindSDRTreeToNode forces the TreeD and TreeRC tasks to be executed on the same node where SDR task was executed
 	// for the sector. Please ensure that TreeD and TreeRC task are enabled and relevant resources are available before
 	// enabling this option. (Default: false)
 	BindSDRTreeToNode bool
->>>>>>> 546c6488
 }
 type CurioFees struct {
 	// maxBatchFee = maxBase + maxPerSector * nSectors
