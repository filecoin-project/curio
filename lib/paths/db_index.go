--- conflicted
+++ resolved
@@ -578,22 +578,6 @@
 
 	// Cache miss - fetch from index and cache the result
 	stats.Record(ctx, FindSectorCacheMisses.M(1))
-<<<<<<< HEAD
-
-	si, err := dbi.findSectorUncached(ctx, sector, ft, ssize, allowFetch)
-	if err != nil {
-		return nil, err
-	}
-
-	// Cache the result for future use
-	_ = findSectorCache.Set(cacheKey, si)
-
-	return si, nil
-}
-
-func (dbi *DBIndex) findSectorUncached(ctx context.Context, s abi.SectorID, ft storiface.SectorFileType, ssize abi.SectorSize, allowFetch bool) ([]storiface.SectorStorageInfo, error) {
-=======
->>>>>>> 1be02ce6
 
 	si, err := dbi.findSectorUncached(ctx, sector, ft, ssize, allowFetch)
 	if err != nil {
