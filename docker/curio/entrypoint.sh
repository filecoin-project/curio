#!/usr/bin/env bash
set -e
echo CURIO_REPO_PATH=$CURIO_REPO_PATH
echo Wait for lotus is ready ...
lotus wait-api
head=0
# Loop until the head is greater than 9
while [[ $head -le 9 ]]; do
    head=$(lotus chain list | awk '{print $1}' | awk -F':' '{print $1}' | tail -1)
    if [[ $head -le 9 ]]; then
        echo "Current head: $head, which is not greater than 9. Waiting..."
        sleep 1  # Wait for 4 seconds before checking again
    else
        echo "The head is now greater than 9: $head"
    fi
done

echo All ready. Lets go
myip=`nslookup curio | grep -v "#" | grep Address | awk '{print $2}'`

if [ ! -f $CURIO_REPO_PATH/.init.curio ]; then
  echo Wait for lotus-miner is ready ...
  lotus-miner wait-api

  if [ ! -f $CURIO_REPO_PATH/.init.setup ]; then
  export DEFAULT_WALLET=`lotus wallet default`
	echo Create a new miner actor ...
<<<<<<< HEAD
	sptool --actor t01000 actor new-miner --owner $DEFAULT_WALLET --worker $DEFAULT_WALLET --send $DEFAULT_WALLET 8MiB
=======
	sptool --actor t01000 actor new-miner --owner $DEFAULT_WALLET --worker $DEFAULT_WALLET --from $DEFAULT_WALLET --sector-size 8MiB --confidence 1
>>>>>>> 1be02ce6
	touch $CURIO_REPO_PATH/.init.setup
	fi

	if [ ! -f $CURIO_REPO_PATH/.init.config ]; then

	newminer=`lotus state list-miners | grep -v t01000`
	echo "New Miner is $newminer"
	echo Initiating a new Curio cluster ...
	curio config new-cluster $newminer
	echo Creating market config...
  curio config get base | sed -e 's/#Miners = \[\]/Miners = ["'"$newminer"'"]/g' | curio config set --title base
  CONFIG_CONTENT='[HTTP]
    DelegateTLS = true
    DomainName = "curio"
    Enable = true

  [Ingest]
    MaxDealWaitTime = "0h0m30s"

  [Market]
    [Market.StorageMarketConfig]
      [Market.StorageMarketConfig.IPNI]
        DirectAnnounceURLs = ["http://indexer:3001"]
        ServiceURL = ["http://indexer:3000"]
      [Market.StorageMarketConfig.MK12]
          ExpectedPoRepSealDuration = "0h1m0s"
          ExpectedSnapSealDuration = "0h1m0s"
          PublishMsgPeriod = "0h0m10s"

      [[Market.StorageMarketConfig.PieceLocator]]
        URL = "http://piece-server:12320/pieces"

  [Subsystems]
    EnableCommP = true
    EnableDealMarket = true
    EnableParkPiece = true

  [Batching]
    [Batching.PreCommit]
      Timeout = "0h0m5s"
      Slack = "6h0m0s"
    [Batching.Commit]
      Timeout = "0h0m5s"
      Slack = "1h0m0s"
  '
  echo "$CONFIG_CONTENT" | curio config create --title market
  touch $CURIO_REPO_PATH/.init.config
  fi

  echo Starting Curio node to attach storage ...
  curio run --nosync --layers seal,post,market,gui &
  CURIO_PID=`echo $!`
  until curio cli --machine $myip:12300 wait-api; do
    echo "Waiting for the curio CLI to become ready..."
    sleep 5
  done
  curio cli --machine $myip:12300 storage attach --init --seal --store $CURIO_REPO_PATH
  touch $CURIO_REPO_PATH/.init.curio
  echo Stopping Curio node ...
  echo Try to stop curio...
      kill -15 $CURIO_PID || kill -9 $CURIO_PID
	echo Done
fi

echo Starting curio node ...
exec curio run --nosync --name devnet --layers seal,post,market,gui
<|MERGE_RESOLUTION|>--- conflicted
+++ resolved
@@ -25,11 +25,7 @@
   if [ ! -f $CURIO_REPO_PATH/.init.setup ]; then
   export DEFAULT_WALLET=`lotus wallet default`
 	echo Create a new miner actor ...
-<<<<<<< HEAD
-	sptool --actor t01000 actor new-miner --owner $DEFAULT_WALLET --worker $DEFAULT_WALLET --send $DEFAULT_WALLET 8MiB
-=======
 	sptool --actor t01000 actor new-miner --owner $DEFAULT_WALLET --worker $DEFAULT_WALLET --from $DEFAULT_WALLET --sector-size 8MiB --confidence 1
->>>>>>> 1be02ce6
 	touch $CURIO_REPO_PATH/.init.setup
 	fi
 
