--- conflicted
+++ resolved
@@ -41,11 +41,7 @@
 }
 
 // Intent: Major.Network.Patch
-<<<<<<< HEAD
-var BuildVersionArray = [3]int{1, 27, 0}
-=======
 var BuildVersionArray = [3]int{1, 27, 2}
->>>>>>> 1be02ce6
 
 // RC
 var BuildVersionRC = 0
