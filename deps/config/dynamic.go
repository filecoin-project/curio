--- conflicted
+++ resolved
@@ -72,9 +72,6 @@
 	}
 }
 
-<<<<<<< HEAD
-// It rlocks dynamicLocker.
-=======
 // SetWithoutLock sets the value without acquiring a lock.
 // Only use this when you're already holding the top-level write lock (e.g., during ApplyLayers).
 func (d *Dynamic[T]) SetWithoutLock(value T) {
@@ -82,7 +79,6 @@
 	d.value = value
 }
 
->>>>>>> ca2e86b1
 func (d *Dynamic[T]) Get() T {
 	if d == nil {
 		var zero T
@@ -93,28 +89,16 @@
 	return d.value
 }
 
-<<<<<<< HEAD
-func (d *Dynamic[T]) GetWithoutLock() T {
-	if d == nil {
-		var zero T
-		return zero
-	}
-=======
 // GetWithoutLock gets the value without acquiring a lock.
 // Only use this when you're already holding the top-level write lock (e.g., during FixTOML).
 func (d *Dynamic[T]) GetWithoutLock() T {
->>>>>>> ca2e86b1
 	return d.value
 }
 
 // Equal is used by cmp.Equal for custom comparison.
 // It doesn't lock dynamicLocker as this typically is used for an update test.
 func (d *Dynamic[T]) Equal(other *Dynamic[T]) bool {
-<<<<<<< HEAD
-	return cmp.Equal(d.GetWithoutLock(), other.GetWithoutLock(), BigIntComparer, cmpopts.EquateEmpty())
-=======
 	return cmp.Equal(d.value, other.value, BigIntComparer, cmpopts.EquateEmpty())
->>>>>>> ca2e86b1
 }
 
 // MarshalTOML cannot be implemented for struct types because it won't be boxed correctly.
@@ -235,26 +219,14 @@
 			continue
 		}
 
-<<<<<<< HEAD
-		// 2. Apply layers and detect changes without deadlock
-=======
 		// 2. Apply layers while holding the top-level lock to prevent readers from seeing
 		//    inconsistent state. FixTOML uses GetWithoutLock() and TransparentDecode uses
 		//    SetWithoutLock() to avoid deadlocks.
->>>>>>> ca2e86b1
 		func() {
 			// Set a flag to indicate we're in change monitor context
 			dynamicLocker.Lock()
-<<<<<<< HEAD
-			dynamicLocker.updating = true
-			dynamicLocker.Unlock()
-
-			// Apply layers - Dynamic.Set() will detect the updating flag and skip locking
-			err := ApplyLayers(context.Background(), r.treeCopy, configs, r.fixupFn)
-=======
 			defer dynamicLocker.Unlock()
 			err = ApplyLayers(context.Background(), r.treeCopy, configs, r.fixupFn)
->>>>>>> ca2e86b1
 			if err != nil {
 				logger.Errorf("dynamic config failed to ApplyLayers: %s", err)
 				// Reset updating flag on error
@@ -314,11 +286,7 @@
 
 	atomic.StoreInt32(&c.updating, 0)
 	for k, v := range c.latest {
-<<<<<<< HEAD
 		if !cmp.Equal(v, c.originally[k], BigIntComparer, cmp.Reporter(&reportHandler{})) {
-=======
-		if !cmp.Equal(v, c.originally[k], BigIntComparer) {
->>>>>>> ca2e86b1
 			if notifier := c.notifier[k]; notifier != nil {
 				go notifier()
 			}
@@ -328,7 +296,6 @@
 	c.latest = make(map[uintptr]any)
 }
 
-<<<<<<< HEAD
 type reportHandler struct {
 	changes  []string
 	newValue any
@@ -347,8 +314,6 @@
 func (r *reportHandler) PopStep() {
 	r.changes = r.changes[:len(r.changes)-1]
 }
-=======
->>>>>>> ca2e86b1
 func (c *changeNotifier) inform(ptr uintptr, oldValue any, newValue any) {
 	if atomic.LoadInt32(&c.updating) == 0 {
 		return
