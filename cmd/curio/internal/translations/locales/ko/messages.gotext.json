--- conflicted
+++ resolved
@@ -2933,11 +2933,6 @@
       "placeholder": null
     },
     {
-<<<<<<< HEAD
-      "id": "Supra consensus testing utilities",
-      "translation": "수프라 합의 테스트 유틸리티",
-      "message": "Supra consensus testing utilities",
-=======
       "id": "Downgrade a cluster's daatabase to a previous software version.",
       "translation": "클러스터의 데이터베이스를 이전 소프트웨어 버전으로 다운그레이드합니다.",
       "message": "Downgrade a cluster's daatabase to a previous software version.",
@@ -2953,7 +2948,6 @@
       "id": "YYYYMMDD when your cluster had the preferred schema. Ex: 20251128",
       "translation": "클러스터에 원하는 스키마가 적용되어 있던 YYYYMMDD 날짜입니다. 예: 20251128",
       "message": "YYYYMMDD when your cluster had the preferred schema. Ex: 20251128",
->>>>>>> 7a618b8a
       "placeholder": null
     }
   ]
