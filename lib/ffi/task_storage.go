--- conflicted
+++ resolved
@@ -175,23 +175,11 @@
 		lockAcquireTimer.Reset(0)
 	}()
 
-<<<<<<< HEAD
 	// guard other concurrent reservation attempts on the same storage
 	ctx = storagePaths.ReservationCtxLock.Lock(ctx)
 	defer storagePaths.ReservationCtxLock.Unlock(ctx)
 
-	// First see what we have locally. We are putting allocate and existing together because local acquire will look
-	// for existing files for allocate requests, separately existing files which aren't found locally will be need to
-	// be fetched, so we will need to create reservations for that too.
-	// NOTE localStore.AcquireSector does not open or create any files, nor does it reserve space. It only proposes
-	// paths to be used.
-	pathsFs, pathIDs, err := t.sc.sectors.localStore.AcquireSector(ctx, sectorRef.Ref(), storiface.FTNone, requestedTypes, t.pathType, storiface.AcquireMove)
-	if err != nil {
-		return nil, err
-	}
-=======
 	cleanup := func() {}
->>>>>>> cd44006e
 
 	defer func() {
 		cleanup()
