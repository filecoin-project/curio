--- conflicted
+++ resolved
@@ -31,13 +31,14 @@
 	if err := s.cleanupUpgrade(); err != nil {
 		return false, xerrors.Errorf("cleanupUpgrade: %w", err)
 	}
-<<<<<<< HEAD
+
 	if err := s.cleanupMK12DealPipeline(); err != nil {
 		return false, xerrors.Errorf("cleanupMK12DealPipeline: %w", err)
-=======
+	}
+
 	if err := s.cleanupUnseal(); err != nil {
 		return false, xerrors.Errorf("cleanupUnseal: %w", err)
->>>>>>> b2e2def1
+
 	}
 
 	return true, nil
@@ -158,7 +159,6 @@
 	return nil
 }
 
-<<<<<<< HEAD
 func (s *PipelineGC) cleanupMK12DealPipeline() error {
 	// Remove market_mk12_deal_pipeline entries where:
 	// sealed is true and indexed is true
@@ -168,7 +168,11 @@
 	_, err := s.db.Exec(ctx, `DELETE FROM market_mk12_deal_pipeline WHERE complete = TRUE;`)
 	if err != nil {
 		return xerrors.Errorf("failed to clean up sealed deals: %w", err)
-=======
+	}
+
+	return nil
+}
+
 func (s *PipelineGC) cleanupUnseal() error {
 	// Remove sectors_unseal_pipeline entries where:
 	// after_unseal_sdr is true
@@ -183,7 +187,6 @@
 `)
 	if err != nil {
 		return xerrors.Errorf("failed to clean up unseal entries: %w", err)
->>>>>>> b2e2def1
 	}
 
 	return nil
