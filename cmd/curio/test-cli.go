package main

import (
	"context"
	"database/sql"
	"encoding/json"
	"errors"
	"fmt"
	"os"
	"time"

	"github.com/samber/lo"
	"github.com/urfave/cli/v2"
	"github.com/yugabyte/pgx/v5"
	"golang.org/x/xerrors"

	"github.com/filecoin-project/go-address"
	"github.com/filecoin-project/go-state-types/dline"

	"github.com/filecoin-project/curio/cmd/curio/tasks"
	"github.com/filecoin-project/curio/deps"
	"github.com/filecoin-project/curio/harmony/harmonydb"
)

var testCmd = &cli.Command{
	Name:  "test",
	Usage: "Utility functions for testing",
	Subcommands: []*cli.Command{
		//provingInfoCmd,
		wdPostCmd,
	},
	Before: func(cctx *cli.Context) error {
		return nil
	},
}

var wdPostCmd = &cli.Command{
	Name:    "window-post",
	Aliases: []string{"wd", "windowpost", "wdpost"},
	Usage:   "Compute a proof-of-spacetime for a sector (requires the sector to be pre-sealed). These will not send to the chain.",
	Subcommands: []*cli.Command{
		wdPostHereCmd,
		wdPostTaskCmd,
	},
}

// wdPostTaskCmd writes to harmony_task and wdpost_partition_tasks, then waits for the result.
// It is intended to be used to test the windowpost scheduler.
// The end of the compute task puts the task_id onto wdpost_proofs, which is read by the submit task.
// The submit task will not send test tasks to the chain, and instead will write the result to harmony_test.
// The result is read by this command, and printed to stdout.
var wdPostTaskCmd = &cli.Command{
	Name:    "task",
	Aliases: []string{"scheduled", "schedule", "async", "asynchronous"},
	Usage:   "Test the windowpost scheduler by running it on the next available curio. If tasks fail all retries, you will need to ctrl+c to exit.",
	Flags: []cli.Flag{
		&cli.Uint64Flag{
			Name:  "deadline",
			Usage: "deadline to compute WindowPoSt for ",
			Value: 0,
		},
		&cli.StringSliceFlag{
			Name:  "layers",
			Usage: "list of layers to be interpreted (atop defaults). Default: base",
		},
	},
	Action: func(cctx *cli.Context) error {
		ctx := context.Background()

		deps, err := deps.GetDeps(ctx, cctx)
		if err != nil {
			return xerrors.Errorf("get config: %w", err)
		}

		ts, err := deps.Chain.ChainHead(ctx)
		if err != nil {
			return xerrors.Errorf("cannot get chainhead %w", err)
		}
		ht := ts.Height()

		var taskIDs []int64
		for addr := range deps.Maddrs {
			maddr, err := address.IDFromAddress(address.Address(addr))
			if err != nil {
				return xerrors.Errorf("cannot get miner id %w", err)
			}
			var taskId int64

			_, err = deps.DB.BeginTransaction(ctx, func(tx *harmonydb.Tx) (commit bool, err error) {
				err = tx.QueryRow(`INSERT INTO harmony_task (name, posted_time, added_by) VALUES ('WdPost', CURRENT_TIMESTAMP, 123) RETURNING id`).Scan(&taskId)
				if err != nil {
					log.Error("inserting harmony_task: ", err)
					return false, xerrors.Errorf("inserting harmony_task: %w", err)
				}
				_, err = tx.Exec(`INSERT INTO wdpost_partition_tasks 
			(task_id, sp_id, proving_period_start, deadline_index, partition_index) VALUES ($1, $2, $3, $4, $5)`,
					taskId, maddr, ht, cctx.Uint64("deadline"), 0)
				if err != nil {
					log.Error("inserting wdpost_partition_tasks: ", err)
					return false, xerrors.Errorf("inserting wdpost_partition_tasks: %w", err)
				}
				_, err = tx.Exec("INSERT INTO harmony_test (task_id) VALUES ($1)", taskId)
				if err != nil {
					return false, xerrors.Errorf("inserting into harmony_tests: %w", err)
				}
				return true, nil
			}, harmonydb.OptionRetry())
			if err != nil {
				return xerrors.Errorf("writing SQL transaction: %w", err)
			}

			fmt.Printf("Inserted task %d for miner ID %s. Waiting for success ", taskId, address.Address(addr).String())
			taskIDs = append(taskIDs, taskId)
		}

		var taskID int64
		var result sql.NullString
		var historyIDs []int64

		for len(taskIDs) > 0 {
			time.Sleep(time.Second)
<<<<<<< HEAD
			err = deps.DB.QueryRow(ctx, `SELECT task_id, result FROM harmony_test WHERE task_id IN ($1)`, taskIDs).Scan(&taskID, &result)
=======
			err = deps.DB.QueryRow(ctx, `SELECT task_id, result FROM harmony_test WHERE task_id = ANY($1)`, taskIDs).Scan(&taskID, &result)
>>>>>>> 4e1b16f9
			if err != nil {
				return xerrors.Errorf("reading result from harmony_test: %w", err)
			}
			if result.Valid {
				log.Infof("Result for task %d: %s", taskID, result.String)
				// remove task from list
				taskIDs = lo.Filter(taskIDs, func(v int64, i int) bool {
					return v != taskID
				})
				continue
			}
			fmt.Print(".")

			{
				// look at history
				var hist []struct {
					HistID int64  `db:"id"`
					TaskID string `db:"task_id"`
					Result bool   `db:"result"`
					Err    string `db:"err"`
				}
<<<<<<< HEAD
				err = deps.DB.Select(ctx, &hist, `SELECT id, task_id, result, err FROM harmony_task_history WHERE task_id IN ($1) ORDER BY work_end DESC`, taskIDs)
				if err != nil && err != pgx.ErrNoRows {
=======
				err = deps.DB.Select(ctx, &hist, `SELECT id, task_id, result, err FROM harmony_task_history WHERE task_id = ANY($1) ORDER BY work_end DESC`, taskIDs)
				if err != nil && !errors.Is(err, pgx.ErrNoRows) {
>>>>>>> 4e1b16f9
					return xerrors.Errorf("reading result from harmony_task_history: %w", err)
				}

				for _, h := range hist {
					if !lo.Contains(historyIDs, h.HistID) {
						historyIDs = append(historyIDs, h.HistID)
						var errstr string
						if len(h.Err) > 0 {
							errstr = h.Err
						}
						fmt.Printf("History for task %d historyID %d: %s\n", taskID, h.HistID, errstr)
					}
				}
			}

			{
				// look for fails
				var found []int64
<<<<<<< HEAD
				err = deps.DB.Select(ctx, found, `SELECT task_id FROM harmony_task WHERE id IN ($1)`, taskIDs)
				if err != nil && err != pgx.ErrNoRows {
=======
				err = deps.DB.Select(ctx, &found, `SELECT id FROM harmony_task WHERE id = ANY($1)`, taskIDs)
				if err != nil && !errors.Is(err, pgx.ErrNoRows) {
>>>>>>> 4e1b16f9
					return xerrors.Errorf("reading result from harmony_task: %w", err)
				}

				log.Infof("Tasks found in harmony_task: %v", found)
			}
		}
		fmt.Println("All tasks completed successfully")
		return nil
	},
}

// This command is intended to be used to verify PoSt compute performance.
// It will not send any messages to the chain. Since it can compute any deadline, output may be incorrectly timed for the chain.
// The entire processing happens in this process while you wait. It does not use the scheduler.
var wdPostHereCmd = &cli.Command{
	Name:    "here",
	Aliases: []string{"cli"},
	Usage:   "Compute WindowPoSt for performance and configuration testing.",
	Description: `Note: This command is intended to be used to verify PoSt compute performance.
It will not send any messages to the chain. Since it can compute any deadline, output may be incorrectly timed for the chain.`,
	ArgsUsage: "[deadline index]",
	Flags: []cli.Flag{
		&cli.Uint64Flag{
			Name:  "deadline",
			Usage: "deadline to compute WindowPoSt for ",
			Value: 0,
		},
		&cli.StringSliceFlag{
			Name:  "layers",
			Usage: "list of layers to be interpreted (atop defaults). Default: base",
		},
		&cli.StringFlag{
			Name:  "storage-json",
			Usage: "path to json file containing storage config",
			Value: "~/.curio/storage.json",
		},
		&cli.Uint64Flag{
			Name:  "partition",
			Usage: "partition to compute WindowPoSt for",
			Value: 0,
		},
	},
	Action: func(cctx *cli.Context) error {

		ctx := context.Background()
		deps, err := deps.GetDeps(ctx, cctx)
		if err != nil {
			return err
		}

		wdPostTask, wdPoStSubmitTask, derlareRecoverTask, err := tasks.WindowPostScheduler(
			ctx, deps.Cfg.Fees, deps.Cfg.Proving, deps.Chain, deps.Verif, nil, nil, nil,
			deps.As, deps.Maddrs, deps.DB, deps.Stor, deps.Si, deps.Cfg.Subsystems.WindowPostMaxTasks)
		if err != nil {
			return err
		}
		_, _ = wdPoStSubmitTask, derlareRecoverTask

		if len(deps.Maddrs) == 0 {
			return errors.New("no miners to compute WindowPoSt for")
		}
		head, err := deps.Chain.ChainHead(ctx)
		if err != nil {
			return xerrors.Errorf("failed to get chain head: %w", err)
		}

		di := dline.NewInfo(head.Height(), cctx.Uint64("deadline"), 0, 0, 0, 10 /*challenge window*/, 0, 0)

		for maddr := range deps.Maddrs {
			out, err := wdPostTask.DoPartition(ctx, head, address.Address(maddr), di, cctx.Uint64("partition"), true)
			if err != nil {
				fmt.Println("Error computing WindowPoSt for miner", maddr, err)
				continue
			}
			fmt.Println("Computed WindowPoSt for miner", maddr, ":")
			err = json.NewEncoder(os.Stdout).Encode(out)
			if err != nil {
				fmt.Println("Could not encode WindowPoSt output for miner", maddr, err)
				continue
			}
		}

		fmt.Println("All tasks completed successfully")
		return nil
	},
}<|MERGE_RESOLUTION|>--- conflicted
+++ resolved
@@ -119,11 +119,7 @@
 
 		for len(taskIDs) > 0 {
 			time.Sleep(time.Second)
-<<<<<<< HEAD
-			err = deps.DB.QueryRow(ctx, `SELECT task_id, result FROM harmony_test WHERE task_id IN ($1)`, taskIDs).Scan(&taskID, &result)
-=======
 			err = deps.DB.QueryRow(ctx, `SELECT task_id, result FROM harmony_test WHERE task_id = ANY($1)`, taskIDs).Scan(&taskID, &result)
->>>>>>> 4e1b16f9
 			if err != nil {
 				return xerrors.Errorf("reading result from harmony_test: %w", err)
 			}
@@ -145,13 +141,8 @@
 					Result bool   `db:"result"`
 					Err    string `db:"err"`
 				}
-<<<<<<< HEAD
-				err = deps.DB.Select(ctx, &hist, `SELECT id, task_id, result, err FROM harmony_task_history WHERE task_id IN ($1) ORDER BY work_end DESC`, taskIDs)
-				if err != nil && err != pgx.ErrNoRows {
-=======
 				err = deps.DB.Select(ctx, &hist, `SELECT id, task_id, result, err FROM harmony_task_history WHERE task_id = ANY($1) ORDER BY work_end DESC`, taskIDs)
 				if err != nil && !errors.Is(err, pgx.ErrNoRows) {
->>>>>>> 4e1b16f9
 					return xerrors.Errorf("reading result from harmony_task_history: %w", err)
 				}
 
@@ -170,13 +161,8 @@
 			{
 				// look for fails
 				var found []int64
-<<<<<<< HEAD
-				err = deps.DB.Select(ctx, found, `SELECT task_id FROM harmony_task WHERE id IN ($1)`, taskIDs)
-				if err != nil && err != pgx.ErrNoRows {
-=======
 				err = deps.DB.Select(ctx, &found, `SELECT id FROM harmony_task WHERE id = ANY($1)`, taskIDs)
 				if err != nil && !errors.Is(err, pgx.ErrNoRows) {
->>>>>>> 4e1b16f9
 					return xerrors.Errorf("reading result from harmony_task: %w", err)
 				}
 
