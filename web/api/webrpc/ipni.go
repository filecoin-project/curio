package webrpc

import (
	"bytes"
	"context"
	"encoding/json"
	"fmt"
	"io"
	"net/http"
	"strings"
	"time"

	"github.com/ipfs/go-cid"
	"github.com/samber/lo"
	"golang.org/x/xerrors"

	"github.com/filecoin-project/go-address"
	commcid "github.com/filecoin-project/go-fil-commcid"
	"github.com/filecoin-project/go-state-types/abi"

	itype "github.com/filecoin-project/curio/market/ipni/types"
	"github.com/filecoin-project/curio/market/mk20"
)

type IpniAd struct {
	AdCid           string     `db:"ad_cid" json:"ad_cid"`
	ContextID       []byte     `db:"context_id" json:"context_id"`
	IsRM            bool       `db:"is_rm" json:"is_rm"`
	IsSkip          bool       `db:"is_skip" json:"is_skip"`
	PreviousAd      NullString `db:"previous"`
	Previous        string     `json:"previous"`
	SpID            int64      `db:"sp_id" json:"sp_id"`
	Addresses       NullString `db:"addresses"`
	AddressesString string     `json:"addresses"`
	Entries         string     `db:"entries" json:"entries"`
	PieceCid        string     `json:"piece_cid"`
	PieceSize       int64      `json:"piece_size"`
	Miner           string     `json:"miner"`

	EntryCount int64 `json:"entry_count"`
	CIDCount   int64 `json:"cid_count"`

	AdCids     []string `db:"-" json:"ad_cids"`
	PieceCidV2 string   `db:"-" json:"piece_cid_v2"`
}

func (a *WebRPC) GetAd(ctx context.Context, ad string) (*IpniAd, error) {
	adCid, err := cid.Parse(ad)
	if err != nil {
		return nil, xerrors.Errorf("failed to parse the ad cid: %w", err)
	}

	var ads []IpniAd

	err = a.deps.DB.Select(ctx, &ads, `SELECT 
									ip.ad_cid, 
									ip.context_id, 
									ip.is_rm,
									ip.is_skip,
									ip.previous,
									ipp.sp_id,
									ip.addresses,
									ip.entries
									FROM ipni ip
									LEFT JOIN ipni_peerid ipp ON ip.provider = ipp.peer_id
									WHERE ip.ad_cid = $1`, adCid.String())
	if err != nil {
		return nil, fmt.Errorf("failed to fetch the ad details from DB: %w", err)
	}

	if len(ads) == 0 {
		// try to get as entry

		err = a.deps.DB.Select(ctx, &ads, `SELECT
											ip.ad_cid,
											ip.context_id,
											ip.is_rm,
											ip.is_skip,
											ip.previous,
											ipp.sp_id,
											ip.addresses,
											ip.entries
										FROM ipni_chunks ipc
											LEFT JOIN ipni ip ON ip.piece_cid = ipc.piece_cid
											LEFT JOIN ipni_peerid ipp ON ip.provider = ipp.peer_id
										WHERE ipc.cid = $1`, adCid.String())
		if err != nil {
			return nil, fmt.Errorf("failed to fetch the ad details from DB: %w", err)
		}

		if len(ads) == 0 {
			return nil, xerrors.Errorf("no ad found for ad cid: %s", adCid)
		}
	}

	details := ads[0]

	var pcid, pcid2 cid.Cid
	var psize int64

	if details.SpID == -1 {
		var pi itype.PdpIpniContext
		err = pi.Unmarshal(details.ContextID)
		if err != nil {
			return nil, xerrors.Errorf("failed to unmarshal PDP piece info: %w", err)
		}
		pcid2 = pi.PieceCID
		pInfo, err := mk20.GetPieceInfo(pcid2)
		if err != nil {
			return nil, xerrors.Errorf("failed to get piece info: %w", err)
		}
		pcid = pInfo.PieceCIDV1
		psize = int64(pInfo.Size)
	} else {
		var pi abi.PieceInfo
		err = pi.UnmarshalCBOR(bytes.NewReader(details.ContextID))
		if err != nil {
			return nil, xerrors.Errorf("failed to unmarshal piece info: %w", err)
		}

		pcid = pi.PieceCID
		psize = int64(pi.Size)

		// Get RawSize from market_piece_deal to calculate PieceCidV2
		var rawSize uint64
		err = a.deps.DB.QueryRow(ctx, `SELECT raw_size FROM market_piece_deal WHERE piece_cid = $1 AND piece_length = $2 LIMIT 1;`, pi.PieceCID, pi.Size).Scan(&rawSize)
		if err != nil {
			return nil, xerrors.Errorf("failed to get raw size: %w", err)
		}

		pcid2, err = commcid.PieceCidV2FromV1(pi.PieceCID, rawSize)
		if err != nil {
			return nil, xerrors.Errorf("failed to get commp: %w", err)
		}
	}

	details.PieceCid = pcid.String()
	details.PieceSize = psize
	details.PieceCidV2 = pcid2.String()

<<<<<<< HEAD
	if details.SpID <= 0 {
=======
	if details.SpID == -1 {
>>>>>>> 1be02ce6
		details.Miner = "PDP"
	} else {
		maddr, err := address.NewIDAddress(uint64(details.SpID))
		if err != nil {
			return nil, err
		}
		details.Miner = maddr.String()
	}

	if !details.PreviousAd.Valid {
		details.Previous = ""
	} else {
		details.Previous = details.PreviousAd.String
	}

	if !details.Addresses.Valid {
		details.AddressesString = ""
	} else {
		details.AddressesString = details.Addresses.String
	}

	var adEntryInfo []struct {
		EntryCount int64 `db:"entry_count"`
		CIDCount   int64 `db:"cid_count"`
	}

	err = a.deps.DB.Select(ctx, &adEntryInfo, `WITH entry AS (
													  SELECT is_pdp
													  FROM ipni_chunks
													  WHERE cid = $2
													  LIMIT 1
													)
													SELECT
													  COUNT(*)                             AS entry_count,
													  COALESCE(SUM(ic.num_blocks), 0)      AS cid_count
													FROM ipni_chunks ic
													JOIN entry e ON ic.is_pdp = e.is_pdp
													WHERE ic.piece_cid = $1;`, details.PieceCidV2, details.Entries)
	if err != nil {
		return nil, xerrors.Errorf("failed to fetch the ad entry count from DB: %w", err)
	}

	if adEntryInfo[0].EntryCount > 0 {
		details.EntryCount = adEntryInfo[0].EntryCount
		details.CIDCount = adEntryInfo[0].CIDCount
	}

	for _, ipniAd := range ads {
		details.AdCids = append(details.AdCids, ipniAd.AdCid)
	}

	return &details, nil
}

type IPNI struct {
	SpId       int64            `db:"sp_id" json:"sp_id"`
	PeerID     string           `db:"peer_id" json:"peer_id"`
	Head       string           `db:"head" json:"head"`
	Miner      string           `json:"miner"`
	SyncStatus []IpniSyncStatus `json:"sync_status"`
}

type IpniSyncStatus struct {
	Service               string    `json:"service"`
	RemoteAd              string    `json:"remote_ad"`
	PublisherAddress      string    `json:"publisher_address"`
	Address               string    `json:"address"`
	LastAdvertisementTime time.Time `json:"last_advertisement_time"`
	Error                 string    `json:"error"`
}

type AddrInfo struct {
	ID    string   `json:"ID"`
	Addrs []string `json:"Addrs"`
}

type Advertisement struct {
	Slash string `json:"/"`
}

type ParsedResponse struct {
	AddrInfo              AddrInfo       `json:"AddrInfo"`
	LastAdvertisement     Advertisement  `json:"LastAdvertisement"`
	LastAdvertisementTime time.Time      `json:"LastAdvertisementTime"`
	Publisher             AddrInfo       `json:"Publisher"`
	ExtendedProviders     map[string]any `json:"ExtendedProviders"`
	FrozenAt              string         `json:"FrozenAt"`
	LastError             string         `json:"LastError"`
}

func (a *WebRPC) IPNISummary(ctx context.Context) ([]*IPNI, error) {
	var summary []*IPNI

	err := a.deps.DB.Select(ctx, &summary, `SELECT 
												ipp.sp_id,
												ipp.peer_id,
												ih.head
												FROM ipni_peerid ipp
												LEFT JOIN ipni_head ih ON ipp.peer_id = ih.provider`)
	if err != nil {
		return nil, fmt.Errorf("failed to fetch the provider details from DB: %w", err)
	}

	for i := range summary {
<<<<<<< HEAD
		if summary[i].SpId <= 0 {
			summary[i].Miner = "PDP"
		}
		maddr, err := address.NewIDAddress(uint64(summary[i].SpId))
		if err != nil {
			return nil, fmt.Errorf("failed to convert ID address: %w", err)
=======
		if summary[i].SpId == -1 {
			summary[i].Miner = "PDP"
		} else {
			maddr, err := address.NewIDAddress(uint64(summary[i].SpId))
			if err != nil {
				return nil, fmt.Errorf("failed to convert ID address: %w", err)
			}
			summary[i].Miner = maddr.String()
>>>>>>> 1be02ce6
		}
	}

	type minimalIpniInfo struct {
		Market struct {
			StorageMarketConfig struct {
				IPNI struct {
					ServiceURL []string
				}
			}
		}
	}

	var services []string

	err = forEachConfig[minimalIpniInfo](a, func(name string, info minimalIpniInfo) error {
		services = append(services, info.Market.StorageMarketConfig.IPNI.ServiceURL...)
		return nil
	})

	if len(services) == 0 {
		services = append(services, "https://cid.contact")
	}

	if err != nil {
		return nil, fmt.Errorf("failed to fetch IPNI configuration: %w", err)
	}

	for _, service := range lo.Uniq(services) {
		for _, d := range summary {
			url := service + "/providers/" + d.PeerID
			resp, err := http.Get(url)
			if err != nil {
				return nil, xerrors.Errorf("Error fetching data from IPNI service: %w", err)
			}
			defer func(Body io.ReadCloser) {
				_ = Body.Close()
			}(resp.Body)
			if resp.StatusCode != http.StatusOK {
				d.SyncStatus = append(d.SyncStatus, IpniSyncStatus{
					Service: service,
					Error:   fmt.Sprintf("failed to fetch data from IPNI service: %s", resp.Status),
				})
				continue
			}
			out, err := io.ReadAll(resp.Body)
			if err != nil {
				return nil, fmt.Errorf("failed to read response body: %w", err)
			}
			var parsed ParsedResponse
			err = json.Unmarshal(out, &parsed)
			if err != nil {
				return nil, fmt.Errorf("failed to unmarshal IPNI service response: %w", err)
			}
			sync := IpniSyncStatus{
				Service:               service,
				Error:                 parsed.LastError,
				LastAdvertisementTime: parsed.LastAdvertisementTime,
				RemoteAd:              parsed.LastAdvertisement.Slash,
				Address:               strings.Join(parsed.AddrInfo.Addrs, ","),
				PublisherAddress:      strings.Join(parsed.Publisher.Addrs, ","),
			}
			if parsed.LastAdvertisement.Slash != d.Head {
				var diff int64
				err := a.deps.DB.QueryRow(ctx, `WITH cte AS (
															SELECT ad_cid, order_number
															FROM ipni
															WHERE provider = $1
															AND ad_cid IN ($2, $3)
															)
															SELECT COUNT(*)
															FROM ipni
															WHERE provider = $1
															AND order_number BETWEEN (SELECT MIN(order_number) FROM cte) 
																				  AND (SELECT MAX(order_number) FROM cte) - 1;`,
					d.PeerID, d.Head, parsed.LastAdvertisement.Slash).Scan(&diff)
				if err != nil {
					return nil, fmt.Errorf("failed to fetch the being count: %w", err)
				}
				sync.RemoteAd = sync.RemoteAd + fmt.Sprintf(" (%d behind)", diff)
			}
			d.SyncStatus = append(d.SyncStatus, sync)
		}
	}
	return summary, nil
}

type EntryInfo struct {
	PieceCID string `db:"piece_cid"`
	FromCar  bool   `db:"from_car"`

	FirstCID    NullString `db:"first_cid"`
	StartOffset NullInt64  `db:"start_offset"`
	NumBlocks   int64      `db:"num_blocks"`

	PrevCID NullString `db:"prev_cid"`

	Err  *string
	Size int64
}

func (a *WebRPC) IPNIEntry(ctx context.Context, block cid.Cid) (*EntryInfo, error) {
	var ipniChunks []EntryInfo

	err := a.deps.DB.Select(ctx, &ipniChunks, `SELECT 
			current.piece_cid, 
			current.from_car, 
			current.first_cid, 
			current.start_offset, 
			current.num_blocks, 
			prev.cid AS prev_cid
		FROM 
			ipni_chunks current
		LEFT JOIN 
			ipni_chunks prev 
		ON 
			current.piece_cid = prev.piece_cid AND
			current.chunk_num = prev.chunk_num + 1
		WHERE 
			current.cid = $1
		LIMIT 1;`, block.String())
	if err != nil {
		return nil, xerrors.Errorf("querying chunks with entry link %s: %w", block, err)
	}

	if len(ipniChunks) == 0 {
		return nil, xerrors.Errorf("no entry found for %s", block)
	}

	entry := ipniChunks[0]

	b, err := a.deps.ServeChunker.GetEntry(ctx, block)
	if err != nil {
		estr := err.Error()
		entry.Err = &estr
	} else {
		entry.Size = int64(len(b))
	}

	return &entry, nil
}

func (a *WebRPC) IPNISetSkip(ctx context.Context, adCid cid.Cid, skip bool) error {
	n, err := a.deps.DB.Exec(ctx, `UPDATE ipni SET is_skip = $1 WHERE ad_cid = $2`, skip, adCid.String())
	if err != nil {
		return xerrors.Errorf("updating ipni set: %w", err)
	}

	if n == 0 {
		return xerrors.Errorf("ipni set is zero")
	}

	return nil
}<|MERGE_RESOLUTION|>--- conflicted
+++ resolved
@@ -3,6 +3,7 @@
 import (
 	"bytes"
 	"context"
+	"database/sql"
 	"encoding/json"
 	"fmt"
 	"io"
@@ -138,11 +139,7 @@
 	details.PieceSize = psize
 	details.PieceCidV2 = pcid2.String()
 
-<<<<<<< HEAD
 	if details.SpID <= 0 {
-=======
-	if details.SpID == -1 {
->>>>>>> 1be02ce6
 		details.Miner = "PDP"
 	} else {
 		maddr, err := address.NewIDAddress(uint64(details.SpID))
@@ -247,24 +244,14 @@
 	}
 
 	for i := range summary {
-<<<<<<< HEAD
 		if summary[i].SpId <= 0 {
 			summary[i].Miner = "PDP"
 		}
 		maddr, err := address.NewIDAddress(uint64(summary[i].SpId))
 		if err != nil {
 			return nil, fmt.Errorf("failed to convert ID address: %w", err)
-=======
-		if summary[i].SpId == -1 {
-			summary[i].Miner = "PDP"
-		} else {
-			maddr, err := address.NewIDAddress(uint64(summary[i].SpId))
-			if err != nil {
-				return nil, fmt.Errorf("failed to convert ID address: %w", err)
-			}
-			summary[i].Miner = maddr.String()
->>>>>>> 1be02ce6
-		}
+		}
+		summary[i].Miner = maddr.String()
 	}
 
 	type minimalIpniInfo struct {
@@ -355,11 +342,11 @@
 	PieceCID string `db:"piece_cid"`
 	FromCar  bool   `db:"from_car"`
 
-	FirstCID    NullString `db:"first_cid"`
-	StartOffset NullInt64  `db:"start_offset"`
+	FirstCID    sql.NullString `db:"first_cid"`
+	StartOffset sql.NullInt64  `db:"start_offset"`
 	NumBlocks   int64      `db:"num_blocks"`
 
-	PrevCID NullString `db:"prev_cid"`
+	PrevCID sql.NullString `db:"prev_cid"`
 
 	Err  *string
 	Size int64
