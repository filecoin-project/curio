--- conflicted
+++ resolved
@@ -12,16 +12,9 @@
 	storiface "github.com/filecoin-project/curio/lib/storiface"
 )
 
-<<<<<<< HEAD
-func (sb *SealCalls) WritePiece(ctx context.Context, taskID *harmonytask.TaskID, pieceID storiface.PieceNumber, size int64, data io.Reader) error {
-	// todo: config(?): allow setting PathStorage for this
-	// todo storage reservations
-	paths, _, done, err := sb.Sectors.AcquireSector(ctx, taskID, pieceID.Ref(), storiface.FTNone, storiface.FTPiece, storiface.PathSealing)
-=======
 func (sb *SealCalls) WritePiece(ctx context.Context, taskID *harmonytask.TaskID, pieceID storiface.PieceNumber, size int64, data io.Reader, storageType storiface.PathType) error {
 	// Use storageType in AcquireSector
-	paths, _, done, err := sb.sectors.AcquireSector(ctx, taskID, pieceID.Ref(), storiface.FTNone, storiface.FTPiece, storageType)
->>>>>>> c3a8491c
+	paths, _, done, err := sb.Sectors.AcquireSector(ctx, taskID, pieceID.Ref(), storiface.FTNone, storiface.FTPiece, storageType)
 	if err != nil {
 		return err
 	}
