--- conflicted
+++ resolved
@@ -16,13 +16,9 @@
 | v1.25.0                                                      | v1.32.2       | Mainnet | NA         | v2024.2 / Automatic | 0.25 / Automatic |
 | v1.25.1                                                      | v1.33.0       | Mainnet | NA         | v2024.2 / Automatic | 0.26 / Automatic |
 | v1.26.0                                                      | v1.33.1       | Mainnet | NA         | v2024.2 / Automatic | 0.26 / Automatic |
-<<<<<<< HEAD
-| v1.27.0                                                      | v1.34.0-rcX   | Mainnet | NA         | v2025.1 / Automatic | 0.30 / Automatic |
-=======
 | v1.27.0                                                      | v1.34.0       | Mainnet | NA         | v2025.1 / Automatic | 0.30 / Automatic |
 | v1.27.1                                                      | v1.34.1       | Mainnet | NA         | v2025.1 / Automatic | 0.30 / Automatic |
 | v1.27.2                                                      | v1.34.1       | Mainnet | NA         | v2025.1 / Automatic | 0.30 / Automatic |
->>>>>>> 1be02ce6
 
 {% hint style="danger" %}
 Releases in <mark style="color:red;">red color</mark> are **not recommended**. Please proceed with the next stable release.
