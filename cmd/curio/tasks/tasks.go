// Package tasks contains tasks that can be run by the curio command.
package tasks

import (
	"context"
	"os"
	"sort"
	"strings"
	"sync"
	"sync/atomic"
	"time"

	logging "github.com/ipfs/go-log/v2"
	"github.com/samber/lo"
	"github.com/snadrus/must"
	"golang.org/x/exp/maps"
	"golang.org/x/xerrors"

	"github.com/filecoin-project/go-address"

	"github.com/filecoin-project/curio/alertmanager"
	"github.com/filecoin-project/curio/api"
	"github.com/filecoin-project/curio/cuhttp"
	"github.com/filecoin-project/curio/deps"
	"github.com/filecoin-project/curio/deps/config"
	"github.com/filecoin-project/curio/harmony/harmonydb"
	"github.com/filecoin-project/curio/harmony/harmonytask"
	"github.com/filecoin-project/curio/harmony/taskhelp"
	"github.com/filecoin-project/curio/lib/chainsched"
	"github.com/filecoin-project/curio/lib/curiochain"
	"github.com/filecoin-project/curio/lib/fastparamfetch"
	"github.com/filecoin-project/curio/lib/ffi"
	"github.com/filecoin-project/curio/lib/multictladdr"
	"github.com/filecoin-project/curio/lib/paths"
	"github.com/filecoin-project/curio/lib/slotmgr"
	"github.com/filecoin-project/curio/lib/storiface"
	"github.com/filecoin-project/curio/market/libp2p"
	"github.com/filecoin-project/curio/tasks/balancemgr"
	"github.com/filecoin-project/curio/tasks/f3"
	"github.com/filecoin-project/curio/tasks/gc"
	"github.com/filecoin-project/curio/tasks/indexing"
	"github.com/filecoin-project/curio/tasks/message"
	"github.com/filecoin-project/curio/tasks/metadata"
	"github.com/filecoin-project/curio/tasks/pdp"
	piece2 "github.com/filecoin-project/curio/tasks/piece"
	"github.com/filecoin-project/curio/tasks/scrub"
	"github.com/filecoin-project/curio/tasks/seal"
	"github.com/filecoin-project/curio/tasks/sealsupra"
	"github.com/filecoin-project/curio/tasks/snap"
	storage_market "github.com/filecoin-project/curio/tasks/storage-market"
	"github.com/filecoin-project/curio/tasks/unseal"
	window2 "github.com/filecoin-project/curio/tasks/window"
	"github.com/filecoin-project/curio/tasks/winning"

	proofparams "github.com/filecoin-project/lotus/build/proof-params"
	"github.com/filecoin-project/lotus/lib/lazy"
	"github.com/filecoin-project/lotus/lib/result"
	"github.com/filecoin-project/lotus/node/modules/dtypes"
)

var log = logging.Logger("curio/deps")

func WindowPostScheduler(ctx context.Context, fc config.CurioFees, pc config.CurioProvingConfig,
	api api.Chain, verif storiface.Verifier, paramck func() (bool, error), sender *message.Sender, chainSched *chainsched.CurioChainSched,
	as *multictladdr.MultiAddressSelector, addresses map[dtypes.MinerAddress]bool, db *harmonydb.DB,
	stor paths.Store, idx paths.SectorIndex, max int) (*window2.WdPostTask, *window2.WdPostSubmitTask, *window2.WdPostRecoverDeclareTask, error) {

	// todo config
	ft := window2.NewSimpleFaultTracker(stor, idx, pc.ParallelCheckLimit, pc.SingleCheckTimeout, pc.PartitionCheckTimeout)

	computeTask, err := window2.NewWdPostTask(db, api, ft, stor, verif, paramck, chainSched, addresses, max, pc.ParallelCheckLimit, pc.SingleCheckTimeout)
	if err != nil {
		return nil, nil, nil, err
	}

	submitTask, err := window2.NewWdPostSubmitTask(chainSched, sender, db, api, fc.MaxWindowPoStGasFee, as)
	if err != nil {
		return nil, nil, nil, err
	}

	recoverTask, err := window2.NewWdPostRecoverDeclareTask(sender, db, api, ft, as, chainSched, fc.MaxWindowPoStGasFee, addresses)
	if err != nil {
		return nil, nil, nil, err
	}

	return computeTask, submitTask, recoverTask, nil
}

func StartTasks(ctx context.Context, dependencies *deps.Deps, shutdownChan chan struct{}) (*harmonytask.TaskEngine, error) {
	cfg := dependencies.Cfg
	db := dependencies.DB
	full := dependencies.Chain
	verif := dependencies.Verif
	as := dependencies.As
	maddrs := dependencies.Maddrs
	stor := dependencies.Stor
	lstor := dependencies.LocalStore
	si := dependencies.Si
	bstore := dependencies.Bstore
	machine := dependencies.ListenAddr
	prover := dependencies.Prover
	iStore := dependencies.IndexStore
	pp := dependencies.SectorReader

	chainSched := chainsched.New(full)

	var activeTasks []harmonytask.TaskInterface

	sender, sendTask := message.NewSender(full, full, db)
	balanceMgrTask := balancemgr.NewBalanceMgrTask(db, full, chainSched, sender)
	activeTasks = append(activeTasks, sendTask, balanceMgrTask)

	// paramfetch
	var fetchOnce sync.Once
	var fetchResult atomic.Pointer[result.Result[bool]]

	var asyncParams = func() func() (bool, error) {
		fetchOnce.Do(func() {
			go func() {
				for spt := range dependencies.ProofTypes {

					provingSize := uint64(must.One(spt.SectorSize()))
					err := fastparamfetch.GetParams(context.TODO(), proofparams.ParametersJSON(), proofparams.SrsJSON(), provingSize)

					if err != nil {
						log.Errorw("failed to fetch params", "error", err)
						fetchResult.Store(&result.Result[bool]{Value: false, Error: err})
						return
					}
				}

				fetchResult.Store(&result.Result[bool]{Value: true})
			}()
		})

		return func() (bool, error) {
			res := fetchResult.Load()
			if res == nil {
				return false, nil
			}
			return res.Value, res.Error
		}
	}

	// eth message sender as needed
	var senderEth *message.SenderETH
	var senderEthOnce sync.Once
	var getSenderEth = func() *message.SenderETH {
		senderEthOnce.Do(func() {
			ec, err := dependencies.EthClient.Val()
			if err != nil {
				log.Errorw("failed to get eth client", "error", err)
				return
			}

			var ethSenderTask *message.SendTaskETH
			senderEth, ethSenderTask = message.NewSenderETH(ec, db)
			activeTasks = append(activeTasks, ethSenderTask)
		})
		return senderEth
	}

	///////////////////////////////////////////////////////////////////////
	///// Task Selection
	///////////////////////////////////////////////////////////////////////
	{
		// PoSt

		if cfg.Subsystems.EnableWindowPost {
			wdPostTask, wdPoStSubmitTask, derlareRecoverTask, err := WindowPostScheduler(
				ctx, cfg.Fees, cfg.Proving, full, verif, asyncParams(), sender, chainSched,
				as, maddrs, db, stor, si, cfg.Subsystems.WindowPostMaxTasks)

			if err != nil {
				return nil, err
			}
			activeTasks = append(activeTasks, wdPostTask, wdPoStSubmitTask, derlareRecoverTask)
		}

		if cfg.Subsystems.EnableWinningPost {
			store := dependencies.Stor
			winPoStTask := winning.NewWinPostTask(cfg.Subsystems.WinningPostMaxTasks, db, store, verif, asyncParams(), full, maddrs)
			inclCkTask := winning.NewInclusionCheckTask(db, full)
			activeTasks = append(activeTasks, winPoStTask, inclCkTask)

			if os.Getenv("CURIO_DISABLE_F3") != "1" {
				f3Task := f3.NewF3Task(db, full, maddrs)
				activeTasks = append(activeTasks, f3Task)
			}

			// Warn if also running a sealing task
			if cfg.Subsystems.EnableSealSDR || cfg.Subsystems.EnableSealSDRTrees || cfg.Subsystems.EnableSendPrecommitMsg || cfg.Subsystems.EnablePoRepProof || cfg.Subsystems.EnableMoveStorage || cfg.Subsystems.EnableSendCommitMsg || cfg.Subsystems.EnableUpdateEncode || cfg.Subsystems.EnableUpdateProve || cfg.Subsystems.EnableUpdateSubmit {
				log.Error("It's unsafe to run PoSt and sealing tasks concurrently.")
				dependencies.Alert.AddAlert("It's unsafe to run PoSt and sealing tasks concurrently.")
			}
		}
	}

	slrLazy := lazy.MakeLazy(func() (*ffi.SealCalls, error) {
		return ffi.NewSealCalls(stor, lstor, si), nil
	})

	hasAnySealingTask := cfg.Subsystems.EnableSealSDR ||
		cfg.Subsystems.EnableSealSDRTrees ||
		cfg.Subsystems.EnableSendPrecommitMsg ||
		cfg.Subsystems.EnablePoRepProof ||
		cfg.Subsystems.EnableMoveStorage ||
		cfg.Subsystems.EnableSendCommitMsg ||
		cfg.Subsystems.EnableBatchSeal ||
		cfg.Subsystems.EnableUpdateEncode ||
		cfg.Subsystems.EnableUpdateProve ||
		cfg.Subsystems.EnableUpdateSubmit ||
		cfg.Subsystems.EnableCommP

	if hasAnySealingTask {
		sealingTasks, err := addSealingTasks(ctx, hasAnySealingTask, db, full, sender, as, cfg, slrLazy, asyncParams, si, stor, bstore, machine, prover)
		if err != nil {
			return nil, err
		}
		activeTasks = append(activeTasks, sealingTasks...)
	}

	{
		// Piece handling
		if cfg.Subsystems.EnableParkPiece {
			parkPieceTask, err := piece2.NewParkPieceTask(db, must.One(slrLazy.Val()), cfg.Subsystems.ParkPieceMaxTasks)
			if err != nil {
				return nil, err
			}
			cleanupPieceTask := piece2.NewCleanupPieceTask(db, must.One(slrLazy.Val()), 0)
			activeTasks = append(activeTasks, parkPieceTask, cleanupPieceTask)
		}
	}

	miners := make([]address.Address, 0, len(maddrs))
	for k := range maddrs {
		miners = append(miners, address.Address(k))
	}

	if cfg.Subsystems.EnableBalanceManager {
		balMgrTask, err := storage_market.NewBalanceManager(full, miners, cfg, sender)
		if err != nil {
			return nil, err
		}
		activeTasks = append(activeTasks, balMgrTask)
	}

	{
		// Market tasks
		var dm *storage_market.CurioStorageDealMarket
		if cfg.Subsystems.EnableDealMarket {
			// Main market poller should run on all nodes
			dm = storage_market.NewCurioStorageDealMarket(miners, db, cfg, si, full, as)
			err := dm.StartMarket(ctx)
			if err != nil {
				return nil, err
			}

			if cfg.Subsystems.EnableCommP {
				commpTask := storage_market.NewCommpTask(dm, db, must.One(slrLazy.Val()), full, cfg.Subsystems.CommPMaxTasks)
				activeTasks = append(activeTasks, commpTask)
			}

			// PSD and Deal find task do not require many resources. They can run on all machines
			psdTask := storage_market.NewPSDTask(dm, db, sender, as, &cfg.Market.StorageMarketConfig.MK12, full)
			dealFindTask := storage_market.NewFindDealTask(dm, db, full, &cfg.Market.StorageMarketConfig.MK12)

			checkIndexesTask := indexing.NewCheckIndexesTask(db, iStore)

			activeTasks = append(activeTasks, psdTask, dealFindTask, checkIndexesTask)

			// Start libp2p hosts and handle streams. This is a special function which calls the shutdown channel
			// instead of returning the error. This design is to allow libp2p take over if required
			go libp2p.NewDealProvider(ctx, db, cfg, dm.MK12Handler, full, sender, miners, machine, shutdownChan)
		}
		sc, err := slrLazy.Val()
		if err != nil {
			return nil, err
		}
		var sdeps cuhttp.ServiceDeps

		if cfg.Subsystems.EnablePDP {
			es := getSenderEth()
			sdeps.EthSender = es

			pdp.NewWatcherCreate(db, must.One(dependencies.EthClient.Val()), chainSched)
			pdp.NewWatcherRootAdd(db, must.One(dependencies.EthClient.Val()), chainSched)

			pdpProveTask := pdp.NewProveTask(chainSched, db, must.One(dependencies.EthClient.Val()), dependencies.Chain, es, dependencies.CachedPieceReader)
			pdpNextProvingPeriodTask := pdp.NewNextProvingPeriodTask(db, must.One(dependencies.EthClient.Val()), dependencies.Chain, chainSched, es)
			pdpInitProvingPeriodTask := pdp.NewInitProvingPeriodTask(db, must.One(dependencies.EthClient.Val()), dependencies.Chain, chainSched, es)
			pdpNotifTask := pdp.NewPDPNotifyTask(db)
			activeTasks = append(activeTasks, pdpNotifTask, pdpProveTask, pdpNextProvingPeriodTask, pdpInitProvingPeriodTask)
		}

		idxMax := taskhelp.Max(cfg.Subsystems.IndexingMaxTasks)

		indexingTask := indexing.NewIndexingTask(db, sc, iStore, pp, cfg, idxMax)
		ipniTask := indexing.NewIPNITask(db, sc, iStore, pp, cfg, idxMax)
		activeTasks = append(activeTasks, ipniTask, indexingTask)

		if cfg.HTTP.Enable {
			err = cuhttp.StartHTTPServer(ctx, dependencies, &sdeps, dm)
			if err != nil {
				return nil, xerrors.Errorf("failed to start the HTTP server: %w", err)
			}
		}
	}

	amTask := alertmanager.NewAlertTask(full, db, cfg.Alerting, dependencies.Al)
	activeTasks = append(activeTasks, amTask)

	log.Infow("This Curio instance handles",
		"miner_addresses", miners,
		"tasks", lo.Map(activeTasks, func(t harmonytask.TaskInterface, _ int) string { return t.TypeDetails().Name }))

	// harmony treats the first task as highest priority, so reverse the order
	// (we could have just appended to this list in the reverse order, but defining
	//  tasks in pipeline order is more intuitive)

	ht, err := harmonytask.New(db, activeTasks, dependencies.ListenAddr)
	if err != nil {
		return nil, err
	}
	go machineDetails(dependencies, activeTasks, ht.ResourcesAvailable().MachineID, dependencies.Name)

	*dependencies.MachineID = int64(ht.ResourcesAvailable().MachineID)

	if hasAnySealingTask {
		watcher, err := message.NewMessageWatcher(db, ht, chainSched, full)
		if err != nil {
			return nil, err
		}
		_ = watcher
	}

	if senderEth != nil {
		watcherEth, err := message.NewMessageWatcherEth(db, ht, chainSched, must.One(dependencies.EthClient.Val()))
		if err != nil {
			return nil, err
		}
		_ = watcherEth

	}

	if cfg.Subsystems.EnableWindowPost || hasAnySealingTask || senderEth != nil {
		go chainSched.Run(ctx)
	}

	return ht, nil
}

func addSealingTasks(
	ctx context.Context, hasAnySealingTask bool, db *harmonydb.DB, full api.Chain, sender *message.Sender,
	as *multictladdr.MultiAddressSelector, cfg *config.CurioConfig, slrLazy *lazy.Lazy[*ffi.SealCalls],
	asyncParams func() func() (bool, error), si paths.SectorIndex, stor *paths.Remote,
	bstore curiochain.CurioBlockstore, machineHostPort string, prover storiface.Prover) ([]harmonytask.TaskInterface, error) {
	var activeTasks []harmonytask.TaskInterface
	// Sealing / Snap

	var sp *seal.SealPoller
	var slr *ffi.SealCalls
	if hasAnySealingTask {
		sp = seal.NewPoller(db, full, cfg)
		go sp.RunPoller(ctx)

		slr = must.One(slrLazy.Val())
	}

	var slotMgr *slotmgr.SlotMgr
	var addFinalize bool

	// NOTE: Tasks with the LEAST priority are at the top
	if cfg.Subsystems.EnableCommP {
		scrubUnsealedTask := scrub.NewCommDCheckTask(db, slr)
		activeTasks = append(activeTasks, scrubUnsealedTask)
	}

	if cfg.Subsystems.EnableBatchSeal {
		batchSealTask, sm, err := sealsupra.NewSupraSeal(
			cfg.Seal.BatchSealSectorSize,
			cfg.Seal.BatchSealBatchSize,
			cfg.Seal.BatchSealPipelines,
			!cfg.Seal.SingleHasherPerThread,
			cfg.Seal.LayerNVMEDevices,
<<<<<<< HEAD
			machineHostPort, slotMgr, db, full, stor, si, slr)
=======
			machineHostPort, db, full, stor, si)
>>>>>>> c3a8491c
		if err != nil {
			return nil, xerrors.Errorf("setting up batch sealer: %w", err)
		}
		slotMgr = sm
		activeTasks = append(activeTasks, batchSealTask)
		addFinalize = true
	}

	if cfg.Subsystems.EnableSealSDR {
		sdrMax := taskhelp.Max(cfg.Subsystems.SealSDRMaxTasks)

		sdrTask := seal.NewSDRTask(full, db, sp, slr, sdrMax, cfg.Subsystems.SealSDRMinTasks)
		keyTask := unseal.NewTaskUnsealSDR(slr, db, sdrMax, full)

		activeTasks = append(activeTasks, sdrTask, keyTask)
	}
	if cfg.Subsystems.EnableSealSDRTrees {
		treeDTask := seal.NewTreeDTask(sp, db, slr, cfg.Subsystems.SealSDRTreesMaxTasks, cfg.Subsystems.BindSDRTreeToNode)
		treeRCTask := seal.NewTreeRCTask(sp, db, slr, cfg.Subsystems.SealSDRTreesMaxTasks)
		synthTask := seal.NewSyntheticProofTask(sp, db, slr, cfg.Subsystems.SyntheticPoRepMaxTasks)
		activeTasks = append(activeTasks, treeDTask, synthTask, treeRCTask)
		addFinalize = true
	}
	if addFinalize {
		finalizeTask := seal.NewFinalizeTask(cfg.Subsystems.FinalizeMaxTasks, sp, slr, db, slotMgr)
		activeTasks = append(activeTasks, finalizeTask)
	}

	if cfg.Subsystems.EnableSendPrecommitMsg {
		precommitTask := seal.NewSubmitPrecommitTask(sp, db, full, sender, as, cfg)
		activeTasks = append(activeTasks, precommitTask)
	}
	if cfg.Subsystems.EnablePoRepProof {
		porepTask := seal.NewPoRepTask(db, full, sp, slr, asyncParams(), cfg.Subsystems.PoRepProofMaxTasks)
		activeTasks = append(activeTasks, porepTask)
	}
	if cfg.Subsystems.EnableMoveStorage {
		moveStorageTask := seal.NewMoveStorageTask(sp, slr, db, cfg.Subsystems.MoveStorageMaxTasks)
		moveStorageSnapTask := snap.NewMoveStorageTask(slr, db, cfg.Subsystems.MoveStorageMaxTasks)

		storePieceTask, err := piece2.NewStorePieceTask(db, must.One(slrLazy.Val()), stor, cfg.Subsystems.MoveStorageMaxTasks)
		if err != nil {
			return nil, err
		}

		activeTasks = append(activeTasks, moveStorageTask, moveStorageSnapTask, storePieceTask)
		if !cfg.Subsystems.EnableParkPiece {
			// add cleanup if it's not added above with park piece
			cleanupPieceTask := piece2.NewCleanupPieceTask(db, must.One(slrLazy.Val()), 0)
			activeTasks = append(activeTasks, cleanupPieceTask)
		}

		if !cfg.Subsystems.NoUnsealedDecode {
			unsealTask := unseal.NewTaskUnsealDecode(slr, db, cfg.Subsystems.MoveStorageMaxTasks, full)
			activeTasks = append(activeTasks, unsealTask)
		}
	}
	if cfg.Subsystems.EnableSendCommitMsg {
		commitTask := seal.NewSubmitCommitTask(sp, db, full, sender, as, cfg, prover)
		activeTasks = append(activeTasks, commitTask)
	}

	if cfg.Subsystems.EnableUpdateEncode {
		encodeTask := snap.NewEncodeTask(slr, db, cfg.Subsystems.UpdateEncodeMaxTasks)
		activeTasks = append(activeTasks, encodeTask)
	}
	if cfg.Subsystems.EnableUpdateProve {
		proveTask := snap.NewProveTask(slr, db, asyncParams(), cfg.Subsystems.UpdateProveMaxTasks)
		activeTasks = append(activeTasks, proveTask)
	}
	if cfg.Subsystems.EnableUpdateSubmit {
		submitTask := snap.NewSubmitTask(db, full, bstore, sender, as, cfg)
		activeTasks = append(activeTasks, submitTask)
	}
	activeTasks = lo.Reverse(activeTasks)

	if hasAnySealingTask {
		// Sealing nodes maintain storage index when bored
		storageEndpointGcTask := gc.NewStorageEndpointGC(si, stor, db)
		pipelineGcTask := gc.NewPipelineGC(db)
		storageGcMarkTask := gc.NewStorageGCMark(si, stor, db, bstore, full)
		storageGcSweepTask := gc.NewStorageGCSweep(db, stor, si)

		sectorMetadataTask := metadata.NewSectorMetadataTask(db, bstore, full)

		activeTasks = append(activeTasks, storageEndpointGcTask, pipelineGcTask, storageGcMarkTask, storageGcSweepTask, sectorMetadataTask)
	}

	return activeTasks, nil
}

func machineDetails(deps *deps.Deps, activeTasks []harmonytask.TaskInterface, machineID int, machineName string) {
	taskNames := lo.Map(activeTasks, func(item harmonytask.TaskInterface, _ int) string {
		return item.TypeDetails().Name
	})

	miners := lo.Map(maps.Keys(deps.Maddrs), func(item dtypes.MinerAddress, _ int) string {
		return address.Address(item).String()
	})
	sort.Strings(miners)

	_, err := deps.DB.Exec(context.Background(), `INSERT INTO harmony_machine_details 
		(tasks, layers, startup_time, miners, machine_id, machine_name) VALUES ($1, $2, $3, $4, $5, $6)
		ON CONFLICT (machine_id) DO UPDATE SET tasks=$1, layers=$2, startup_time=$3, miners=$4, machine_id=$5, machine_name=$6`,
		strings.Join(taskNames, ","), strings.Join(deps.Layers, ","),
		time.Now(), strings.Join(miners, ","), machineID, machineName)

	if err != nil {
		log.Errorf("failed to update machine details: %s", err)
		return
	}

	// maybePostWarning
	if !lo.Contains(taskNames, "WdPost") && !lo.Contains(taskNames, "WinPost") {
		// Maybe we aren't running a PoSt for these miners?
		var allMachines []struct {
			MachineID int    `db:"machine_id"`
			Miners    string `db:"miners"`
			Tasks     string `db:"tasks"`
		}
		err := deps.DB.Select(context.Background(), &allMachines, `SELECT machine_id, miners, tasks FROM harmony_machine_details`)
		if err != nil {
			log.Errorf("failed to get machine details: %s", err)
			return
		}

		for _, miner := range miners {
			var myPostIsHandled bool
			for _, m := range allMachines {
				if !lo.Contains(strings.Split(m.Miners, ","), miner) {
					continue
				}
				if lo.Contains(strings.Split(m.Tasks, ","), "WdPost") && lo.Contains(strings.Split(m.Tasks, ","), "WinPost") {
					myPostIsHandled = true
					break
				}
			}
			if !myPostIsHandled {
				log.Errorf("No PoSt tasks are running for miner %s. Start handling PoSts immediately with:\n\tcurio run --layers=\"post\" ", miner)
			}
		}
	}
}<|MERGE_RESOLUTION|>--- conflicted
+++ resolved
@@ -383,11 +383,7 @@
 			cfg.Seal.BatchSealPipelines,
 			!cfg.Seal.SingleHasherPerThread,
 			cfg.Seal.LayerNVMEDevices,
-<<<<<<< HEAD
-			machineHostPort, slotMgr, db, full, stor, si, slr)
-=======
-			machineHostPort, db, full, stor, si)
->>>>>>> c3a8491c
+			machineHostPort, db, full, stor, si, slr)
 		if err != nil {
 			return nil, xerrors.Errorf("setting up batch sealer: %w", err)
 		}
