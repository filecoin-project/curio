--- conflicted
+++ resolved
@@ -527,13 +527,9 @@
 			return nil, xerrors.Errorf("failed to parse piece cid: %w", err)
 		}
 
-<<<<<<< HEAD
 		if pieces[i].DataRawSize.Valid {
-			pcid2, err := commcidv2.PieceCidV2FromV1(pcid, uint64(pieces[i].DataRawSize.Int64))
-=======
-		if pieces[i].DataRawSize != nil {
-			pcid2, err := commcid.PieceCidV2FromV1(pcid, uint64(*pieces[i].DataRawSize))
->>>>>>> ca2e86b1
+			pcid2, err := commcid.PieceCidV2FromV1(pcid, uint64(pieces[i].DataRawSize.Int64))
+
 			if err != nil {
 				return nil, xerrors.Errorf("failed to generate piece cid v2: %w", err)
 			}
