--- conflicted
+++ resolved
@@ -222,11 +222,7 @@
 						reader, _ := padreader.New(pr, uint64(p.DataRawSize.Int64))
 						pieceReaders = append(pieceReaders, reader)
 					} else {
-<<<<<<< HEAD
-						reader, _ := padreader.New(NewUrlReader(nil, dataUrl, hdrs, *p.DataRawSize, "directdealdata"), uint64(*p.DataRawSize))
-=======
-						reader, _ := padreader.New(NewUrlReader(nil, dataUrl, hdrs, p.DataRawSize.Int64), uint64(p.DataRawSize.Int64))
->>>>>>> 49617c23
+						reader, _ := padreader.New(NewUrlReader(nil, dataUrl, hdrs, p.DataRawSize.Int64, "directdealdata"), uint64(p.DataRawSize.Int64))
 						pieceReaders = append(pieceReaders, reader)
 					}
 
