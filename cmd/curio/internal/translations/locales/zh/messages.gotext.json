--- conflicted
+++ resolved
@@ -989,9 +989,9 @@
       "placeholder": null
     },
     {
-      "id": "This process is partially idempotent. Once a new miner actor has been created and subsequent steps fail, the user need to run 'curio config new-cluster \u003c miner ID \u003e' to finish the configuration.",
-      "translation": "该过程部分幂等。一旦创建了新的矿工角色，并且随后的步骤失败，用户需要运行 'curio config new-cluster \u003c 矿工 ID \u003e' 来完成配置。",
-      "message": "This process is partially idempotent. Once a new miner actor has been created and subsequent steps fail, the user need to run 'curio config new-cluster \u003c miner ID \u003e' to finish the configuration.",
+      "id": "This process is partially idempotent. Once a new miner actor has been created and subsequent steps fail, the user need to run 'curio config new-cluster < miner ID >' to finish the configuration.",
+      "translation": "该过程部分幂等。一旦创建了新的矿工角色，并且随后的步骤失败，用户需要运行 'curio config new-cluster < 矿工 ID >' 来完成配置。",
+      "message": "This process is partially idempotent. Once a new miner actor has been created and subsequent steps fail, the user need to run 'curio config new-cluster < miner ID >' to finish the configuration.",
       "placeholder": null
     },
     {
@@ -1487,9 +1487,9 @@
       "placeholder": null
     },
     {
-      "id": "\u003csector\u003e",
-      "translation": "\u003c扇区\u003e",
-      "message": "\u003csector\u003e",
+      "id": "<sector>",
+      "translation": "<扇区>",
+      "message": "<sector>",
       "placeholder": null
     },
     {
@@ -1925,9 +1925,9 @@
       "placeholder": null
     },
     {
-      "id": "Set the target unseal state for a specific sector.\n   \u003cminer-id\u003e: The storage provider ID\n   \u003csector-number\u003e: The sector number\n   \u003ctarget-state\u003e: The target state (true, false, or none)\n\n   The unseal target state indicates to curio how an unsealed copy of the sector should be maintained.\n\t   If the target state is true, curio will ensure that the sector is unsealed.\n\t   If the target state is false, curio will ensure that there is no unsealed copy of the sector.\n\t   If the target state is none, curio will not change the current state of the sector.\n\n   Currently when the curio will only start new unseal processes when the target state changes from another state to true.\n\n   When the target state is false, and an unsealed sector file exists, the GC mark step will create a removal mark\n   for the unsealed sector file. The file will only be removed after the removal mark is accepted.",
-      "translation": "为特定扇区设置目标解封状态。\n   \u003cminer-id\u003e: 存储提供者 ID\n   \u003csector-number\u003e: 扇区号\n   \u003ctarget-state\u003e: 目标状态（true、false 或 none）\n\n   解封目标状态表示 Curio 应如何维护扇区的未密封副本。\n\t   如果目标状态为 true，Curio 将确保扇区未密封。\n\t   如果目标状态为 false，Curio 将确保扇区没有未密封副本。\n\t   如果目标状态为 none，Curio 将不会更改扇区的当前状态。\n\n   当前，Curio 仅在目标状态从其他状态更改为 true 时启动新的解封进程。\n\n   当目标状态为 false 且存在未密封的扇区文件时，GC 标记步骤将为未密封的扇区文件创建一个删除标记。文件将在删除标记被接受后才会被移除。",
-      "message": "Set the target unseal state for a specific sector.\n   \u003cminer-id\u003e: The storage provider ID\n   \u003csector-number\u003e: The sector number\n   \u003ctarget-state\u003e: The target state (true, false, or none)\n\n   The unseal target state indicates to curio how an unsealed copy of the sector should be maintained.\n\t   If the target state is true, curio will ensure that the sector is unsealed.\n\t   If the target state is false, curio will ensure that there is no unsealed copy of the sector.\n\t   If the target state is none, curio will not change the current state of the sector.\n\n   Currently when the curio will only start new unseal processes when the target state changes from another state to true.\n\n   When the target state is false, and an unsealed sector file exists, the GC mark step will create a removal mark\n   for the unsealed sector file. The file will only be removed after the removal mark is accepted.",
+      "id": "Set the target unseal state for a specific sector.\n   <miner-id>: The storage provider ID\n   <sector-number>: The sector number\n   <target-state>: The target state (true, false, or none)\n\n   The unseal target state indicates to curio how an unsealed copy of the sector should be maintained.\n\t   If the target state is true, curio will ensure that the sector is unsealed.\n\t   If the target state is false, curio will ensure that there is no unsealed copy of the sector.\n\t   If the target state is none, curio will not change the current state of the sector.\n\n   Currently when the curio will only start new unseal processes when the target state changes from another state to true.\n\n   When the target state is false, and an unsealed sector file exists, the GC mark step will create a removal mark\n   for the unsealed sector file. The file will only be removed after the removal mark is accepted.",
+      "translation": "为特定扇区设置目标解封状态。\n   <miner-id>: 存储提供者 ID\n   <sector-number>: 扇区号\n   <target-state>: 目标状态（true、false 或 none）\n\n   解封目标状态表示 Curio 应如何维护扇区的未密封副本。\n\t   如果目标状态为 true，Curio 将确保扇区未密封。\n\t   如果目标状态为 false，Curio 将确保扇区没有未密封副本。\n\t   如果目标状态为 none，Curio 将不会更改扇区的当前状态。\n\n   当前，Curio 仅在目标状态从其他状态更改为 true 时启动新的解封进程。\n\n   当目标状态为 false 且存在未密封的扇区文件时，GC 标记步骤将为未密封的扇区文件创建一个删除标记。文件将在删除标记被接受后才会被移除。",
+      "message": "Set the target unseal state for a specific sector.\n   <miner-id>: The storage provider ID\n   <sector-number>: The sector number\n   <target-state>: The target state (true, false, or none)\n\n   The unseal target state indicates to curio how an unsealed copy of the sector should be maintained.\n\t   If the target state is true, curio will ensure that the sector is unsealed.\n\t   If the target state is false, curio will ensure that there is no unsealed copy of the sector.\n\t   If the target state is none, curio will not change the current state of the sector.\n\n   Currently when the curio will only start new unseal processes when the target state changes from another state to true.\n\n   When the target state is false, and an unsealed sector file exists, the GC mark step will create a removal mark\n   for the unsealed sector file. The file will only be removed after the removal mark is accepted.",
       "placeholder": null
     },
     {
@@ -1937,9 +1937,9 @@
       "placeholder": null
     },
     {
-      "id": "Create a check task for a specific sector, wait for its completion, and output the result.\n   \u003cminer-id\u003e: The storage provider ID\n   \u003csector-number\u003e: The sector number",
-      "translation": "为特定扇区创建检查任务，等待其完成并输出结果。\n   \u003cminer-id\u003e: 存储提供者 ID\n   \u003csector-number\u003e: 扇区号",
-      "message": "Create a check task for a specific sector, wait for its completion, and output the result.\n   \u003cminer-id\u003e: The storage provider ID\n   \u003csector-number\u003e: The sector number",
+      "id": "Create a check task for a specific sector, wait for its completion, and output the result.\n   <miner-id>: The storage provider ID\n   <sector-number>: The sector number",
+      "translation": "为特定扇区创建检查任务，等待其完成并输出结果。\n   <miner-id>: 存储提供者 ID\n   <sector-number>: 扇区号",
+      "message": "Create a check task for a specific sector, wait for its completion, and output the result.\n   <miner-id>: The storage provider ID\n   <sector-number>: The sector number",
       "placeholder": null
     },
     {
@@ -2448,11 +2448,7 @@
     },
     {
       "id": "Compute WindowPoSt vanilla proofs and verify them.",
-<<<<<<< HEAD
-      "translation": "计算 WindowPoSt 基本证明并进行验证。",
-=======
       "translation": "计算 WindowPoSt 基础证明并进行验证。",
->>>>>>> 2499ceb8
       "message": "Compute WindowPoSt vanilla proofs and verify them.",
       "placeholder": null
     },
@@ -2461,7 +2457,6 @@
       "translation": "32 GiB（主网推荐）",
       "message": "32 GiB (recommended for mainnet)",
       "placeholder": null
-<<<<<<< HEAD
     },
     {
       "id": "Optional setup steps (you can skip these and configure later):",
@@ -2842,12 +2837,6 @@
       "placeholder": null
     },
     {
-      "id": "1. Test your PDP service with: pdptool ping --service-url https://your-domain.com --service-name public",
-      "translation": "1. 使用以下命令测试您的 PDP 服务：pdptool ping --service-url https://your-domain.com --service-name public",
-      "message": "1. Test your PDP service with: pdptool ping --service-url https://your-domain.com --service-name public",
-      "placeholder": null
-    },
-    {
       "id": "2. Register your FWSS node",
       "translation": "2. 注册您的 FWSS 节点",
       "message": "2. Register your FWSS node",
@@ -2906,8 +2895,6 @@
       "translation": "PDP 钱包已导入",
       "message": "PDP wallet imported",
       "placeholder": null
-=======
->>>>>>> 2499ceb8
     }
   ]
 }