name: CI

on:
  push:
    branches:
      - main
  pull_request:
    branches:
      - '**'

env:
<<<<<<< HEAD
  GO_VERSION: 1.24.7
=======
  GO_VERSION: "1.24.7"
>>>>>>> 16ffd280

jobs:
  # Fast checks - no FFI needed, run immediately
  quick-checks:
    runs-on: ubuntu-latest
    steps:
      - uses: actions/checkout@v4
        with:
          submodules: recursive

      - name: Setup Go
        uses: actions/setup-go@v5
        with:
          go-version: ${{ env.GO_VERSION }}
          cache: true
          cache-dependency-path: go.sum

      - name: Run checks in parallel
        run: |
          # gofmt check
          (
            go fmt ./...
            git diff --quiet || { echo "gofmt needed"; exit 1; }
          ) &
          FMT_PID=$!

          # actionlint
          (
            go install github.com/rhysd/actionlint/cmd/actionlint@latest
            actionlint -shellcheck= -pyflakes=
          ) &
          LINT_PID=$!

          # mod tidy check
          (
            go mod tidy -v
            git diff --quiet go.mod go.sum || { echo "go mod tidy needed"; exit 1; }
          ) &
          TIDY_PID=$!

          wait $FMT_PID || exit 1
          wait $LINT_PID || exit 1
          wait $TIDY_PID || exit 1

  # Lint - runs immediately, no dependencies
  lint:
    runs-on: ubuntu-latest
    steps:
      - uses: actions/checkout@v4
        with:
          submodules: recursive

      - name: Setup build environment
        uses: ./.github/actions/setup-build-env
        with:
          go-version: ${{ env.GO_VERSION }}

      - name: Install and run golangci-lint
        run: |
          exec > >(ts '[%H:%M:%S]') 2>&1
          curl -sSfL https://raw.githubusercontent.com/golangci/golangci-lint/master/install.sh | sh -s -- -b $(go env GOPATH)/bin v2.4.0
          golangci-lint run -v --timeout 15m --concurrency 4

  # Build variants - run in parallel with matrix
  build:
    runs-on: ubuntu-latest
    strategy:
      fail-fast: false
      matrix:
        variant: [debug, build, calibnet, 2k]
    steps:
      - uses: actions/checkout@v4
        with:
          submodules: recursive

      - name: Setup build environment
        uses: ./.github/actions/setup-build-env
        with:
          go-version: ${{ env.GO_VERSION }}

      - name: Build ${{ matrix.variant }}
        run: make ${{ matrix.variant }} 2>&1 | ts '[%H:%M:%S]'

  # Unit tests - no database needed
  test-unit:
    runs-on: [self-hosted, docker]
    steps:
      - uses: actions/checkout@v4
        with:
          submodules: recursive

      - name: Setup build environment
        uses: ./.github/actions/setup-build-env
        with:
          go-version: ${{ env.GO_VERSION }}

      - name: Run unit tests
        run: go test -v --tags=debug -timeout 30m $(go list ./... | grep -v curio/itests) 2>&1 | ts '[%H:%M:%S]'

  # Integration tests - curio_test.go (heavy, runs separately)
  test-itest-curio:
    runs-on: [self-hosted, docker]
    env:
      YB_CONTAINER: yugabyte-curio-${{ github.run_id }}
    steps:
      - name: Check local proof parameters
        id: local-params
        run: |
          PARAMS_DIR="/var/tmp/filecoin-proof-parameters"
          if [ -d "$PARAMS_DIR" ] && [ "$(ls -A $PARAMS_DIR 2>/dev/null)" ]; then
            echo "exists=true" >> $GITHUB_OUTPUT
          else
            echo "exists=false" >> $GITHUB_OUTPUT
          fi

      - name: Restore proof parameters from cache
        if: steps.local-params.outputs.exists != 'true'
        id: cache-params
        uses: actions/cache/restore@v4
        with:
          path: /var/tmp/filecoin-proof-parameters
          key: proof-params-2k-v1
          restore-keys: proof-params-

      - name: Fetch proof parameters
        if: steps.local-params.outputs.exists != 'true' && steps.cache-params.outputs.cache-hit != 'true'
        run: |
          echo "Fetching proof parameters (cache miss)..."
          lotus fetch-params 8388608

      - name: Save proof parameters to cache
        if: steps.local-params.outputs.exists != 'true' && steps.cache-params.outputs.cache-hit != 'true' && github.ref == 'refs/heads/main'
        uses: actions/cache/save@v4
        with:
          path: /var/tmp/filecoin-proof-parameters
          key: proof-params-2k-v1

      - uses: actions/checkout@v4
        with:
          submodules: recursive

      - name: Start YugabyteDB
        id: start-yb
        run: |
          docker stop $YB_CONTAINER 2>/dev/null || true
          docker rm $YB_CONTAINER 2>/dev/null || true
          docker run --rm --name $YB_CONTAINER -d yugabytedb/yugabyte:2024.1.2.0-b77 bin/yugabyted start --daemon=false
          for i in {1..60}; do
            if docker exec $YB_CONTAINER bin/yugabyted status 2>/dev/null | grep -q Running; then
              echo "YugabyteDB is ready"
              break
            fi
            sleep 1
          done
          YB_IP=$(docker inspect $YB_CONTAINER --format '{{ .NetworkSettings.Networks.bridge.IPAddress }}')
          echo "yb_ip=$YB_IP" >> $GITHUB_OUTPUT

      - name: Setup build environment
        uses: ./.github/actions/setup-build-env
        with:
          go-version: ${{ env.GO_VERSION }}

      - name: Run curio integration test
        env:
          CURIO_HARMONYDB_HOSTS: ${{ steps.start-yb.outputs.yb_ip }}
          LOTUS_HARMONYDB_HOSTS: ${{ steps.start-yb.outputs.yb_ip }}
        run: go test -v --tags=debug -timeout 60m ./itests/curio_test.go 2>&1 | ts '[%H:%M:%S]'

      - name: Stop YugabyteDB
        if: always()
        run: docker stop $YB_CONTAINER 2>/dev/null || true

  # Integration tests - other parallel tests
  test-itest-other:
    runs-on: [self-hosted, docker]
    env:
      YB_CONTAINER: yugabyte-other-${{ github.run_id }}
    steps:
      - name: Check local proof parameters
        id: local-params
        run: |
          PARAMS_DIR="/var/tmp/filecoin-proof-parameters"
          if [ -d "$PARAMS_DIR" ] && [ "$(ls -A $PARAMS_DIR 2>/dev/null)" ]; then
            echo "exists=true" >> $GITHUB_OUTPUT
          else
            echo "exists=false" >> $GITHUB_OUTPUT
          fi

      - name: Restore proof parameters from cache
        if: steps.local-params.outputs.exists != 'true'
        id: cache-params
        uses: actions/cache/restore@v4
        with:
          path: /var/tmp/filecoin-proof-parameters
          key: proof-params-2k-v1
          restore-keys: proof-params-

<<<<<<< HEAD
      - name: Fetch proof parameters
        if: steps.local-params.outputs.exists != 'true' && steps.cache-params.outputs.cache-hit != 'true'
=======
      - name: Install FFI
        env:
          GITHUB_TOKEN: ${{ github.token }}
          CURIO_OPTIMAL_LIBFILCRYPTO: 0
>>>>>>> 16ffd280
        run: |
          echo "Fetching proof parameters (cache miss)..."
          lotus fetch-params 8388608

      - name: Save proof parameters to cache
        if: steps.local-params.outputs.exists != 'true' && steps.cache-params.outputs.cache-hit != 'true' && github.ref == 'refs/heads/main'
        uses: actions/cache/save@v4
        with:
          path: /var/tmp/filecoin-proof-parameters
          key: proof-params-2k-v1

      - uses: actions/checkout@v4
        with:
          submodules: recursive

      - name: Start YugabyteDB
        id: start-yb
        run: |
          docker stop $YB_CONTAINER 2>/dev/null || true
          docker rm $YB_CONTAINER 2>/dev/null || true
          docker run --rm --name $YB_CONTAINER -d yugabytedb/yugabyte:2024.1.2.0-b77 bin/yugabyted start --daemon=false
          for i in {1..60}; do
            if docker exec $YB_CONTAINER bin/yugabyted status 2>/dev/null | grep -q Running; then
              echo "YugabyteDB is ready"
              break
            fi
            sleep 1
          done
          YB_IP=$(docker inspect $YB_CONTAINER --format '{{ .NetworkSettings.Networks.bridge.IPAddress }}')
          echo "yb_ip=$YB_IP" >> $GITHUB_OUTPUT

      - name: Setup build environment
        uses: ./.github/actions/setup-build-env
        with:
          go-version: ${{ env.GO_VERSION }}

      - name: Run other integration tests
        env:
          CURIO_HARMONYDB_HOSTS: ${{ steps.start-yb.outputs.yb_ip }}
          LOTUS_HARMONYDB_HOSTS: ${{ steps.start-yb.outputs.yb_ip }}
        run: |
          go test -v --tags=debug -timeout 30m -parallel 4 \
            ./itests/harmonydb_test.go \
            ./itests/pdp_prove_test.go \
            ./itests/indexstore_test.go \
            ./itests/move_shared_test.go \
            ./itests/local_test.go 2>&1 | ts '[%H:%M:%S]'

      - name: Stop YugabyteDB
        if: always()
        run: docker stop $YB_CONTAINER 2>/dev/null || true

  # Integration tests - serial tests (modify global state)
  test-itest-serial:
    runs-on: [self-hosted, docker]
    env:
      YB_CONTAINER: yugabyte-serial-${{ github.run_id }}
    steps:
      - name: Check local proof parameters
        id: local-params
        run: |
<<<<<<< HEAD
          PARAMS_DIR="/var/tmp/filecoin-proof-parameters"
          if [ -d "$PARAMS_DIR" ] && [ "$(ls -A $PARAMS_DIR 2>/dev/null)" ]; then
            echo "exists=true" >> $GITHUB_OUTPUT
          else
            echo "exists=false" >> $GITHUB_OUTPUT
          fi
=======
          echo "Using YugabyteDB Container IP: ${{env.CURIO_HARMONYDB_HOSTS}}"
          export CURIO_HARMONYDB_HOSTS=${{ env.CURIO_HARMONYDB_HOSTS }}
          export LOTUS_HARMONYDB_HOSTS=${{ env.CURIO_HARMONYDB_HOSTS }}
          go test -v --tags="debug,fvm" -timeout 30m ${{ matrix.test-suite.target }}
>>>>>>> 16ffd280

      - name: Restore proof parameters from cache
        if: steps.local-params.outputs.exists != 'true'
        id: cache-params
        uses: actions/cache/restore@v4
        with:
          path: /var/tmp/filecoin-proof-parameters
          key: proof-params-2k-v1
          restore-keys: proof-params-

      - name: Fetch proof parameters
        if: steps.local-params.outputs.exists != 'true' && steps.cache-params.outputs.cache-hit != 'true'
        run: |
          echo "Fetching proof parameters (cache miss)..."
          lotus fetch-params 8388608

      - name: Save proof parameters to cache
        if: steps.local-params.outputs.exists != 'true' && steps.cache-params.outputs.cache-hit != 'true' && github.ref == 'refs/heads/main'
        uses: actions/cache/save@v4
        with:
          path: /var/tmp/filecoin-proof-parameters
          key: proof-params-2k-v1

      - uses: actions/checkout@v4
        with:
          submodules: recursive

      - name: Start YugabyteDB
        id: start-yb
        run: |
          docker stop $YB_CONTAINER 2>/dev/null || true
          docker rm $YB_CONTAINER 2>/dev/null || true
          docker run --rm --name $YB_CONTAINER -d yugabytedb/yugabyte:2024.1.2.0-b77 bin/yugabyted start --daemon=false
          for i in {1..60}; do
            if docker exec $YB_CONTAINER bin/yugabyted status 2>/dev/null | grep -q Running; then
              echo "YugabyteDB is ready"
              break
            fi
            sleep 1
          done
          YB_IP=$(docker inspect $YB_CONTAINER --format '{{ .NetworkSettings.Networks.bridge.IPAddress }}')
          echo "yb_ip=$YB_IP" >> $GITHUB_OUTPUT

      - name: Setup build environment
        uses: ./.github/actions/setup-build-env
        with:
          go-version: ${{ env.GO_VERSION }}

      - name: Run serial integration tests
        env:
          CURIO_HARMONYDB_HOSTS: ${{ steps.start-yb.outputs.yb_ip }}
          LOTUS_HARMONYDB_HOSTS: ${{ steps.start-yb.outputs.yb_ip }}
        run: go test -v --tags=debug,serial -timeout 30m ./itests/serial/... 2>&1 | ts '[%H:%M:%S]'

      - name: Stop YugabyteDB
        if: always()
        run: docker stop $YB_CONTAINER 2>/dev/null || true

  # Gen check - verify generated code is up to date
  # Optimized: run independent gen steps in parallel, then build once
  gen-check:
    runs-on: ubuntu-latest
    steps:
      - uses: actions/checkout@v4
        with:
          submodules: recursive

      - name: Setup build environment
        uses: ./.github/actions/setup-build-env
        with:
          go-version: ${{ env.GO_VERSION }}

      - name: Install Go tools in parallel
        run: |
          exec > >(ts '[%H:%M:%S]') 2>&1
          SWAG_VERSION=$(grep 'github.com/swaggo/swag' go.mod | awk '{print $2}')
          go install golang.org/x/tools/cmd/goimports@latest &
          go install github.com/hannahhoward/cbor-gen-for@latest &
          go install github.com/swaggo/swag/cmd/swag@${SWAG_VERSION} &
          wait

      - name: Run code generation (parallel where possible)
        run: |
          exec > >(ts '[%H:%M:%S]') 2>&1
          # These can run in parallel - they don't depend on each other
          make api-gen &
          API_PID=$!
          
          make cfgdoc-gen &
          CFG_PID=$!
          
          make marketgen &
          MKT_PID=$!
          
          wait $API_PID || exit 1
          wait $CFG_PID || exit 1
          wait $MKT_PID || exit 1
          
          # go-generate depends on api-gen completing
          make go-generate

      - name: Generate docs (requires binaries)
        run: |
          exec > >(ts '[%H:%M:%S]') 2>&1
          # docsgen builds docgen-md and docgen-openrpc binaries
          make docsgen
          # docsgen-cli builds curio + sptool, then generates CLI docs
          make docsgen-cli

      - name: Fix imports and tidy
        run: |
          exec > >(ts '[%H:%M:%S]') 2>&1
          go run ./scripts/fiximports
          go mod tidy

      - name: Check for changes
        run: git diff --quiet || { git diff; exit 1; }

  # Supraseal build (kept separate - long running, different runner)
  build-supraseal-ubuntu24:
    runs-on: ubuntu-24.04
    steps:
      - uses: actions/checkout@v4
        with:
          submodules: recursive

      - name: Free up disk space
        run: |
          sudo apt-get clean
          sudo rm -rf /usr/share/dotnet /opt/ghc "/usr/local/share/boost" "$AGENT_TOOLSDIRECTORY"

      - name: Install system dependencies
        run: |
          sudo apt-get update
          sudo apt-get install -y \
            build-essential gcc-12 g++-12 nasm pkg-config \
            autoconf automake libtool libssl-dev libnuma-dev \
            uuid-dev libaio-dev libfuse3-dev libarchive-dev \
            libkeyutils-dev libncurses-dev libgmp-dev libconfig++-dev \
            python3 python3-pip python3-dev curl wget git xxd

      - name: Set up GCC 12
        run: |
          sudo update-alternatives --install /usr/bin/gcc gcc /usr/bin/gcc-12 100
          sudo update-alternatives --install /usr/bin/g++ g++ /usr/bin/g++-12 100

      - name: Cache CUDA installation
        id: cache-cuda
        uses: actions/cache@v4
        with:
          path: /usr/local/cuda
          key: cuda-toolkit-ubuntu-24.04-v1

      - name: Install CUDA Toolkit
        if: steps.cache-cuda.outputs.cache-hit != 'true'
        run: |
          wget https://developer.download.nvidia.com/compute/cuda/repos/ubuntu2404/x86_64/cuda-keyring_1.1-1_all.deb
          sudo dpkg -i cuda-keyring_1.1-1_all.deb
          sudo apt-get update && sudo apt-get -y install cuda-toolkit

      - name: Set up CUDA environment
        run: |
          echo "/usr/local/cuda/bin" >> $GITHUB_PATH
          echo "CUDA_HOME=/usr/local/cuda" >> $GITHUB_ENV

      - name: Cache Python venv and SPDK
        uses: actions/cache@v4
        with:
          path: |
            extern/supraseal/.venv
            extern/supraseal/deps/spdk-v24.05
          key: supraseal-deps-ubuntu24-${{ hashFiles('extern/supraseal/build.sh') }}

      - name: Build Supraseal
        working-directory: extern/supraseal
        run: |
          export CC=gcc-12 CXX=g++-12 CUDA=/usr/local/cuda
          export PATH=/usr/local/cuda/bin:$PATH
          ./build.sh

      - name: Verify binaries
        run: |
          for bin in seal pc2 tree_r tree_r_cpu tree_d_cpu; do
            test -f extern/supraseal/bin/$bin || exit 1
          done
          echo "✅ All Supraseal binaries built"<|MERGE_RESOLUTION|>--- conflicted
+++ resolved
@@ -9,11 +9,7 @@
       - '**'
 
 env:
-<<<<<<< HEAD
   GO_VERSION: 1.24.7
-=======
-  GO_VERSION: "1.24.7"
->>>>>>> 16ffd280
 
 jobs:
   # Fast checks - no FFI needed, run immediately
@@ -111,7 +107,7 @@
           go-version: ${{ env.GO_VERSION }}
 
       - name: Run unit tests
-        run: go test -v --tags=debug -timeout 30m $(go list ./... | grep -v curio/itests) 2>&1 | ts '[%H:%M:%S]'
+        run: go test -v --tags="debug,fvm" -timeout 30m $(go list ./... | grep -v curio/itests) 2>&1 | ts '[%H:%M:%S]'
 
   # Integration tests - curio_test.go (heavy, runs separately)
   test-itest-curio:
@@ -180,7 +176,7 @@
         env:
           CURIO_HARMONYDB_HOSTS: ${{ steps.start-yb.outputs.yb_ip }}
           LOTUS_HARMONYDB_HOSTS: ${{ steps.start-yb.outputs.yb_ip }}
-        run: go test -v --tags=debug -timeout 60m ./itests/curio_test.go 2>&1 | ts '[%H:%M:%S]'
+        run: go test -v --tags="debug,fvm" -timeout 60m ./itests/curio_test.go 2>&1 | ts '[%H:%M:%S]'
 
       - name: Stop YugabyteDB
         if: always()
@@ -211,15 +207,8 @@
           key: proof-params-2k-v1
           restore-keys: proof-params-
 
-<<<<<<< HEAD
       - name: Fetch proof parameters
         if: steps.local-params.outputs.exists != 'true' && steps.cache-params.outputs.cache-hit != 'true'
-=======
-      - name: Install FFI
-        env:
-          GITHUB_TOKEN: ${{ github.token }}
-          CURIO_OPTIMAL_LIBFILCRYPTO: 0
->>>>>>> 16ffd280
         run: |
           echo "Fetching proof parameters (cache miss)..."
           lotus fetch-params 8388608
@@ -261,7 +250,7 @@
           CURIO_HARMONYDB_HOSTS: ${{ steps.start-yb.outputs.yb_ip }}
           LOTUS_HARMONYDB_HOSTS: ${{ steps.start-yb.outputs.yb_ip }}
         run: |
-          go test -v --tags=debug -timeout 30m -parallel 4 \
+          go test -v --tags="debug,fvm" -timeout 30m -parallel 4 \
             ./itests/harmonydb_test.go \
             ./itests/pdp_prove_test.go \
             ./itests/indexstore_test.go \
@@ -281,19 +270,12 @@
       - name: Check local proof parameters
         id: local-params
         run: |
-<<<<<<< HEAD
           PARAMS_DIR="/var/tmp/filecoin-proof-parameters"
           if [ -d "$PARAMS_DIR" ] && [ "$(ls -A $PARAMS_DIR 2>/dev/null)" ]; then
             echo "exists=true" >> $GITHUB_OUTPUT
           else
             echo "exists=false" >> $GITHUB_OUTPUT
           fi
-=======
-          echo "Using YugabyteDB Container IP: ${{env.CURIO_HARMONYDB_HOSTS}}"
-          export CURIO_HARMONYDB_HOSTS=${{ env.CURIO_HARMONYDB_HOSTS }}
-          export LOTUS_HARMONYDB_HOSTS=${{ env.CURIO_HARMONYDB_HOSTS }}
-          go test -v --tags="debug,fvm" -timeout 30m ${{ matrix.test-suite.target }}
->>>>>>> 16ffd280
 
       - name: Restore proof parameters from cache
         if: steps.local-params.outputs.exists != 'true'
@@ -346,7 +328,7 @@
         env:
           CURIO_HARMONYDB_HOSTS: ${{ steps.start-yb.outputs.yb_ip }}
           LOTUS_HARMONYDB_HOSTS: ${{ steps.start-yb.outputs.yb_ip }}
-        run: go test -v --tags=debug,serial -timeout 30m ./itests/serial/... 2>&1 | ts '[%H:%M:%S]'
+        run: go test -v --tags="debug,fvm,serial" -timeout 30m ./itests/serial/... 2>&1 | ts '[%H:%M:%S]'
 
       - name: Stop YugabyteDB
         if: always()
