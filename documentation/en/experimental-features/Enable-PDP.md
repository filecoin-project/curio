--- conflicted
+++ resolved
@@ -142,11 +142,7 @@
 aria2c -x5 -o snapshot.car.zst https://forest-archive.chainsafe.dev/latest/mainnet/
 ```
 
-<<<<<<< HEAD
-To interact with the PDP smart contracts the Curio SP must import a private key owning their PDP data sets.
-=======
 **Calibration:**
->>>>>>> 1be02ce6
 
 ```sh
 aria2c -x5 -o snapshot.car.zst https://forest-archive.chainsafe.dev/latest/calibnet/
@@ -406,11 +402,7 @@
 http://127.0.0.1:4701
 ```
 
-<<<<<<< HEAD
-The `pdptool` command contains utilities for uploading files to a curio node and interacting with the pdp contract to create data sets, and add and remove pieces from data sets.
-=======
 This will launch the Curio web GUI locally.
->>>>>>> 1be02ce6
 
 ***
 
