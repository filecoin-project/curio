--- conflicted
+++ resolved
@@ -10,6 +10,7 @@
 	"sync/atomic"
 	"time"
 
+	"github.com/filecoin-project/curio/tasks/pdp/pdpv1"
 	logging "github.com/ipfs/go-log/v2"
 	"github.com/samber/lo"
 	"github.com/snadrus/must"
@@ -43,7 +44,6 @@
 	"github.com/filecoin-project/curio/tasks/indexing"
 	"github.com/filecoin-project/curio/tasks/message"
 	"github.com/filecoin-project/curio/tasks/metadata"
-	"github.com/filecoin-project/curio/tasks/pay"
 	"github.com/filecoin-project/curio/tasks/pdp"
 	piece2 "github.com/filecoin-project/curio/tasks/piece"
 	"github.com/filecoin-project/curio/tasks/proofshare"
@@ -66,15 +66,9 @@
 
 func WindowPostScheduler(ctx context.Context, fc config.CurioFees, pc config.CurioProvingConfig,
 	api api.Chain, verif storiface.Verifier, paramck func() (bool, error), sender *message.Sender, chainSched *chainsched.CurioChainSched,
-<<<<<<< HEAD
-	as *multictladdr.MultiAddressSelector, addresses map[dtypes.MinerAddress]bool, db *harmonydb.DB,
-	stor paths.Store, idx paths.SectorIndex, max int,
-) (*window2.WdPostTask, *window2.WdPostSubmitTask, *window2.WdPostRecoverDeclareTask, error) {
-=======
 	as *multictladdr.MultiAddressSelector, addresses *config.Dynamic[map[dtypes.MinerAddress]bool], db *harmonydb.DB,
 	stor paths.Store, idx paths.SectorIndex, max int) (*window2.WdPostTask, *window2.WdPostSubmitTask, *window2.WdPostRecoverDeclareTask, error) {
 
->>>>>>> 1be02ce6
 	// todo config
 	ft := window2.NewSimpleFaultTracker(stor, idx, pc.ParallelCheckLimit, pc.SingleCheckTimeout, pc.PartitionCheckTimeout)
 
@@ -117,12 +111,8 @@
 
 	sender, sendTask := message.NewSender(full, full, db, cfg.Fees.MaximizeFeeCap)
 	balanceMgrTask := balancemgr.NewBalanceMgrTask(db, full, chainSched, sender)
-<<<<<<< HEAD
-	activeTasks = append(activeTasks, sendTask, balanceMgrTask)
-=======
 	expmgrTask := expmgr.NewExpMgrTask(db, full, chainSched, sender)
 	activeTasks = append(activeTasks, sendTask, balanceMgrTask, expmgrTask)
->>>>>>> 1be02ce6
 	dependencies.Sender = sender
 
 	// paramfetch
@@ -140,11 +130,6 @@
 						continue
 					}
 					seenSizes[provingSize] = true
-<<<<<<< HEAD
-=======
-
-					err := fastparamfetch.GetParams(context.TODO(), proofparams.ParametersJSON(), proofparams.SrsJSON(), provingSize)
->>>>>>> 1be02ce6
 
 					err := fastparamfetch.GetParams(context.TODO(), proofparams.ParametersJSON(), proofparams.SrsJSON(), provingSize)
 					if err != nil {
@@ -307,57 +292,33 @@
 		if err != nil {
 			return nil, err
 		}
-<<<<<<< HEAD
-		var sdeps cuhttp.ServiceDeps
-		idxMax := taskhelp.Max(cfg.Subsystems.IndexingMaxTasks)
-=======
->>>>>>> 1be02ce6
 
 		if cfg.Subsystems.EnablePDP {
 			es := getSenderEth()
 			sdeps.EthSender = es
 
-<<<<<<< HEAD
-			pdp.NewDataSetWatch(db, must.One(dependencies.EthClient.Val()), chainSched)
-
-			pay.NewSettleWatcher(db, must.One(dependencies.EthClient.Val()), chainSched)
-			pdp.NewDataSetDeleteWatcher(db, must.One(dependencies.EthClient.Val()), chainSched)
-			pdp.NewTerminateServiceWatcher(db, must.One(dependencies.EthClient.Val()), chainSched)
-			pdp.NewPieceDeleteWatcher(&cfg.HTTP, db, must.One(dependencies.EthClient.Val()), chainSched, iStore)
-=======
+			// TODO: pdpvo-main - fix this mess after segregating v0 and v1 mess
+
 			ethClient := must.One(dependencies.EthClient.Val())
 
-			pdp.NewWatcherDataSetCreate(db, ethClient, chainSched)
-			pdp.NewWatcherPieceAdd(db, chainSched, ethClient)
-			pdp.NewWatcherDelete(db, chainSched)
-			pdp.NewWatcherPieceDelete(db, chainSched)
->>>>>>> 1be02ce6
+			pdpv1.NewWatcherDataSetCreate(db, ethClient, chainSched)
+			pdpv1.NewWatcherPieceAdd(db, chainSched, ethClient)
+			pdpv1.NewWatcherDelete(db, chainSched)
+			pdpv1.NewWatcherPieceDelete(db, chainSched)
 
 			pdpProveTask := pdp.NewProveTask(chainSched, db, ethClient, dependencies.Chain, es, dependencies.CachedPieceReader, iStore)
 			pdpNextProvingPeriodTask := pdp.NewNextProvingPeriodTask(db, ethClient, dependencies.Chain, chainSched, es)
 			pdpInitProvingPeriodTask := pdp.NewInitProvingPeriodTask(db, ethClient, dependencies.Chain, chainSched, es)
 			pdpNotifTask := pdp.NewPDPNotifyTask(db)
-<<<<<<< HEAD
-			pdpIndexingTask := indexing.NewPDPIndexingTask(db, iStore, dependencies.CachedPieceReader, cfg, idxMax)
-			pdpIpniTask := indexing.NewPDPIPNITask(db, sc, dependencies.CachedPieceReader, cfg, idxMax)
-			pdpTerminate := pdp.NewTerminateServiceTask(db, must.One(dependencies.EthClient.Val()), senderEth)
-			pdpDelete := pdp.NewDeleteDataSetTask(db, must.One(dependencies.EthClient.Val()), senderEth)
-			activeTasks = append(activeTasks, pdpNotifTask, pdpProveTask, pdpNextProvingPeriodTask, pdpInitProvingPeriodTask, pdpIndexingTask, pdpIpniTask, pdpTerminate, pdpDelete)
-		}
-
-		indexingTask := indexing.NewIndexingTask(db, sc, iStore, pp, cfg, idxMax)
-		ipniTask := indexing.NewIPNITask(db, sc, iStore, pp, cfg, idxMax)
-		activeTasks = append(activeTasks, ipniTask, indexingTask)
-=======
-
-			addProofSetTask := pdp.NewPDPTaskAddDataSet(db, es, ethClient, full)
-			pdpAddRoot := pdp.NewPDPTaskAddPiece(db, es, ethClient)
+
+			addProofSetTask := pdpv1.NewPDPTaskAddDataSet(db, es, ethClient, full)
+			pdpAddRoot := pdpv1.NewPDPTaskAddPiece(db, es, ethClient)
 			pdpDelRoot := pdp.NewPDPTaskDeletePiece(db, es, ethClient)
-			pdpDelProofSetTask := pdp.NewPDPTaskDeleteDataSet(db, es, ethClient, full)
-
-			pdpAggregateTask := pdp.NewAggregatePDPDealTask(db, sc)
-			pdpCache := pdp.NewTaskPDPSaveCache(db, dependencies.CachedPieceReader, iStore)
-			commPTask := pdp.NewPDPCommpTask(db, sc, cfg.Subsystems.CommPMaxTasks)
+			pdpDelProofSetTask := pdpv1.NewPDPTaskDeleteDataSet(db, es, ethClient, full)
+
+			pdpAggregateTask := pdpv1.NewAggregatePDPDealTask(db, sc)
+			pdpCache := pdpv1.NewTaskPDPSaveCache(db, dependencies.CachedPieceReader, iStore)
+			commPTask := pdpv1.NewPDPCommpTask(db, sc, cfg.Subsystems.CommPMaxTasks)
 
 			activeTasks = append(activeTasks, pdpNotifTask, pdpProveTask, pdpNextProvingPeriodTask, pdpInitProvingPeriodTask, commPTask, pdpAddRoot, addProofSetTask, pdpAggregateTask, pdpCache, pdpDelRoot, pdpDelProofSetTask)
 		}
@@ -369,7 +330,6 @@
 		pdpIdxTask := indexing.NewPDPIndexingTask(db, sc, iStore, dependencies.CachedPieceReader, cfg, idxMax)
 		pdpIPNITask := indexing.NewPDPIPNITask(db, sc, dependencies.CachedPieceReader, cfg, idxMax)
 		activeTasks = append(activeTasks, ipniTask, indexingTask, pdpIdxTask, pdpIPNITask)
->>>>>>> 1be02ce6
 
 		if cfg.HTTP.Enable {
 			if !cfg.Subsystems.EnableDealMarket {
@@ -428,8 +388,7 @@
 	ctx context.Context, hasAnySealingTask bool, db *harmonydb.DB, full api.Chain, sender *message.Sender,
 	as *multictladdr.MultiAddressSelector, cfg *config.CurioConfig, slrLazy *lazy.Lazy[*ffi.SealCalls],
 	asyncParams func() func() (bool, error), si paths.SectorIndex, stor *paths.Remote,
-	bstore curiochain.CurioBlockstore, machineHostPort string, prover storiface.Prover,
-) ([]harmonytask.TaskInterface, error) {
+	bstore curiochain.CurioBlockstore, machineHostPort string, prover storiface.Prover) ([]harmonytask.TaskInterface, error) {
 	var activeTasks []harmonytask.TaskInterface
 	// Sealing / Snap
 
@@ -581,23 +540,11 @@
 		})
 		sort.Strings(miners)
 
-<<<<<<< HEAD
-	_, err := deps.DB.Exec(context.Background(), `INSERT INTO harmony_machine_details
-		(tasks, layers, startup_time, miners, machine_id, machine_name) VALUES ($1, $2, $3, $4, $5, $6)
-		ON CONFLICT (machine_id) DO UPDATE SET tasks=$1, layers=$2, startup_time=$3, miners=$4, machine_id=$5, machine_name=$6`,
-		strings.Join(taskNames, ","), strings.Join(deps.Layers, ","),
-		time.Now(), strings.Join(miners, ","), machineID, machineName)
-	if err != nil {
-		log.Errorf("failed to update machine details: %s", err)
-		return
-	}
-=======
 		_, err := deps.DB.Exec(context.Background(), `INSERT INTO harmony_machine_details 
 		(tasks, layers, startup_time, miners, machine_id, machine_name) VALUES ($1, $2, $3, $4, $5, $6)
 		ON CONFLICT (machine_id) DO UPDATE SET tasks=$1, layers=$2, startup_time=$3, miners=$4, machine_id=$5, machine_name=$6`,
 			strings.Join(taskNames, ","), strings.Join(deps.Layers, ","),
 			time.Now(), strings.Join(miners, ","), machineID, machineName)
->>>>>>> 1be02ce6
 
 		if err != nil {
 			log.Errorf("failed to update machine details: %s", err)
