{
    "language": "ko",
    "messages": [
        {
            "id": "This interactive tool will walk you through migration of Curio.\nPress Ctrl+C to exit at any time.",
            "message": "This interactive tool will walk you through migration of Curio.\nPress Ctrl+C to exit at any time.",
            "translation": "이 대화형 도구는 Curio 마이그레이션 과정을 안내합니다.\n언제든지 종료하려면 Ctrl+C를 누르십시오."
        },
        {
            "id": "This tool confirms each action it does.",
            "message": "This tool confirms each action it does.",
            "translation": "이 도구는 수행하는 각 작업을 확인합니다."
        },
        {
            "id": "Ctrl+C pressed in Terminal",
            "message": "Ctrl+C pressed in Terminal",
            "translation": "터미널에서 Ctrl+C가 눌림"
        },
        {
            "id": "Verifying Sectors exist in Yugabyte.",
            "message": "Verifying Sectors exist in Yugabyte.",
            "translation": "Yugabyte에 섹터가 존재하는지 확인 중."
        },
        {
            "id": "Error verifying sectors: {Error}",
            "message": "Error verifying sectors: {Error}",
            "translation": "섹터 확인 중 오류 발생: {Error}",
            "placeholders": [
                {
                    "id": "Error",
                    "string": "%[1]s",
                    "type": "string",
                    "underlyingType": "string",
                    "argNum": 1,
                    "expr": "err.Error()"
                }
            ]
        },
        {
            "id": "Sectors verified. {I} sectors found.",
            "message": "Sectors verified. {I} sectors found.",
            "translation": "섹터가 확인되었습니다. {I}개의 섹터가 발견되었습니다.",
            "placeholders": [
                {
                    "id": "I",
                    "string": "%[1]d",
                    "type": "[]int",
                    "underlyingType": "[]int",
                    "argNum": 1,
                    "expr": "i"
                }
            ]
        },
        {
            "id": "Never remove the database info from the config.toml for lotus-miner as it avoids double PoSt.",
            "message": "Never remove the database info from the config.toml for lotus-miner as it avoids double PoSt.",
            "translation": "로터스 마이너의 config.toml에서 데이터베이스 정보를 제거하지 마십시오. 두 번의 PoSt를 피하기 위함입니다."
        },
        {
            "id": "Enter the info to connect to your Yugabyte database installation (https://download.yugabyte.com/)",
            "message": "Enter the info to connect to your Yugabyte database installation (https://download.yugabyte.com/)",
            "translation": "Yugabyte 데이터베이스 설치에 연결할 정보를 입력하십시오 (https://download.yugabyte.com/)"
        },
        {
            "id": "Host: {Hosts_}",
            "message": "Host: {Hosts_}",
            "translation": "호스트: {Hosts_}",
            "placeholders": [
                {
                    "id": "Hosts_",
                    "string": "%[1]s",
                    "type": "string",
                    "underlyingType": "string",
                    "argNum": 1,
                    "expr": "strings.Join(harmonycfg.Hosts, \",\")"
                }
            ]
        },
        {
            "id": "Port: {Port}",
            "message": "Port: {Port}",
            "translation": "포트: {Port}",
            "placeholders": [
                {
                    "id": "Port",
                    "string": "%[1]s",
                    "type": "string",
                    "underlyingType": "string",
                    "argNum": 1,
                    "expr": "harmonycfg.Port"
                }
            ]
        },
        {
            "id": "Username: {Username}",
            "message": "Username: {Username}",
            "translation": "사용자 이름: {Username}",
            "placeholders": [
                {
                    "id": "Username",
                    "string": "%[1]s",
                    "type": "string",
                    "underlyingType": "string",
                    "argNum": 1,
                    "expr": "harmonycfg.Username"
                }
            ]
        },
        {
            "id": "Password: {Password}",
            "message": "Password: {Password}",
            "translation": "비밀번호: {Password}",
            "placeholders": [
                {
                    "id": "Password",
                    "string": "%[1]s",
                    "type": "string",
                    "underlyingType": "string",
                    "argNum": 1,
                    "expr": "harmonycfg.Password"
                }
            ]
        },
        {
            "id": "Database: {Database}",
            "message": "Database: {Database}",
            "translation": "데이터베이스: {Database}",
            "placeholders": [
                {
                    "id": "Database",
                    "string": "%[1]s",
                    "type": "string",
                    "underlyingType": "string",
                    "argNum": 1,
                    "expr": "harmonycfg.Database"
                }
            ]
        },
        {
            "id": "Continue to connect and update schema.",
            "message": "Continue to connect and update schema.",
            "translation": "계속 연결 및 스키마 업데이트."
        },
        {
            "id": "Database config error occurred, abandoning migration: {Error}",
            "message": "Database config error occurred, abandoning migration: {Error}",
            "translation": "데이터베이스 구성 오류가 발생하여 마이그레이션을 포기합니다: {Error}",
            "placeholders": [
                {
                    "id": "Error",
                    "string": "%[1]s",
                    "type": "string",
                    "underlyingType": "string",
                    "argNum": 1,
                    "expr": "err.Error()"
                }
            ]
        },
        {
            "id": "Enter the Yugabyte database host(s)",
            "message": "Enter the Yugabyte database host(s)",
            "translation": "Yugabyte 데이터베이스 호스트를 입력하십시오"
        },
        {
            "id": "No host provided",
            "message": "No host provided",
            "translation": "호스트가 제공되지 않았습니다"
        },
        {
            "id": "Enter the Yugabyte database {Stringport_username_password_databasei_1}",
            "message": "Enter the Yugabyte database {Stringport_username_password_databasei_1}",
            "translation": "Yugabyte 데이터베이스 {Stringport_username_password_databasei_1}을 입력하십시오",
            "placeholders": [
                {
                    "id": "Stringport_username_password_databasei_1",
                    "string": "%[1]s",
                    "type": "string",
                    "underlyingType": "string",
                    "argNum": 1,
                    "expr": "[]string{\"port\", \"username\", \"password\", \"database\"}[i-1]"
                }
            ]
        },
        {
            "id": "No value provided",
            "message": "No value provided",
            "translation": "값이 제공되지 않았습니다"
        },
        {
            "id": "Error connecting to Yugabyte database: {Error}",
            "message": "Error connecting to Yugabyte database: {Error}",
            "translation": "Yugabyte 데이터베이스에 연결하는 중 오류가 발생했습니다: {Error}",
            "placeholders": [
                {
                    "id": "Error",
                    "string": "%[1]s",
                    "type": "string",
                    "underlyingType": "string",
                    "argNum": 1,
                    "expr": "err.Error()"
                }
            ]
        },
        {
            "id": "Connected to Yugabyte. Schema is current.",
            "message": "Connected to Yugabyte. Schema is current.",
            "translation": "Yugabyte에 연결되었습니다. 스키마가 현재입니다."
        },
        {
            "id": "Error encoding config.toml: {Error}",
            "message": "Error encoding config.toml: {Error}",
            "translation": "config.toml을 인코딩하는 중 오류가 발생했습니다: {Error}",
            "placeholders": [
                {
                    "id": "Error",
                    "string": "%[1]s",
                    "type": "string",
                    "underlyingType": "string",
                    "argNum": 1,
                    "expr": "err.Error()"
                }
            ]
        },
        {
            "id": "Error reading filemode of config.toml: {Error}",
            "message": "Error reading filemode of config.toml: {Error}",
            "translation": "config.toml의 파일 모드를 읽는 중 오류가 발생했습니다: {Error}",
            "placeholders": [
                {
                    "id": "Error",
                    "string": "%[1]s",
                    "type": "string",
                    "underlyingType": "string",
                    "argNum": 1,
                    "expr": "err.Error()"
                }
            ]
        },
        {
            "id": "Error writing config.toml: {Error}",
            "message": "Error writing config.toml: {Error}",
            "translation": "config.toml을 쓰는 중 오류가 발생했습니다: {Error}",
            "placeholders": [
                {
                    "id": "Error",
                    "string": "%[1]s",
                    "type": "string",
                    "underlyingType": "string",
                    "argNum": 1,
                    "expr": "err.Error()"
                }
            ]
        },
        {
            "id": "Restart Lotus Miner.",
            "message": "Restart Lotus Miner.",
            "translation": "로터스 마이너 재시작."
        },
        {
            "id": "Connected to Yugabyte",
            "message": "Connected to Yugabyte",
            "translation": "Yugabyte에 연결됨"
        },
        {
            "id": "Select the location of your lotus-miner config directory?",
            "message": "Select the location of your lotus-miner config directory?",
            "translation": "로터스 마이너 구성 디렉토리의 위치를 선택하시겠습니까?"
        },
        {
            "id": "Other",
            "message": "Other",
            "translation": "기타"
        },
        {
            "id": "Enter the path to the configuration directory used by lotus-miner",
            "message": "Enter the path to the configuration directory used by lotus-miner",
            "translation": "로터스 마이너에서 사용하는 구성 디렉토리의 경로를 입력하십시오"
        },
        {
            "id": "No path provided, abandoning migration",
            "message": "No path provided, abandoning migration",
            "translation": "경로가 제공되지 않았으므로 마이그레이션을 포기합니다"
        },
        {
            "id": "Cannot read the config.toml file in the provided directory, Error: {Error}",
            "message": "Cannot read the config.toml file in the provided directory, Error: {Error}",
            "translation": "제공된 디렉토리에서 config.toml 파일을 읽을 수 없습니다. 오류: {Error}",
            "placeholders": [
                {
                    "id": "Error",
                    "string": "%[1]s",
                    "type": "string",
                    "underlyingType": "string",
                    "argNum": 1,
                    "expr": "err.Error()"
                }
            ]
        },
        {
            "id": "Read Miner Config",
            "message": "Read Miner Config",
            "translation": "마이너 구성 읽기"
        },
        {
            "id": "Completed Step: {Step}",
            "message": "Completed Step: {Step}",
            "translation": "단계 완료: {Step}",
            "placeholders": [
                {
                    "id": "Step",
                    "string": "%[1]s",
                    "type": "string",
                    "underlyingType": "string",
                    "argNum": 1,
                    "expr": "step"
                }
            ]
        },
        {
            "id": "This interactive tool migrates lotus-miner to Curio in 5 minutes.",
            "translation": "이 대화형 도구는 5분 안에 lotus-miner를 Curio로 이주합니다.",
            "message": "This interactive tool migrates lotus-miner to Curio in 5 minutes.",
            "placeholder": null
        },
        {
            "id": "Each step needs your confirmation and can be reversed. Press Ctrl+C to exit at any time.",
            "translation": "각 단계는 확인이 필요하며 되돌릴 수 있습니다. 언제든지 Ctrl+C를 눌러 종료할 수 있습니다.",
            "message": "Each step needs your confirmation and can be reversed. Press Ctrl+C to exit at any time.",
            "placeholder": null
        },
        {
            "id": "Use the arrow keys to navigate: ↓ ↑ → ←",
            "translation": "화살표 키를 사용하여 이동하세요: ↓ ↑ → ←",
            "message": "Use the arrow keys to navigate: ↓ ↑ → ←",
            "placeholder": null
        },
        {
            "id": "Lotus-Miner to Curio Migration.",
            "translation": "Lotus-Miner에서 Curio로 이주.",
            "message": "Lotus-Miner to Curio Migration.",
            "placeholder": null
        },
        {
            "id": "Try the web interface with  for further guided improvements.",
            "translation": "더 나은 안내를 위해 웹 인터페이스를 사용해보세요.",
            "message": "Try the web interface with  for further guided improvements.",
            "placeholder": null
        },
        {
            "id": "You can now migrate your market node ({Boost}), if applicable.",
            "translation": "해당하는 경우 이제 시장 노드를 이주할 수 있습니다 ({Boost}).",
            "message": "You can now migrate your market node ({Boost}), if applicable.",
            "placeholder": null
        },
        {
            "id": "Migrating config.toml to database.",
            "translation": "config.toml을 데이터베이스로 이주 중입니다.",
            "message": "Migrating config.toml to database.",
            "placeholder": null
        },
        {
            "id": "Error reading from database: {Error}. Aborting Migration.",
            "translation": "데이터베이스에서 읽는 중 오류 발생: {Error}. 마이그레이션 중단.",
            "message": "Error reading from database: {Error}. Aborting Migration.",
            "placeholder": null
        },
        {
            "id": "cannot read API: {Error}. Aborting Migration",
            "translation": "API를 읽을 수 없습니다: {Error}. 마이그레이션 중단",
            "message": "cannot read API: {Error}. Aborting Migration",
            "placeholder": null
        },
        {
            "id": "Error saving config to layer: {Error}. Aborting Migration",
            "translation": "레이어에 구성을 저장하는 중 오류 발생: {Error}. 마이그레이션 중단",
            "message": "Error saving config to layer: {Error}. Aborting Migration",
            "placeholder": null
        },
        {
            "id": "Protocol Labs wants to improve the software you use. Tell the team you're using Curio.",
            "translation": "Protocol Labs는 당신이 사용하는 소프트웨어를 개선하고 싶어합니다. Curio를 사용 중이라고 팀에 알려주세요.",
            "message": "Protocol Labs wants to improve the software you use. Tell the team you're using Curio.",
            "placeholder": null
        },
        {
            "id": "Select what you want to share with the Curio team.",
            "translation": "Curio 팀과 공유하고 싶은 것을 선택하세요.",
            "message": "Select what you want to share with the Curio team.",
            "placeholder": null
        },
        {
            "id": "Individual Data: Miner ID, Curio version, net ({Mainnet} or {Testnet}). Signed.",
            "translation": "개별 데이터: 마이너 ID, Curio 버전, 네트워크 ({Mainnet} 또는 {Testnet}). 서명됨.",
            "message": "Individual Data: Miner ID, Curio version, net ({Mainnet} or {Testnet}). Signed.",
            "placeholder": null
        },
        {
            "id": "Aggregate-Anonymous: version, net, and Miner power (bucketed).",
            "translation": "집계-익명: 버전, 네트워크, 그리고 마이너 파워 (버킷).",
            "message": "Aggregate-Anonymous: version, net, and Miner power (bucketed).",
            "placeholder": null
        },
        {
            "id": "Hint: I am someone running Curio on net.",
            "translation": "힌트: 네트워크에서 Curio를 실행 중인 사람입니다.",
            "message": "Hint: I am someone running Curio on net.",
            "placeholder": null
        },
        {
            "id": "Nothing.",
            "translation": "아무것도 없습니다.",
            "message": "Nothing.",
            "placeholder": null
        },
        {
            "id": "Aborting remaining steps.",
            "translation": "나머지 단계를 중단합니다.",
            "message": "Aborting remaining steps.",
            "placeholder": null
        },
        {
            "id": "Error connecting to lotus node: {Error}",
            "translation": "로터스 노드에 연결하는 중 오류 발생: {Error}",
            "message": "Error connecting to lotus node: {Error}",
            "placeholder": null
        },
        {
            "id": "Error getting miner power: {Error}",
            "translation": "마이너 파워를 가져오는 중 오류 발생: {Error}",
            "message": "Error getting miner power: {Error}",
            "placeholder": null
        },
        {
            "id": "Error marshalling message: {Error}",
            "translation": "메시지를 마샬하는 중 오류 발생: {Error}",
            "message": "Error marshalling message: {Error}",
            "placeholder": null
        },
        {
            "id": "Error getting miner info: {Error}",
            "translation": "마이너 정보를 가져오는 중 오류 발생: {Error}",
            "message": "Error getting miner info: {Error}",
            "placeholder": null
        },
        {
            "id": "Error signing message: {Error}",
            "translation": "메시지 서명 중 오류 발생: {Error}",
            "message": "Error signing message: {Error}",
            "placeholder": null
        },
        {
            "id": "Error sending message: {Error}",
            "translation": "메시지 전송 중 오류 발생: {Error}",
            "message": "Error sending message: {Error}",
            "placeholder": null
        },
        {
            "id": "Error sending message: Status {Status}, Message:",
            "translation": "메시지 전송 중 오류 발생: 상태 {Status}, 메시지:",
            "message": "Error sending message: Status {Status}, Message:",
            "placeholder": null
        },
        {
            "id": "Message sent.",
            "translation": "메시지가 전송되었습니다.",
            "message": "Message sent.",
            "placeholder": null
        },
        {
            "id": "Documentation:",
            "translation": "문서:",
            "message": "Documentation:",
            "placeholder": null
        },
        {
            "id": "The '{Base}' layer stores common configuration. All curio instances can include it in their {__layers} argument.",
            "translation": "'{Base}' 레이어에는 공통 구성이 저장됩니다. 모든 Curio 인스턴스는 {__layers} 인수에 포함시킬 수 있습니다.",
            "message": "The '{Base}' layer stores common configuration. All curio instances can include it in their {__layers} argument.",
            "placeholder": null
        },
        {
            "id": "You can add other layers for per-machine configuration changes.",
            "translation": "기계별 구성 변경을 위해 다른 레이어를 추가할 수 있습니다.",
            "message": "You can add other layers for per-machine configuration changes.",
            "placeholder": null
        },
        {
            "id": "Join {Fil_curio_help} in Filecoin {Slack} for help.",
            "translation": "도움을 위해 Filecoin {Slack}의 {Fil_curio_help}에 가입하세요.",
            "message": "Join {Fil_curio_help} in Filecoin {Slack} for help.",
            "placeholder": null
        },
        {
            "id": "Join {Fil_curio_dev} in Filecoin {Slack} to follow development and feedback!",
            "translation": "개발과 피드백을 따르려면 Filecoin {Slack}의 {Fil_curio_dev}에 가입하세요!",
            "message": "Join {Fil_curio_dev} in Filecoin {Slack} to follow development and feedback!",
            "placeholder": null
        },
        {
            "id": "Want PoST redundancy? Run many Curio instances with the '{Post}' layer.",
            "translation": "PoST 중복성이 필요하신가요? '{Post}' 레이어와 함께 여러 Curio 인스턴스를 실행하세요.",
            "message": "Want PoST redundancy? Run many Curio instances with the '{Post}' layer.",
            "placeholder": null
        },
        {
            "id": "Point your browser to your web GUI to complete setup with {Boost} and advanced featues.",
            "translation": "브라우저를 웹 GUI로 이동하여 {Boost} 및 고급 기능으로 설정을 완료하세요.",
            "message": "Point your browser to your web GUI to complete setup with {Boost} and advanced featues.",
            "placeholder": null
        },
        {
            "id": "For SPs with multiple Miner IDs, run 1 migration per lotus-miner all to the same 1 database. The cluster will serve all Miner IDs.",
            "translation": "여러 마이너 ID가 있는 SP의 경우 각 lotus-miner당 1회 마이그레이션을 동일한 1개의 데이터베이스로 모두 실행하세요. 클러스터는 모든 마이너 ID를 제공합니다.",
            "message": "For SPs with multiple Miner IDs, run 1 migration per lotus-miner all to the same 1 database. The cluster will serve all Miner IDs.",
            "placeholder": null
        },
        {
            "id": "Please start {Lotus_miner} now that database credentials are in {Toml}.",
            "translation": "데이터베이스 자격 증명이 {Toml}에 있으므로 이제 {Lotus_miner}를 시작하세요.",
            "message": "Please start {Lotus_miner} now that database credentials are in {Toml}.",
            "placeholder": null
        },
        {
            "id": "Waiting for {Lotus_miner} to write sectors into Yugabyte.",
            "translation": "{Lotus_miner}가 Yugabyte에 섹터를 기록하도록 대기 중입니다.",
            "message": "Waiting for {Lotus_miner} to write sectors into Yugabyte.",
            "placeholder": null
        },
        {
            "id": "The sectors are in the database. The database is ready for {Curio}.",
            "translation": "섹터가 데이터베이스에 있습니다. 데이터베이스가 {Curio}를 위해 준비되었습니다.",
            "message": "The sectors are in the database. The database is ready for {Curio}.",
            "placeholder": null
        },
        {
            "id": "Now shut down lotus-miner and move the systems to {Curio}.",
            "translation": "이제 lotus-miner를 종료하고 시스템을 {Curio}로 이동하세요.",
            "message": "Now shut down lotus-miner and move the systems to {Curio}.",
            "placeholder": null
        },
        {
            "id": "Press return to continue",
            "translation": "계속하려면 리턴을 누르세요",
            "message": "Press return to continue",
            "placeholder": null
        },
        {
            "id": "Aborting migration.",
            "translation": "마이그레이션 중단.",
            "message": "Aborting migration.",
            "placeholder": null
        },
        {
            "id": "Sectors verified. {I} sector locations found.",
            "translation": "섹터가 확인되었습니다. {I}개의 섹터 위치를 찾았습니다.",
            "message": "Sectors verified. {I} sector locations found.",
            "placeholder": null
        },
        {
            "id": "Press return to update {Toml} with Yugabyte info. Backup the file now.",
            "translation": "{Toml}을 Yugabyte 정보로 업데이트하려면 리턴을 누르세요. 지금 파일을 백업하세요.",
            "message": "Press return to update {Toml} with Yugabyte info. Backup the file now.",
            "placeholder": null
        },
        {
            "id": "To start, ensure your sealing pipeline is drained and shut-down lotus-miner.",
            "translation": "시작하려면 밀봉 파이프라인이 비어 있고 lotus-miner가 종료되었는지 확인하세요.",
            "message": "To start, ensure your sealing pipeline is drained and shut-down lotus-miner.",
            "placeholder": null
        },
        {
            "id": "Enter the path to the configuration directory used by {Lotus_miner}",
            "translation": "{Lotus_miner}에서 사용하는 구성 디렉터리 경로를 입력하세요.",
            "message": "Enter the path to the configuration directory used by {Lotus_miner}",
            "placeholder": null
        },
        {
            "id": "Step Complete: {Step}",
            "translation": "단계 완료: {Step}",
            "message": "Step Complete: {Step}",
            "placeholder": null
        },
        {
            "id": "Configuration 'base' was updated to include this miner's address and its wallet setup.",
            "translation": "이 마이너의 주소와 지갑 설정을 포함하도록 구성 'base'가 업데이트되었습니다.",
            "message": "Configuration 'base' was updated to include this miner's address and its wallet setup.",
            "placeholder": null
        },
        {
            "id": "Compare the configurations {Base} to {MinerAddresses0}. Changes between the miner IDs other than wallet addreses should be a new, minimal layer for runners that need it.",
            "translation": "구성 {Base}를 {MinerAddresses0}과 비교하세요. 지갑 주소 이외의 마이너 ID 사이의 변경 사항은 필요한 실행자를 위한 새로운 최소한의 레이어여야 합니다.",
            "message": "Compare the configurations {Base} to {MinerAddresses0}. Changes between the miner IDs other than wallet addreses should be a new, minimal layer for runners that need it.",
            "placeholder": null
        },
        {
            "id": "Configuration 'base' was created to include this miner's address and its wallet setup.",
            "translation": "이 마이너의 주소와 지갑 설정을 포함하도록 구성 'base'가 생성되었습니다.",
            "message": "Configuration 'base' was created to include this miner's address and its wallet setup.",
            "placeholder": null
        },
        {
            "id": "Layer {LayerName} created.",
            "translation": "레이어 {LayerName}가 생성되었습니다.",
            "message": "Layer {LayerName} created.",
            "placeholder": null
        },
        {
            "id": "To work with the config: \\n",
            "translation": "구성을 사용하려면: \\n",
            "message": "To work with the config: \\n",
            "placeholder": null
        },
        {
            "id": "To run Curio: With machine or cgroup isolation, use the command (with example layer selection):",
            "translation": "Curio를 실행하려면: 기계 또는 cgroup 격리를 사용하여 다음 명령을 사용하세요 (예제 레이어 선택과 함께):",
            "message": "To run Curio: With machine or cgroup isolation, use the command (with example layer selection):",
            "placeholder": null
        },
        {
            "id": "Try the web interface with {__layersgui} for further guided improvements.",
            "translation": "더 많은 안내를 위해 {__layersgui}를 사용하여 웹 인터페이스를 시도하세요.",
            "message": "Try the web interface with {__layersgui} for further guided improvements.",
            "placeholder": null
        },
        {
            "id": "Error connecting to lotus node: {Error} {Error_1}",
            "translation": "lotus 노드에 연결하는 중 오류 발생: {Error} {Error_1}",
            "message": "Error connecting to lotus node: {Error} {Error_1}",
            "placeholder": null
        },
        {
            "id": "could not get API info for FullNode: {Err}",
            "translation": "FullNode의 API 정보를 가져올 수 없습니다: {Err}",
            "message": "could not get API info for FullNode: {Err}",
            "placeholder": null
        },
        {
            "id": "Error getting token: {Error}",
            "translation": "토큰을 가져오는 중 오류 발생: {Error}",
            "message": "Error getting token: {Error}",
            "placeholder": null
        },
        {
            "id": "Filecoin {Slack} channels: {Fil_curio_help} and {Fil_curio_dev}",
            "translation": "Filecoin {Slack} 채널: {Fil_curio_help} 및 {Fil_curio_dev}",
            "message": "Filecoin {Slack} channels: {Fil_curio_help} and {Fil_curio_dev}",
            "placeholder": null
        },
        {
            "id": "Start multiple Curio instances with the '{Post}' layer to redundancy.",
            "translation": "'{Post}' 레이어로 여러 Curio 인스턴스를 시작하여 중복성을 확보하세요.",
            "message": "Start multiple Curio instances with the '{Post}' layer to redundancy.",
            "placeholder": null
        },
        {
            "id": "One database can serve multiple miner IDs: Run a migration for each lotus-miner.",
            "translation": "한 개의 데이터베이스는 여러 광부 ID를 제공할 수 있습니다: 각 lotus-miner에 대해 마이그레이션을 실행하세요.",
            "message": "One database can serve multiple miner IDs: Run a migration for each lotus-miner.",
            "placeholder": null
        },
        {
            "id": "Please start (or restart) {Lotus_miner} now that database credentials are in {Toml}.",
            "translation": "데이터베이스 자격 증명이 {Toml}에 입력되었으므로 지금 {Lotus_miner}을 시작하거나 다시 시작하세요.",
            "message": "Please start (or restart) {Lotus_miner} now that database credentials are in {Toml}.",
            "placeholder": null
        },
        {
            "id": "Error interpreting miner ID: {Error}: ID: {String}",
            "translation": "광부 ID를 해석하는 중 오류 발생: {Error}: ID: {String}",
            "message": "Error interpreting miner ID: {Error}: ID: {String}",
            "placeholder": null
        },
        {
            "id": "Enabling Sector Indexing in the database.",
            "translation": "데이터베이스에서 Sector Indexing을 활성화합니다.",
            "message": "Enabling Sector Indexing in the database.",
            "placeholder": null
        },
        {
            "id": "Error expanding path: {Error}",
            "translation": "경로를 확장하는 중 오류 발생: {Error}",
            "message": "Error expanding path: {Error}",
            "placeholder": null
        },
        {
            "id": "Could not create repo from directory: {Error}. Aborting migration",
            "translation": "디렉토리에서 저장소를 생성할 수 없습니다: {Error}. 마이그레이션을 중단합니다.",
            "message": "Could not create repo from directory: {Error}. Aborting migration",
            "placeholder": null
        },
        {
            "id": "Could not lock miner repo. Your miner must be stopped: {Error}\n Aborting migration",
            "translation": "광부 저장소를 잠금 해제할 수 없습니다. 귀하의 광부를 중지해야 합니다: {Error}\n 마이그레이션을 중단합니다.",
            "message": "Could not lock miner repo. Your miner must be stopped: {Error}\n Aborting migration",
            "placeholder": null
        },
        {
            "id": "To work with the config:",
            "translation": "구성 파일을 사용하려면:",
            "message": "To work with the config:",
            "placeholder": null
        },
        {
            "id": "This interactive tool creates a new miner actor and creates the basic configuration layer for it.",
            "translation": "이 대화형 도구는 새로운 채굴자 액터를 생성하고 그에 대한 기본 구성 레이어를 생성합니다.",
            "message": "This interactive tool creates a new miner actor and creates the basic configuration layer for it.",
            "placeholder": null
        },
        {
            "id": "This process is partially idempotent. Once a new miner actor has been created and subsequent steps fail, the user need to run 'curio config new-cluster {Arg_1}' to finish the configuration.",
            "translation": "이 프로세스는 부분적으로 idempotent합니다. 새로운 채굴자 액터가 생성되었고 후속 단계가 실패하면 사용자는 구성을 완료하기 위해 'curio config new-cluster {Arg_1}'를 실행해야 합니다.",
            "message": "This process is partially idempotent. Once a new miner actor has been created and subsequent steps fail, the user need to run 'curio config new-cluster {Arg_1}' to finish the configuration.",
            "placeholder": null
        },
        {
            "id": "Choose if you with to create a new miner or migrate from existing Lotus-Miner",
            "translation": "새 채굴자를 생성할지 기존의 Lotus-Miner에서 이전할지 선택하세요.",
            "message": "Choose if you with to create a new miner or migrate from existing Lotus-Miner",
            "placeholder": null
        },
        {
            "id": "Migrate from existing Lotus-Miner",
            "translation": "기존의 Lotus-Miner에서 이전하기",
            "message": "Migrate from existing Lotus-Miner",
            "placeholder": null
        },
        {
            "id": "Create a new miner",
            "translation": "새로운 채굴자 생성",
            "message": "Create a new miner",
            "placeholder": null
        },
        {
            "id": "New Miner initialization complete.",
            "translation": "새로운 채굴자 초기화 완료.",
            "message": "New Miner initialization complete.",
            "placeholder": null
        },
        {
            "id": "Migrating lotus-miner config.toml to Curio in-database configuration.",
            "translation": "lotus-miner config.toml을 Curio의 데이터베이스 구성으로 이전 중입니다.",
            "message": "Migrating lotus-miner config.toml to Curio in-database configuration.",
            "placeholder": null
        },
        {
            "id": "Error getting API: {Error}",
            "translation": "API 가져오기 오류: {Error}",
            "message": "Error getting API: {Error}",
            "placeholder": null
        },
        {
            "id": "The Curio team wants to improve the software you use. Tell the team you're using {Curio}.",
            "translation": "Curio 팀은 당신이 사용하는 소프트웨어를 개선하고자 합니다. 팀에게 {Curio}를 사용 중이라고 알려주세요.",
            "message": "The Curio team wants to improve the software you use. Tell the team you're using {Curio}.",
            "placeholder": null
        },
        {
            "id": "Individual Data: Miner ID, Curio version, chain ({Mainnet} or {Calibration}). Signed.",
            "translation": "개별 데이터: 채굴자 ID, Curio 버전, 체인 ({Mainnet} 또는 {Calibration}). 서명됨.",
            "message": "Individual Data: Miner ID, Curio version, chain ({Mainnet} or {Calibration}). Signed.",
            "placeholder": null
        },
        {
            "id": "Aggregate-Anonymous: version, chain, and Miner power (bucketed).",
            "translation": "집계-익명: 버전, 체인, 및 채굴자 파워 (버킷).",
            "message": "Aggregate-Anonymous: version, chain, and Miner power (bucketed).",
            "placeholder": null
        },
        {
            "id": "Hint: I am someone running Curio on whichever chain.",
            "translation": "힌트: 나는 어떤 체인에서든 Curio를 실행 중인 사람입니다.",
            "message": "Hint: I am someone running Curio on whichever chain.",
            "placeholder": null
        },
        {
            "id": "Press return to update {Toml} with Yugabyte info. A Backup file will be written to that folder before changes are made.",
            "translation": "{Toml}을 Yugabyte 정보로 업데이트하려면 리턴 키를 누르세요. 변경 사항을 적용하기 전에 해당 폴더에 백업 파일이 작성됩니다.",
            "message": "Press return to update {Toml} with Yugabyte info. A Backup file will be written to that folder before changes are made.",
            "placeholder": null
        },
        {
            "id": "Error creating backup file: {Error}",
            "translation": "백업 파일 생성 오류: {Error}",
            "message": "Error creating backup file: {Error}",
            "placeholder": null
        },
        {
            "id": "Error reading config.toml: {Error}",
            "translation": "config.toml 읽기 오류: {Error}",
            "message": "Error reading config.toml: {Error}",
            "placeholder": null
        },
        {
            "id": "Error writing backup file: {Error}",
            "translation": "백업 파일 쓰기 오류: {Error}",
            "message": "Error writing backup file: {Error}",
            "placeholder": null
        },
        {
            "id": "Error closing backup file: {Error}",
            "translation": "백업 파일 닫기 오류: {Error}",
            "message": "Error closing backup file: {Error}",
            "placeholder": null
        },
        {
            "id": "Initializing a new miner actor.",
            "translation": "새 채굴자 액터 초기화 중.",
            "message": "Initializing a new miner actor.",
            "placeholder": null
        },
        {
            "id": "Enter the info to create a new miner",
            "translation": "새 채굴자를 생성하기 위한 정보 입력",
            "message": "Enter the info to create a new miner",
            "placeholder": null
        },
        {
            "id": "Owner Address: {String}",
            "translation": "소유자 주소: {String}",
            "message": "Owner Address: {String}",
            "placeholder": null
        },
        {
            "id": "Worker Address: {String}",
            "translation": "작업자 주소: {String}",
            "message": "Worker Address: {String}",
            "placeholder": null
        },
        {
            "id": "Sender Address: {String}",
            "translation": "송신자 주소: {String}",
            "message": "Sender Address: {String}",
            "placeholder": null
        },
        {
            "id": "Sector Size: {Ssize}",
            "translation": "섹터 크기: {Ssize}",
            "message": "Sector Size: {Ssize}",
            "placeholder": null
        },
        {
            "id": "Confidence: {Confidence}",
            "translation": "신뢰도: {Confidence}",
            "message": "Confidence: {Confidence}",
            "placeholder": null
        },
        {
            "id": "Continue to verify the addresses and create a new miner actor.",
            "translation": "주소를 확인하고 새 채굴자 액터를 생성하려면 계속 진행하세요.",
            "message": "Continue to verify the addresses and create a new miner actor.",
            "placeholder": null
        },
        {
            "id": "Miner creation error occurred: {Error}",
            "translation": "채굴자 생성 오류 발생: {Error}",
            "message": "Miner creation error occurred: {Error}",
            "placeholder": null
        },
        {
            "id": "Enter the owner address",
            "translation": "소유자 주소 입력",
            "message": "Enter the owner address",
            "placeholder": null
        },
        {
            "id": "No address provided",
            "translation": "주소가 제공되지 않았습니다",
            "message": "No address provided",
            "placeholder": null
        },
        {
            "id": "Failed to parse the address: {Error}",
            "translation": "주소 구문 분석 실패: {Error}",
            "message": "Failed to parse the address: {Error}",
            "placeholder": null
        },
        {
            "id": "Enter {Stringworker_senderi_1} address",
            "translation": "{Stringworker_senderi_1} 주소 입력",
            "message": "Enter {Stringworker_senderi_1} address",
            "placeholder": null
        },
        {
            "id": "Enter the sector size",
            "translation": "섹터 크기 입력",
            "message": "Enter the sector size",
            "placeholder": null
        },
        {
            "id": "Failed to parse sector size: {Error}",
            "translation": "섹터 크기 구문 분석 실패: {Error}",
            "message": "Failed to parse sector size: {Error}",
            "placeholder": null
        },
        {
            "id": "Enter the confidence",
            "translation": "신뢰도 입력",
            "message": "Enter the confidence",
            "placeholder": null
        },
        {
            "id": "Failed to parse confidence: {Error}",
            "translation": "신뢰도 구문 분석 실패: {Error}",
            "message": "Failed to parse confidence: {Error}",
            "placeholder": null
        },
        {
            "id": "Failed to create the miner actor: {Error}",
            "translation": "채굴자 액터 생성 실패: {Error}",
            "message": "Failed to create the miner actor: {Error}",
            "placeholder": null
        },
        {
            "id": "Miner {String} created successfully",
            "translation": "{String} 채굴자가 성공적으로 생성되었습니다",
            "message": "Miner {String} created successfully",
            "placeholder": null
        },
        {
            "id": "Cannot reach the DB: {Error}",
            "translation": "데이터베이스에 연결할 수 없습니다: {Error}",
            "message": "Cannot reach the DB: {Error}",
            "placeholder": null
        },
        {
            "id": "Error connecting to full node API: {Error}",
            "translation": "풀 노드 API에 연결하는 중 오류 발생: {Error}",
            "message": "Error connecting to full node API: {Error}",
            "placeholder": null
        },
        {
            "id": "Pre-initialization steps complete",
            "translation": "사전 초기화 단계 완료",
            "message": "Pre-initialization steps complete",
            "placeholder": null
        },
        {
            "id": "Failed to random bytes for secret: {Error}",
            "translation": "비밀을 위한 랜덤 바이트 생성 실패: {Error}",
            "message": "Failed to random bytes for secret: {Error}",
            "placeholder": null
        },
        {
            "id": "Please do not run guided-setup again as miner creation is not idempotent. You need to run 'curio config new-cluster {String}' to finish the configuration",
            "translation": "마이너 생성은 idempotent하지 않으므로 가이드 설정을 다시 실행하지 마십시오. 구성을 완료하려면 'curio config new-cluster {String}'를 실행해야 합니다.",
            "message": "Please do not run guided-setup again as miner creation is not idempotent. You need to run 'curio config new-cluster {String}' to finish the configuration",
            "placeholder": null
        },
        {
            "id": "Failed to verify the auth token from daemon node: {Error}",
            "translation": "데몬 노드로부터 인증 토큰을 확인하는 중 오류 발생: {Error}",
            "message": "Failed to verify the auth token from daemon node: {Error}",
            "placeholder": null
        },
        {
            "id": "Failed to encode the config: {Error}",
            "translation": "구성을 인코딩하는 중 오류 발생: {Error}",
            "message": "Failed to encode the config: {Error}",
            "placeholder": null
        },
        {
            "id": "Failed to generate default config: {Error}",
            "translation": "기본 구성 생성 실패: {Error}",
            "message": "Failed to generate default config: {Error}",
            "placeholder": null
        },
        {
            "id": "Failed to inset 'base' config layer in database: {Error}",
            "translation": "데이터베이스에 'base' 구성 레이어 삽입 실패: {Error}",
            "message": "Failed to inset 'base' config layer in database: {Error}",
            "placeholder": null
        },
        {
            "id": "Failed to inset '{String}' config layer in database: {Error}",
            "translation": "데이터베이스에 '{String}' 구성 레이어 삽입 실패: {Error}",
            "message": "Failed to inset '{String}' config layer in database: {Error}",
            "placeholder": null
        },
        {
            "id": "New Curio configuration layer '{String}' created",
            "translation": "새로운 Curio 구성 레이어 '{String}'가 생성되었습니다",
            "message": "New Curio configuration layer '{String}' created",
            "placeholder": null
        },
        {
            "id": "The Curio team wants to improve the software you use. Tell the team you're using `{Curio}`.",
            "translation": "Curio 팀은 당신이 사용하는 소프트웨어를 개선하고자 합니다. 팀에게 `{Curio}`를 사용 중이라고 알려주세요.",
            "message": "The Curio team wants to improve the software you use. Tell the team you're using `{Curio}`.",
            "placeholder": null
        },
        {
            "id": "Confidence epochs: {Confidence}",
            "translation": "신뢰 에포크: {Confidence}",
            "message": "Confidence epochs: {Confidence}",
            "placeholder": null
        },
        {
            "id": "Failed to generate random bytes for secret: {Error}",
            "translation": "비밀번호를 위한 랜덤 바이트 생성에 실패했습니다: {Error}",
            "message": "Failed to generate random bytes for secret: {Error}",
            "placeholder": null
        },
        {
            "id": "Failed to get API info for FullNode: {Err}",
            "translation": "FullNode에 대한 API 정보를 가져오는 데 실패했습니다: {Err}",
            "message": "Failed to get API info for FullNode: {Err}",
            "placeholder": null
        },
        {
            "id": "Failed to insert 'base' config layer in database: {Error}",
            "translation": "데이터베이스에 'base' 구성 레이어를 삽입하는 데 실패했습니다: {Error}",
            "message": "Failed to insert 'base' config layer in database: {Error}",
            "placeholder": null
        },
        {
            "id": "Failed to insert '{String}' config layer in database: {Error}",
            "translation": "데이터베이스에 '{String}' 구성 레이어를 삽입하는 데 실패했습니다: {Error}",
            "message": "Failed to insert '{String}' config layer in database: {Error}",
            "placeholder": null
        },
        {
            "id": "This process is partially idempotent. Once a new miner actor has been created and subsequent steps fail, the user need to run 'curio config new-cluster \u003c miner ID \u003e' to finish the configuration.",
            "translation": "이 프로세스는 부분적으로 항등원적입니다. 새로운 채굴자 액터가 생성되었고 후속 단계가 실패하는 경우 사용자는 구성을 완료하기 위해 'curio config new-cluster \u003c 채굴자 ID \u003e'를 실행해야 합니다.",
            "message": "This process is partially idempotent. Once a new miner actor has been created and subsequent steps fail, the user need to run 'curio config new-cluster \u003c miner ID \u003e' to finish the configuration.",
            "placeholder": null
        },
        {
            "id": "Confidence epochs",
            "translation": "신뢰 에포크",
            "message": "Confidence epochs",
            "placeholder": null
        },
        {
            "id": "Increase reliability using redundancy: start multiple machines with at-least the post layer: 'curio run --layers=post'",
            "translation": "신뢰성 향상을 위한 중복성 사용: 적어도 post 레이어를 사용하여 여러 대의 기계를 시작하십시오: 'curio run --layers=post'",
            "message": "Increase reliability using redundancy: start multiple machines with at-least the post layer: 'curio run --layers=post'",
            "placeholder": null
        },
        {
            "id": "I want to:",
            "translation": "나는 원한다:",
            "message": "I want to:",
            "placeholder": null
        },
        {
            "id": "Configuration 'base' was updated to include this miner's address",
            "translation": "이 마이너 주소를 포함한 구성 'base'가 업데이트되었습니다.",
            "message": "Configuration 'base' was updated to include this miner's address",
            "placeholder": null
        },
        {
            "id": "Cannot load base config: {Error}",
            "translation": "기본 구성을 불러올 수 없습니다: {Error}",
            "message": "Cannot load base config: {Error}",
            "placeholder": null
        },
        {
            "id": "Failed to load base config: {Error}",
            "translation": "기본 구성을 로드하는 데 실패했습니다: {Error}",
            "message": "Failed to load base config: {Error}",
            "placeholder": null
        },
        {
            "id": "Failed to regenerate base config: {Error}",
            "translation": "기본 구성을 재생성하는 데 실패했습니다: {Error}",
            "message": "Failed to regenerate base config: {Error}",
            "placeholder": null
        },
        {
            "id": "Failed to load base config from database: {Error}",
            "translation": "데이터베이스에서 기본 구성을 로드하는 데 실패했습니다: {Error}",
            "message": "Failed to load base config from database: {Error}",
            "placeholder": null
        },
        {
            "id": "Failed to parse base config: {Error}",
            "translation": "기본 구성을 구문 분석하는 데 실패했습니다: {Error}",
            "message": "Failed to parse base config: {Error}",
            "placeholder": null
        },
        {
            "id": "Try the web interface with {Rendercurio_run___layersgui} for further guided improvements.",
            "translation": "{Rendercurio_run___layersgui}를 사용하여 웹 인터페이스를 시도하고 더 나은 안내된 개선을 진행하세요.",
            "message": "Try the web interface with {Rendercurio_run___layersgui} for further guided improvements.",
            "placeholder": null
        },
        {
            "id": "Now shut down lotus-miner and lotus-worker and use run {Rendercurio_run} instead.",
            "translation": "이제 lotus-miner와 lotus-worker를 종료하고 {Rendercurio_run}을 실행하세요.",
            "message": "Now shut down lotus-miner and lotus-worker and use run {Rendercurio_run} instead.",
            "placeholder": null
        },
        {
            "id": "Configuration 'base' was updated to include this miner's address ({MinerAddress}) and its wallet setup.",
            "translation": "기본 설정 'base'가 이 마이너의 주소({MinerAddress}) 및 지갑 설정을 포함하도록 업데이트되었습니다.",
            "message": "Configuration 'base' was updated to include this miner's address ({MinerAddress}) and its wallet setup.",
            "placeholder": null
        },
        {
            "id": "Configuration 'base' was created to resemble this lotus-miner's config.toml .",
            "translation": "'base' 설정이 이 lotus-miner의 config.toml과 유사하게 만들어졌습니다.",
            "message": "Configuration 'base' was created to resemble this lotus-miner's config.toml .",
            "placeholder": null
        },
        {
            "id": "Unmigratable sectors found. Do you want to continue?",
            "translation": "이동할 수 없는 섹터가 발견되었습니다. 계속하시겠습니까?",
            "message": "Unmigratable sectors found. Do you want to continue?",
            "placeholder": null
        },
        {
            "id": "Yes, continue",
            "translation": "예, 계속",
            "message": "Yes, continue",
            "placeholder": null
        },
        {
            "id": "No, abort",
            "translation": "아니오, 중단",
            "message": "No, abort",
            "placeholder": null
        },
        {
            "id": "Migrating metadata for {NSectors} sectors.",
            "translation": "{NSectors} 섹터의 메타데이터를 이동 중입니다.",
            "message": "Migrating metadata for {NSectors} sectors.",
            "placeholder": null
        },
        {
            "id": "Where should we save your database config file?",
            "translation": "데이터베이스 구성 파일을 어디에 저장해야 하나요?",
            "message": "Where should we save your database config file?",
            "placeholder": null
        },
        {
            "id": "Error writing file: {Error}",
            "translation": "파일 쓰기 오류: {Error}",
            "message": "Error writing file: {Error}",
            "placeholder": null
        },
        {
            "id": "Try the web interface with {Rendercurio_run___layersgui}",
            "translation": "{Rendercurio_run___layersgui}와 함께 웹 인터페이스를 시도해보세요",
            "message": "Try the web interface with {Rendercurio_run___layersgui}",
            "placeholder": null
        },
        {
            "id": "For more servers, copy curio.env to /etc/curio.env and add the CURIO_LAYERS env to assign purposes.",
            "translation": "더 많은 서버를 위해 curio.env를 /etc/curio.env로 복사하고 목적을 할당하기 위해 CURIO_LAYERS 환경 변수를 추가하세요.",
            "message": "For more servers, copy curio.env to /etc/curio.env and add the CURIO_LAYERS env to assign purposes.",
            "placeholder": null
        },
        {
            "id": "Owner Wallet: {String}",
            "translation": "소유자 지갑: {String}",
            "message": "Owner Wallet: {String}",
            "placeholder": null
        },
        {
            "id": "Worker Wallet: {String}",
            "translation": "작업자 지갑: {String}",
            "message": "Worker Wallet: {String}",
            "placeholder": null
        },
        {
            "id": "Sender Wallet: {String}",
            "translation": "발송자 지갑: {String}",
            "message": "Sender Wallet: {String}",
            "placeholder": null
        },
        {
            "id": "Select the Sector Size",
            "translation": "섹터 크기 선택",
            "message": "Select the Sector Size",
            "placeholder": null
        },
        {
            "id": "64 GiB",
            "translation": "64 GiB",
            "message": "64 GiB",
            "placeholder": null
        },
        {
            "id": "32 GiB",
            "translation": "32 GiB",
            "message": "32 GiB",
            "placeholder": null
        },
        {
            "id": "8 MiB",
            "translation": "8 MiB",
            "message": "8 MiB",
            "placeholder": null
        },
        {
            "id": "2 KiB",
            "translation": "2 KiB",
            "message": "2 KiB",
            "placeholder": null
        },
        {
            "id": "Sector selection failed: {Error}",
            "translation": "섹터 선택 실패: {Error}",
            "message": "Sector selection failed: {Error}",
            "placeholder": null
        },
        {
            "id": "For more servers, make /etc/curio.env with the curio.env database env and add the CURIO_LAYERS env to assign purposes.",
            "translation": "더 많은 서버를 위해 /etc/curio.env 파일을 curio.env 데이터베이스 환경으로 만들고 목적을 할당하기 위해 CURIO_LAYERS 환경 변수를 추가하세요.",
            "message": "For more servers, make /etc/curio.env with the curio.env database env and add the CURIO_LAYERS env to assign purposes.",
            "placeholder": null
        },
        {
            "id": "Additional info is at http://docs.curiostorage.org",
            "translation": "추가 정보는 http://docs.curiostorage.org 에 있습니다.",
            "message": "Additional info is at http://docs.curiostorage.org",
            "placeholder": null
<<<<<<< HEAD
          },
          {
            "id": "Math Utils",
            "translation": "수학 유틸리티",
            "message": "Math Utils",
            "placeholder": null
          },
          {
            "id": "Analyze and display the layout of batch sealer threads",
            "translation": "배치 실러 스레드의 레이아웃 분석 및 표시",
            "message": "Analyze and display the layout of batch sealer threads",
            "placeholder": null
          },
          {
            "id": "Analyze and display the layout of batch sealer threads on your CPU.\n\nIt provides detailed information about CPU utilization for batch sealing operations, including core allocation, thread\ndistribution for different batch sizes.",
            "translation": "CPU에서 배치 실러 스레드의 레이아웃을 분석하고 표시합니다.\n\n이 작업은 배치 실링 작업의 CPU 사용량에 대한 자세한 정보를 제공하며, 여기에는 코어 할당 및 다양한 배치 크기에 대한 스레드 분포가 포함됩니다.",
            "message": "Analyze and display the layout of batch sealer threads on your CPU.\n\nIt provides detailed information about CPU utilization for batch sealing operations, including core allocation, thread\ndistribution for different batch sizes.",
            "placeholder": null
          },
          {
            "id": "Generate a supra_seal configuration",
            "translation": "supra_seal 구성 생성",
            "message": "Generate a supra_seal configuration",
            "placeholder": null
          },
          {
            "id": "Generate a supra_seal configuration for a given batch size.\n\nThis command outputs a configuration expected by SupraSeal. Main purpose of this command is for debugging and testing.\nThe config can be used directly with SupraSeal binaries to test it without involving Curio.",
            "translation": "주어진 배치 크기에 대한 supra_seal 구성을 생성합니다.\n\n이 명령은 SupraSeal에서 기대하는 구성을 출력하며, 주로 디버깅 및 테스트를 목적으로 합니다.\n구성은 Curio를 사용하지 않고도 SupraSeal 바이너리에서 직접 사용할 수 있습니다.",
            "message": "Generate a supra_seal configuration for a given batch size.\n\nThis command outputs a configuration expected by SupraSeal. Main purpose of this command is for debugging and testing.\nThe config can be used directly with SupraSeal binaries to test it without involving Curio.",
            "placeholder": null
          },
          {
            "id": "Zen3 and later supports two sectors per thread, set to false for older CPUs",
            "translation": "Zen3 및 이후 버전은 스레드당 두 개의 섹터를 지원하며, 이전 CPU에서는 false로 설정합니다",
            "message": "Zen3 and later supports two sectors per thread, set to false for older CPUs",
            "placeholder": null
          },
          {
            "id": "Execute cli commands",
            "translation": "CLI 명령 실행",
            "message": "Execute cli commands",
            "placeholder": null
          },
          {
            "id": "machine host:port (curio run --listen address)",
            "translation": "기계 호스트:포트 (curio run --listen 주소)",
            "message": "machine host:port (curio run --listen address)",
            "placeholder": null
          },
          {
            "id": "Wait for Curio api to come online",
            "translation": "Curio API가 온라인 상태가 될 때까지 기다리기",
            "message": "Wait for Curio api to come online",
            "placeholder": null
          },
          {
            "id": "duration to wait till fail",
            "translation": "실패할 때까지 대기할 시간",
            "message": "duration to wait till fail",
            "placeholder": null
          },
          {
            "id": "Manage node config by layers. The layer 'base' will always be applied at Curio start-up.",
            "translation": "노드 구성을 레이어별로 관리합니다. 'base' 레이어는 항상 Curio 시작 시 적용됩니다.",
            "message": "Manage node config by layers. The layer 'base' will always be applied at Curio start-up.",
            "placeholder": null
          },
          {
            "id": "Print default node config",
            "translation": "기본 노드 구성 출력",
            "message": "Print default node config",
            "placeholder": null
          },
          {
            "id": "don't comment default values",
            "translation": "기본값에 주석을 달지 않음",
            "message": "don't comment default values",
            "placeholder": null
          },
          {
            "id": "Set a config layer or the base by providing a filename or stdin.",
            "translation": "파일 이름 또는 stdin을 제공하여 구성 레이어 또는 기본값 설정.",
            "message": "Set a config layer or the base by providing a filename or stdin.",
            "placeholder": null
          },
          {
            "id": "a layer's file name",
            "translation": "레이어의 파일 이름",
            "message": "a layer's file name",
            "placeholder": null
          },
          {
            "id": "title of the config layer (req'd for stdin)",
            "translation": "구성 레이어의 제목 (stdin에 필요)",
            "message": "title of the config layer (req'd for stdin)",
            "placeholder": null
          },
          {
            "id": "Get a config layer by name. You may want to pipe the output to a file, or use 'less'",
            "translation": "이름으로 구성 레이어를 가져옵니다. 출력을 파일로 파이핑하거나 'less'를 사용할 수 있습니다.",
            "message": "Get a config layer by name. You may want to pipe the output to a file, or use 'less'",
            "placeholder": null
          },
          {
            "id": "layer name",
            "translation": "레이어 이름",
            "message": "layer name",
            "placeholder": null
          },
          {
            "id": "List config layers present in the DB.",
            "translation": "DB에 있는 구성 레이어 목록.",
            "message": "List config layers present in the DB.",
            "placeholder": null
          },
          {
            "id": "Remove a named config layer.",
            "translation": "이름이 지정된 구성 레이어 제거.",
            "message": "Remove a named config layer.",
            "placeholder": null
          },
          {
            "id": "Interpret stacked config layers by this version of curio, with system-generated comments.",
            "translation": "시스템 생성 주석과 함께 이 버전의 Curio에서 스택된 구성 레이어 해석.",
            "message": "Interpret stacked config layers by this version of curio, with system-generated comments.",
            "placeholder": null
          },
          {
            "id": "a list of layers to be interpreted as the final config",
            "translation": "최종 구성으로 해석될 레이어 목록",
            "message": "a list of layers to be interpreted as the final config",
            "placeholder": null
          },
          {
            "id": "comma or space separated list of layers to be interpreted (base is always applied)",
            "translation": "쉼표 또는 공백으로 구분된 해석될 레이어 목록 (base는 항상 적용됨)",
            "message": "comma or space separated list of layers to be interpreted (base is always applied)",
            "placeholder": null
          },
          {
            "id": "edit a config layer",
            "translation": "구성 레이어 편집",
            "message": "edit a config layer",
            "placeholder": null
          },
          {
            "id": "[layer name]",
            "translation": "[레이어 이름]",
            "message": "[layer name]",
            "placeholder": null
          },
          {
            "id": "editor to use",
            "translation": "사용할 편집기",
            "message": "editor to use",
            "placeholder": null
          },
          {
            "id": "source config layer",
            "translation": "원본 구성 레이어",
            "message": "source config layer",
            "placeholder": null
          },
          {
            "id": "allow overwrite of existing layer if source is a different layer",
            "translation": "원본이 다른 레이어일 경우 기존 레이어 덮어쓰기 허용",
            "message": "allow overwrite of existing layer if source is a different layer",
            "placeholder": null
          },
          {
            "id": "save the whole config into the layer, not just the diff",
            "translation": "차이점만이 아니라 전체 구성을 레이어에 저장",
            "message": "save the whole config into the layer, not just the diff",
            "placeholder": null
          },
          {
            "id": "do not interpret source layer",
            "translation": "원본 레이어 해석하지 않음",
            "message": "do not interpret source layer",
            "placeholder": null
          },
          {
            "id": "true if --source is set",
            "translation": "--source가 설정된 경우 true",
            "message": "true if --source is set",
            "placeholder": null
          },
          {
            "id": "Create new configuration for a new cluster",
            "translation": "새 클러스터에 대한 새 구성 생성",
            "message": "Create new configuration for a new cluster",
            "placeholder": null
          },
          {
            "id": "[SP actor address...]",
            "translation": "[SP 액터 주소...]",
            "message": "[SP actor address...]",
            "placeholder": null
          },
          {
            "id": "Manage logging",
            "translation": "로깅 관리",
            "message": "Manage logging",
            "placeholder": null
          },
          {
            "id": "List log systems",
            "translation": "로그 시스템 목록",
            "message": "List log systems",
            "placeholder": null
          },
          {
            "id": "Set log level",
            "translation": "로그 레벨 설정",
            "message": "Set log level",
            "placeholder": null
          },
          {
            "id": "[level]",
            "translation": "[레벨]",
            "message": "[level]",
            "placeholder": null
          },
          {
            "id": "Set the log level for logging systems:\n\n   The system flag can be specified multiple times.\n\n   eg) log set-level --system chain --system chainxchg debug\n\n   Available Levels:\n   debug\n   info\n   warn\n   error\n\n   Environment Variables:\n   GOLOG_LOG_LEVEL - Default log level for all log systems\n   GOLOG_LOG_FMT   - Change output log format (json, nocolor)\n   GOLOG_FILE      - Write logs to file\n   GOLOG_OUTPUT    - Specify whether to output to file, stderr, stdout or a combination, i.e. file+stderr",
            "translation": "로깅 시스템의 로그 레벨을 설정합니다:\n\n   시스템 플래그는 여러 번 지정할 수 있습니다.\n\n   예) log set-level --system chain --system chainxchg debug\n\n   사용 가능한 레벨:\n   debug\n   info\n   warn\n   error\n\n   환경 변수:\n   GOLOG_LOG_LEVEL - 모든 로그 시스템의 기본 로그 레벨\n   GOLOG_LOG_FMT   - 출력 로그 형식 변경 (json, nocolor)\n   GOLOG_FILE      - 로그를 파일에 기록\n   GOLOG_OUTPUT    - 출력 위치 지정 (파일, stderr, stdout 또는 조합, 예: file+stderr)",
            "message": "Set the log level for logging systems:\n\n   The system flag can be specified multiple times.\n\n   eg) log set-level --system chain --system chainxchg debug\n\n   Available Levels:\n   debug\n   info\n   warn\n   error\n\n   Environment Variables:\n   GOLOG_LOG_LEVEL - Default log level for all log systems\n   GOLOG_LOG_FMT   - Change output log format (json, nocolor)\n   GOLOG_FILE      - Write logs to file\n   GOLOG_OUTPUT    - Specify whether to output to file, stderr, stdout or a combination, i.e. file+stderr",
            "placeholder": null
          },
          {
            "id": "limit to log system",
            "translation": "로그 시스템으로 제한",
            "message": "limit to log system",
            "placeholder": null
          },
          {
            "id": "Filecoin decentralized storage network provider",
            "translation": "Filecoin 분산 스토리지 네트워크 제공자",
            "message": "Filecoin decentralized storage network provider",
            "placeholder": null
          },
          {
            "id": "use color in display output",
            "translation": "디스플레이 출력에 색상 사용",
            "message": "use color in display output",
            "placeholder": null
          },
          {
            "id": "depends on output being a TTY",
            "translation": "출력이 TTY에 의존",
            "message": "depends on output being a TTY",
            "placeholder": null
          },
          {
            "id": "Command separated list of hostnames for yugabyte cluster",
            "translation": "유가바이트 클러스터의 호스트 이름을 쉼표로 구분한 목록",
            "message": "Command separated list of hostnames for yugabyte cluster",
            "placeholder": null
          },
          {
            "id": "enables very verbose mode, useful for debugging the CLI",
            "translation": "매우 상세한 모드를 활성화하여 CLI 디버깅에 유용",
            "message": "enables very verbose mode, useful for debugging the CLI",
            "placeholder": null
          },
          {
            "id": "Fetch proving parameters",
            "translation": "증명 매개변수 가져오기",
            "message": "Fetch proving parameters",
            "placeholder": null
          },
          {
            "id": "[sectorSize]",
            "translation": "[섹터 크기]",
            "message": "[sectorSize]",
            "placeholder": null
          },
          {
            "id": "list of layers to be interpreted (atop defaults). Default: base",
            "translation": "해석될 레이어 목록 (기본값 위에). 기본값: base",
            "message": "list of layers to be interpreted (atop defaults). Default: base",
            "placeholder": null
          },
          {
            "id": "start sealing a deal sector early",
            "translation": "거래 섹터를 조기에 실링 시작",
            "message": "start sealing a deal sector early",
            "placeholder": null
          },
          {
            "id": "Specify actor address to start sealing sectors for",
            "translation": "실링할 섹터의 액터 주소 지정",
            "message": "Specify actor address to start sealing sectors for",
            "placeholder": null
          },
          {
            "id": "Use synthetic PoRep",
            "translation": "합성 PoRep 사용",
            "message": "Use synthetic PoRep",
            "placeholder": null
          },
          {
            "id": "\u003csector\u003e",
            "translation": "\u003c섹터\u003e",
            "message": "\u003csector\u003e",
            "placeholder": null
          },
          {
            "id": "Manage the sealing pipeline",
            "translation": "실링 파이프라인 관리",
            "message": "Manage the sealing pipeline",
            "placeholder": null
          },
          {
            "id": "Start new sealing operations manually",
            "translation": "새로운 실링 작업 수동 시작",
            "message": "Start new sealing operations manually",
            "placeholder": null
          },
          {
            "id": "Start sealing sectors for all actors now (not on schedule)",
            "translation": "모든 액터에 대한 섹터 실링 즉시 시작 (일정에 없음)",
            "message": "Start sealing sectors for all actors now (not on schedule)",
            "placeholder": null
          },
          {
            "id": "Start sealing new CC sectors",
            "translation": "새 CC 섹터 실링 시작",
            "message": "Start sealing new CC sectors",
            "placeholder": null
          },
          {
            "id": "Number of sectors to start",
            "translation": "시작할 섹터 수",
            "message": "Number of sectors to start",
            "placeholder": null
          },
          {
            "id": "How long to commit sectors for",
            "translation": "섹터를 커밋할 기간",
            "message": "How long to commit sectors for",
            "placeholder": null
          },
          {
            "id": "1278 (3.5 years)",
            "translation": "1278 (3.5년)",
            "message": "1278 (3.5 years)",
            "placeholder": null
          },
          {
            "id": "(debug tool) Copy LM sector metadata into Curio DB",
            "translation": "(디버그 도구) LM 섹터 메타데이터를 Curio DB로 복사",
            "message": "(debug tool) Copy LM sector metadata into Curio DB",
            "placeholder": null
          },
          {
            "id": "Path to miner repo",
            "translation": "마이너 저장소 경로",
            "message": "Path to miner repo",
            "placeholder": null
          },
          {
            "id": "Ignore sectors that cannot be migrated",
            "translation": "이동할 수 없는 섹터 무시",
            "message": "Ignore sectors that cannot be migrated",
            "placeholder": null
          },
          {
            "id": "List pipeline events",
            "translation": "파이프라인 이벤트 목록",
            "message": "List pipeline events",
            "placeholder": null
          },
          {
            "id": "Filter events by actor address; lists all if not specified",
            "translation": "액터 주소로 이벤트 필터링; 지정하지 않으면 모든 이벤트를 나열합니다",
            "message": "Filter events by actor address; lists all if not specified",
            "placeholder": null
          },
          {
            "id": "Filter events by sector number; requires --actor to be specified",
            "translation": "섹터 번호로 이벤트 필터링; --actor 지정 필요",
            "message": "Filter events by sector number; requires --actor to be specified",
            "placeholder": null
          },
          {
            "id": "Limit output to the last N events",
            "translation": "출력을 마지막 N개의 이벤트로 제한",
            "message": "Limit output to the last N events",
            "placeholder": null
          },
          {
            "id": "Start a Curio process",
            "translation": "Curio 프로세스 시작",
            "message": "Start a Curio process",
            "placeholder": null
          },
          {
            "id": "host address and port the worker api will listen on",
            "translation": "작업자 API가 수신 대기할 호스트 주소와 포트",
            "message": "host address and port the worker api will listen on",
            "placeholder": null
          },
          {
            "id": "host address and port the gui will listen on",
            "translation": "GUI가 수신 대기할 호스트 주소와 포트",
            "message": "host address and port the gui will listen on",
            "placeholder": null
          },
          {
            "id": "don't check full-node sync status",
            "translation": "풀 노드 동기화 상태 확인 안 함",
            "message": "don't check full-node sync status",
            "placeholder": null
          },
          {
            "id": "only run init, then return",
            "translation": "init만 실행하고 돌아옴",
            "message": "only run init, then return",
            "placeholder": null
          },
          {
            "id": "manage open file limit",
            "translation": "열린 파일 제한 관리",
            "message": "manage open file limit",
            "placeholder": null
          },
          {
            "id": "custom node name",
            "translation": "사용자 지정 노드 이름",
            "message": "custom node name",
            "placeholder": null
          },
          {
            "id": "Start Curio web interface",
            "translation": "Curio 웹 인터페이스 시작",
            "message": "Start Curio web interface",
            "placeholder": null
          },
          {
            "id": "Start an instance of Curio web interface. \n\tThis creates the 'web' layer if it does not exist, then calls run with that layer.",
            "translation": "Curio 웹 인터페이스 인스턴스를 시작합니다.\n\t존재하지 않으면 'web' 레이어를 생성하고 해당 레이어로 실행을 호출합니다.",
            "message": "Start an instance of Curio web interface. \n\tThis creates the 'web' layer if it does not exist, then calls run with that layer.",
            "placeholder": null
          },
          {
            "id": "Address to listen for the GUI on",
            "translation": "GUI가 수신 대기할 주소",
            "message": "Address to listen for the GUI on",
            "placeholder": null
          },
          {
            "id": "Stop a running Curio process",
            "translation": "실행 중인 Curio 프로세스 중지",
            "message": "Stop a running Curio process",
            "placeholder": null
          },
          {
            "id": "manage sector storage",
            "translation": "섹터 스토리지 관리",
            "message": "manage sector storage",
            "placeholder": null
          },
          {
            "id": "Sectors can be stored across many filesystem paths. These\ncommands provide ways to manage the storage a Curio node will use to store sectors\nlong term for proving (references as 'store') as well as how sectors will be\nstored while moving through the sealing pipeline (references as 'seal').",
            "translation": "섹터는 여러 파일 시스템 경로에 걸쳐 저장될 수 있습니다.\n이 명령은 Curio 노드가 섹터를 장기 저장(증명용, 'store'로 참조)하는 스토리지를 관리하는 방법과\n실링 파이프라인을 통해 이동하는 동안 섹터가 어떻게 저장될지를 관리합니다('seal'로 참조).",
            "message": "Sectors can be stored across many filesystem paths. These\ncommands provide ways to manage the storage a Curio node will use to store sectors\nlong term for proving (references as 'store') as well as how sectors will be\nstored while moving through the sealing pipeline (references as 'seal').",
            "placeholder": null
          },
          {
            "id": "attach local storage path",
            "translation": "로컬 스토리지 경로 연결",
            "message": "attach local storage path",
            "placeholder": null
          },
          {
            "id": "[path]",
            "translation": "[경로]",
            "message": "[path]",
            "placeholder": null
          },
          {
            "id": "Storage can be attached to a Curio node using this command. The storage volume\nlist is stored local to the Curio node in storage.json set in curio run. We do not\nrecommend manually modifying this value without further understanding of the\nstorage system.\n\nEach storage volume contains a configuration file which describes the\ncapabilities of the volume. When the '--init' flag is provided, this file will\nbe created using the additional flags.\n\nWeight\nA high weight value means data will be more likely to be stored in this path\n\nSeal\nData for the sealing process will be stored here\n\nStore\nFinalized sectors that will be moved here for long term storage and be proven\nover time",
            "translation": "이 명령을 사용하여 Curio 노드에 스토리지를 연결할 수 있습니다. 스토리지 볼륨 목록은 curio run에 설정된 storage.json에 로컬로 저장됩니다.\n스토리지 시스템에 대한 추가 이해 없이 수동으로 이 값을 수정하는 것은 권장하지 않습니다.\n\n각 스토리지 볼륨에는 볼륨의 기능을 설명하는 구성 파일이 포함되어 있습니다. '--init' 플래그가 제공되면 이 파일은 추가 플래그를 사용하여 생성됩니다.\n\nWeight\n높은 가중치 값은 데이터가 이 경로에 저장될 가능성이 더 높다는 것을 의미합니다\n\nSeal\n실링 프로세스 데이터를 여기에 저장합니다\n\nStore\n완료된 섹터는 장기 저장을 위해 여기로 이동되며 시간이 지남에 따라 증명됩니다",
            "message": "Storage can be attached to a Curio node using this command. The storage volume\nlist is stored local to the Curio node in storage.json set in curio run. We do not\nrecommend manually modifying this value without further understanding of the\nstorage system.\n\nEach storage volume contains a configuration file which describes the\ncapabilities of the volume. When the '--init' flag is provided, this file will\nbe created using the additional flags.\n\nWeight\nA high weight value means data will be more likely to be stored in this path\n\nSeal\nData for the sealing process will be stored here\n\nStore\nFinalized sectors that will be moved here for long term storage and be proven\nover time",
            "placeholder": null
          },
          {
            "id": "initialize the path first",
            "translation": "경로를 먼저 초기화",
            "message": "initialize the path first",
            "placeholder": null
          },
          {
            "id": "(for init) path weight",
            "translation": "(초기화용) 경로 가중치",
            "message": "(for init) path weight",
            "placeholder": null
          },
          {
            "id": "(for init) use path for sealing",
            "translation": "(초기화용) 실링에 경로 사용",
            "message": "(for init) use path for sealing",
            "placeholder": null
          },
          {
            "id": "(for init) use path for long-term storage",
            "translation": "(초기화용) 장기 저장에 경로 사용",
            "message": "(for init) use path for long-term storage",
            "placeholder": null
          },
          {
            "id": "(for init) limit storage space for sectors (expensive for very large paths!)",
            "translation": "(초기화용) 섹터에 대한 저장 공간 제한 (매우 큰 경로에서는 비용이 많이 듦!)",
            "message": "(for init) limit storage space for sectors (expensive for very large paths!)",
            "placeholder": null
          },
          {
            "id": "path group names",
            "translation": "경로 그룹 이름",
            "message": "path group names",
            "placeholder": null
          },
          {
            "id": "path groups allowed to pull data from this path (allow all if not specified)",
            "translation": "이 경로에서 데이터를 가져올 수 있는 경로 그룹 (지정하지 않으면 모두 허용)",
            "message": "path groups allowed to pull data from this path (allow all if not specified)",
            "placeholder": null
          },
          {
            "id": "detach local storage path",
            "translation": "로컬 스토리지 경로 분리",
            "message": "detach local storage path",
            "placeholder": null
          },
          {
            "id": "list local storage paths",
            "translation": "로컬 스토리지 경로 목록",
            "message": "list local storage paths",
            "placeholder": null
          },
          {
            "id": "only list local storage paths",
            "translation": "로컬 스토리지 경로만 나열",
            "message": "only list local storage paths",
            "placeholder": null
          },
          {
            "id": "find sector in the storage system",
            "translation": "스토리지 시스템에서 섹터 찾기",
            "message": "find sector in the storage system",
            "placeholder": null
          },
          {
            "id": "[miner address] [sector number]",
            "translation": "[마이너 주소] [섹터 번호]",
            "message": "[miner address] [sector number]",
            "placeholder": null
          },
          {
            "id": "Utility functions for testing",
            "translation": "테스트용 유틸리티 기능",
            "message": "Utility functions for testing",
            "placeholder": null
          },
          {
            "id": "Compute a proof-of-spacetime for a sector (requires the sector to be pre-sealed). These will not send to the chain.",
            "translation": "섹터에 대한 증명 계산 (섹터가 사전 실링되어야 함). 이는 체인으로 전송되지 않습니다.",
            "message": "Compute a proof-of-spacetime for a sector (requires the sector to be pre-sealed). These will not send to the chain.",
            "placeholder": null
          },
          {
            "id": "Test the windowpost scheduler by running it on the next available curio. If tasks fail all retries, you will need to ctrl+c to exit.",
            "translation": "다음 사용 가능한 Curio에서 windowpost 스케줄러를 실행하여 테스트합니다. 모든 재시도가 실패하면 ctrl+c를 눌러 종료해야 합니다.",
            "message": "Test the windowpost scheduler by running it on the next available curio. If tasks fail all retries, you will need to ctrl+c to exit.",
            "placeholder": null
          },
          {
            "id": "deadline to compute WindowPoSt for",
            "translation": "WindowPoSt를 계산할 기한",
            "message": "deadline to compute WindowPoSt for",
            "placeholder": null
          },
          {
            "id": "Compute WindowPoSt for performance and configuration testing.",
            "translation": "성능 및 구성 테스트를 위한 WindowPoSt 계산.",
            "message": "Compute WindowPoSt for performance and configuration testing.",
            "placeholder": null
          },
          {
            "id": "Note: This command is intended to be used to verify PoSt compute performance.\nIt will not send any messages to the chain. Since it can compute any deadline, output may be incorrectly timed for the chain.",
            "translation": "참고: 이 명령은 PoSt 계산 성능을 검증하기 위해 사용됩니다.\n체인으로 메시지를 전송하지 않습니다. 모든 기한을 계산할 수 있으므로 출력이 체인과 부정확하게 일치할 수 있습니다.",
            "message": "Note: This command is intended to be used to verify PoSt compute performance.\nIt will not send any messages to the chain. Since it can compute any deadline, output may be incorrectly timed for the chain.",
            "placeholder": null
          },
          {
            "id": "[deadline index]",
            "translation": "[기한 인덱스]",
            "message": "[deadline index]",
            "placeholder": null
          },
          {
            "id": "path to json file containing storage config",
            "translation": "스토리지 구성 파일이 포함된 JSON 파일의 경로",
            "message": "path to json file containing storage config",
            "placeholder": null
          },
          {
            "id": "partition to compute WindowPoSt for",
            "translation": "WindowPoSt를 계산할 파티션",
            "message": "partition to compute WindowPoSt for",
            "placeholder": null
          }
=======
        },
        {
            "id": "Failed to generate the libp2p private key.",
            "translation": "libp2p 개인 키 생성 실패.",
            "message": "Failed to generate the libp2p private key.",
            "placeholder": null
        },
        {
            "id": "Failed to generate miner ID from address.",
            "translation": "주소에서 마이너 ID 생성 실패.",
            "message": "Failed to generate miner ID from address.",
            "placeholder": null
        },
        {
            "id": "Failed to insert libp2p private key into database. Please run 'curio market libp2p generate-key minerID' to complete the migration.",
            "translation": "libp2p 개인 키를 데이터베이스에 삽입하지 못했습니다. 마이그레이션을 완료하려면 'curio market libp2p generate-key minerID'를 실행하십시오.",
            "message": "Failed to insert libp2p private key into database. Please run 'curio market libp2p generate-key minerID' to complete the migration.",
            "placeholder": null
        },
        {
            "id": "New libp2p key was not created",
            "translation": "새 libp2p 키가 생성되지 않았습니다.",
            "message": "New libp2p key was not created",
            "placeholder": null
        },
        {
            "id": "More than 1 row was affected in the 'libp2p' table when creating new libp2p key.",
            "translation": "'libp2p' 테이블에서 새 libp2p 키를 생성할 때 1개 이상의 행이 영향을 받았습니다.",
            "message": "More than 1 row was affected in the 'libp2p' table when creating new libp2p key.",
            "placeholder": null
        },
        {
            "id": "Failed to marshal libp2p private key.",
            "translation": "libp2p 개인 키 마샬링에 실패했습니다.",
            "message": "Failed to marshal libp2p private key.",
            "placeholder": null
        }
>>>>>>> 1810dbf2
    ]
}<|MERGE_RESOLUTION|>--- conflicted
+++ resolved
@@ -1215,621 +1215,618 @@
             "translation": "추가 정보는 http://docs.curiostorage.org 에 있습니다.",
             "message": "Additional info is at http://docs.curiostorage.org",
             "placeholder": null
-<<<<<<< HEAD
-          },
-          {
+        },
+        {
             "id": "Math Utils",
             "translation": "수학 유틸리티",
             "message": "Math Utils",
             "placeholder": null
-          },
-          {
+        },
+        {
             "id": "Analyze and display the layout of batch sealer threads",
             "translation": "배치 실러 스레드의 레이아웃 분석 및 표시",
             "message": "Analyze and display the layout of batch sealer threads",
             "placeholder": null
-          },
-          {
+        },
+        {
             "id": "Analyze and display the layout of batch sealer threads on your CPU.\n\nIt provides detailed information about CPU utilization for batch sealing operations, including core allocation, thread\ndistribution for different batch sizes.",
             "translation": "CPU에서 배치 실러 스레드의 레이아웃을 분석하고 표시합니다.\n\n이 작업은 배치 실링 작업의 CPU 사용량에 대한 자세한 정보를 제공하며, 여기에는 코어 할당 및 다양한 배치 크기에 대한 스레드 분포가 포함됩니다.",
             "message": "Analyze and display the layout of batch sealer threads on your CPU.\n\nIt provides detailed information about CPU utilization for batch sealing operations, including core allocation, thread\ndistribution for different batch sizes.",
             "placeholder": null
-          },
-          {
+        },
+        {
             "id": "Generate a supra_seal configuration",
             "translation": "supra_seal 구성 생성",
             "message": "Generate a supra_seal configuration",
             "placeholder": null
-          },
-          {
+        },
+        {
             "id": "Generate a supra_seal configuration for a given batch size.\n\nThis command outputs a configuration expected by SupraSeal. Main purpose of this command is for debugging and testing.\nThe config can be used directly with SupraSeal binaries to test it without involving Curio.",
             "translation": "주어진 배치 크기에 대한 supra_seal 구성을 생성합니다.\n\n이 명령은 SupraSeal에서 기대하는 구성을 출력하며, 주로 디버깅 및 테스트를 목적으로 합니다.\n구성은 Curio를 사용하지 않고도 SupraSeal 바이너리에서 직접 사용할 수 있습니다.",
             "message": "Generate a supra_seal configuration for a given batch size.\n\nThis command outputs a configuration expected by SupraSeal. Main purpose of this command is for debugging and testing.\nThe config can be used directly with SupraSeal binaries to test it without involving Curio.",
             "placeholder": null
-          },
-          {
+        },
+        {
             "id": "Zen3 and later supports two sectors per thread, set to false for older CPUs",
             "translation": "Zen3 및 이후 버전은 스레드당 두 개의 섹터를 지원하며, 이전 CPU에서는 false로 설정합니다",
             "message": "Zen3 and later supports two sectors per thread, set to false for older CPUs",
             "placeholder": null
-          },
-          {
+        },
+        {
             "id": "Execute cli commands",
             "translation": "CLI 명령 실행",
             "message": "Execute cli commands",
             "placeholder": null
-          },
-          {
+        },
+        {
             "id": "machine host:port (curio run --listen address)",
             "translation": "기계 호스트:포트 (curio run --listen 주소)",
             "message": "machine host:port (curio run --listen address)",
             "placeholder": null
-          },
-          {
+        },
+        {
             "id": "Wait for Curio api to come online",
             "translation": "Curio API가 온라인 상태가 될 때까지 기다리기",
             "message": "Wait for Curio api to come online",
             "placeholder": null
-          },
-          {
+        },
+        {
             "id": "duration to wait till fail",
             "translation": "실패할 때까지 대기할 시간",
             "message": "duration to wait till fail",
             "placeholder": null
-          },
-          {
+        },
+        {
             "id": "Manage node config by layers. The layer 'base' will always be applied at Curio start-up.",
             "translation": "노드 구성을 레이어별로 관리합니다. 'base' 레이어는 항상 Curio 시작 시 적용됩니다.",
             "message": "Manage node config by layers. The layer 'base' will always be applied at Curio start-up.",
             "placeholder": null
-          },
-          {
+        },
+        {
             "id": "Print default node config",
             "translation": "기본 노드 구성 출력",
             "message": "Print default node config",
             "placeholder": null
-          },
-          {
+        },
+        {
             "id": "don't comment default values",
             "translation": "기본값에 주석을 달지 않음",
             "message": "don't comment default values",
             "placeholder": null
-          },
-          {
+        },
+        {
             "id": "Set a config layer or the base by providing a filename or stdin.",
             "translation": "파일 이름 또는 stdin을 제공하여 구성 레이어 또는 기본값 설정.",
             "message": "Set a config layer or the base by providing a filename or stdin.",
             "placeholder": null
-          },
-          {
+        },
+        {
             "id": "a layer's file name",
             "translation": "레이어의 파일 이름",
             "message": "a layer's file name",
             "placeholder": null
-          },
-          {
+        },
+        {
             "id": "title of the config layer (req'd for stdin)",
             "translation": "구성 레이어의 제목 (stdin에 필요)",
             "message": "title of the config layer (req'd for stdin)",
             "placeholder": null
-          },
-          {
+        },
+        {
             "id": "Get a config layer by name. You may want to pipe the output to a file, or use 'less'",
             "translation": "이름으로 구성 레이어를 가져옵니다. 출력을 파일로 파이핑하거나 'less'를 사용할 수 있습니다.",
             "message": "Get a config layer by name. You may want to pipe the output to a file, or use 'less'",
             "placeholder": null
-          },
-          {
+        },
+        {
             "id": "layer name",
             "translation": "레이어 이름",
             "message": "layer name",
             "placeholder": null
-          },
-          {
+        },
+        {
             "id": "List config layers present in the DB.",
             "translation": "DB에 있는 구성 레이어 목록.",
             "message": "List config layers present in the DB.",
             "placeholder": null
-          },
-          {
+        },
+        {
             "id": "Remove a named config layer.",
             "translation": "이름이 지정된 구성 레이어 제거.",
             "message": "Remove a named config layer.",
             "placeholder": null
-          },
-          {
+        },
+        {
             "id": "Interpret stacked config layers by this version of curio, with system-generated comments.",
             "translation": "시스템 생성 주석과 함께 이 버전의 Curio에서 스택된 구성 레이어 해석.",
             "message": "Interpret stacked config layers by this version of curio, with system-generated comments.",
             "placeholder": null
-          },
-          {
+        },
+        {
             "id": "a list of layers to be interpreted as the final config",
             "translation": "최종 구성으로 해석될 레이어 목록",
             "message": "a list of layers to be interpreted as the final config",
             "placeholder": null
-          },
-          {
+        },
+        {
             "id": "comma or space separated list of layers to be interpreted (base is always applied)",
             "translation": "쉼표 또는 공백으로 구분된 해석될 레이어 목록 (base는 항상 적용됨)",
             "message": "comma or space separated list of layers to be interpreted (base is always applied)",
             "placeholder": null
-          },
-          {
+        },
+        {
             "id": "edit a config layer",
             "translation": "구성 레이어 편집",
             "message": "edit a config layer",
             "placeholder": null
-          },
-          {
+        },
+        {
             "id": "[layer name]",
             "translation": "[레이어 이름]",
             "message": "[layer name]",
             "placeholder": null
-          },
-          {
+        },
+        {
             "id": "editor to use",
             "translation": "사용할 편집기",
             "message": "editor to use",
             "placeholder": null
-          },
-          {
+        },
+        {
             "id": "source config layer",
             "translation": "원본 구성 레이어",
             "message": "source config layer",
             "placeholder": null
-          },
-          {
+        },
+        {
             "id": "allow overwrite of existing layer if source is a different layer",
             "translation": "원본이 다른 레이어일 경우 기존 레이어 덮어쓰기 허용",
             "message": "allow overwrite of existing layer if source is a different layer",
             "placeholder": null
-          },
-          {
+        },
+        {
             "id": "save the whole config into the layer, not just the diff",
             "translation": "차이점만이 아니라 전체 구성을 레이어에 저장",
             "message": "save the whole config into the layer, not just the diff",
             "placeholder": null
-          },
-          {
+        },
+        {
             "id": "do not interpret source layer",
             "translation": "원본 레이어 해석하지 않음",
             "message": "do not interpret source layer",
             "placeholder": null
-          },
-          {
+        },
+        {
             "id": "true if --source is set",
             "translation": "--source가 설정된 경우 true",
             "message": "true if --source is set",
             "placeholder": null
-          },
-          {
+        },
+        {
             "id": "Create new configuration for a new cluster",
             "translation": "새 클러스터에 대한 새 구성 생성",
             "message": "Create new configuration for a new cluster",
             "placeholder": null
-          },
-          {
+        },
+        {
             "id": "[SP actor address...]",
             "translation": "[SP 액터 주소...]",
             "message": "[SP actor address...]",
             "placeholder": null
-          },
-          {
+        },
+        {
             "id": "Manage logging",
             "translation": "로깅 관리",
             "message": "Manage logging",
             "placeholder": null
-          },
-          {
+        },
+        {
             "id": "List log systems",
             "translation": "로그 시스템 목록",
             "message": "List log systems",
             "placeholder": null
-          },
-          {
+        },
+        {
             "id": "Set log level",
             "translation": "로그 레벨 설정",
             "message": "Set log level",
             "placeholder": null
-          },
-          {
+        },
+        {
             "id": "[level]",
             "translation": "[레벨]",
             "message": "[level]",
             "placeholder": null
-          },
-          {
+        },
+        {
             "id": "Set the log level for logging systems:\n\n   The system flag can be specified multiple times.\n\n   eg) log set-level --system chain --system chainxchg debug\n\n   Available Levels:\n   debug\n   info\n   warn\n   error\n\n   Environment Variables:\n   GOLOG_LOG_LEVEL - Default log level for all log systems\n   GOLOG_LOG_FMT   - Change output log format (json, nocolor)\n   GOLOG_FILE      - Write logs to file\n   GOLOG_OUTPUT    - Specify whether to output to file, stderr, stdout or a combination, i.e. file+stderr",
             "translation": "로깅 시스템의 로그 레벨을 설정합니다:\n\n   시스템 플래그는 여러 번 지정할 수 있습니다.\n\n   예) log set-level --system chain --system chainxchg debug\n\n   사용 가능한 레벨:\n   debug\n   info\n   warn\n   error\n\n   환경 변수:\n   GOLOG_LOG_LEVEL - 모든 로그 시스템의 기본 로그 레벨\n   GOLOG_LOG_FMT   - 출력 로그 형식 변경 (json, nocolor)\n   GOLOG_FILE      - 로그를 파일에 기록\n   GOLOG_OUTPUT    - 출력 위치 지정 (파일, stderr, stdout 또는 조합, 예: file+stderr)",
             "message": "Set the log level for logging systems:\n\n   The system flag can be specified multiple times.\n\n   eg) log set-level --system chain --system chainxchg debug\n\n   Available Levels:\n   debug\n   info\n   warn\n   error\n\n   Environment Variables:\n   GOLOG_LOG_LEVEL - Default log level for all log systems\n   GOLOG_LOG_FMT   - Change output log format (json, nocolor)\n   GOLOG_FILE      - Write logs to file\n   GOLOG_OUTPUT    - Specify whether to output to file, stderr, stdout or a combination, i.e. file+stderr",
             "placeholder": null
-          },
-          {
+        },
+        {
             "id": "limit to log system",
             "translation": "로그 시스템으로 제한",
             "message": "limit to log system",
             "placeholder": null
-          },
-          {
+        },
+        {
             "id": "Filecoin decentralized storage network provider",
             "translation": "Filecoin 분산 스토리지 네트워크 제공자",
             "message": "Filecoin decentralized storage network provider",
             "placeholder": null
-          },
-          {
+        },
+        {
             "id": "use color in display output",
             "translation": "디스플레이 출력에 색상 사용",
             "message": "use color in display output",
             "placeholder": null
-          },
-          {
+        },
+        {
             "id": "depends on output being a TTY",
             "translation": "출력이 TTY에 의존",
             "message": "depends on output being a TTY",
             "placeholder": null
-          },
-          {
+        },
+        {
             "id": "Command separated list of hostnames for yugabyte cluster",
             "translation": "유가바이트 클러스터의 호스트 이름을 쉼표로 구분한 목록",
             "message": "Command separated list of hostnames for yugabyte cluster",
             "placeholder": null
-          },
-          {
+        },
+        {
             "id": "enables very verbose mode, useful for debugging the CLI",
             "translation": "매우 상세한 모드를 활성화하여 CLI 디버깅에 유용",
             "message": "enables very verbose mode, useful for debugging the CLI",
             "placeholder": null
-          },
-          {
+        },
+        {
             "id": "Fetch proving parameters",
             "translation": "증명 매개변수 가져오기",
             "message": "Fetch proving parameters",
             "placeholder": null
-          },
-          {
+        },
+        {
             "id": "[sectorSize]",
             "translation": "[섹터 크기]",
             "message": "[sectorSize]",
             "placeholder": null
-          },
-          {
+        },
+        {
             "id": "list of layers to be interpreted (atop defaults). Default: base",
             "translation": "해석될 레이어 목록 (기본값 위에). 기본값: base",
             "message": "list of layers to be interpreted (atop defaults). Default: base",
             "placeholder": null
-          },
-          {
+        },
+        {
             "id": "start sealing a deal sector early",
             "translation": "거래 섹터를 조기에 실링 시작",
             "message": "start sealing a deal sector early",
             "placeholder": null
-          },
-          {
+        },
+        {
             "id": "Specify actor address to start sealing sectors for",
             "translation": "실링할 섹터의 액터 주소 지정",
             "message": "Specify actor address to start sealing sectors for",
             "placeholder": null
-          },
-          {
+        },
+        {
             "id": "Use synthetic PoRep",
             "translation": "합성 PoRep 사용",
             "message": "Use synthetic PoRep",
             "placeholder": null
-          },
-          {
+        },
+        {
             "id": "\u003csector\u003e",
             "translation": "\u003c섹터\u003e",
             "message": "\u003csector\u003e",
             "placeholder": null
-          },
-          {
+        },
+        {
             "id": "Manage the sealing pipeline",
             "translation": "실링 파이프라인 관리",
             "message": "Manage the sealing pipeline",
             "placeholder": null
-          },
-          {
+        },
+        {
             "id": "Start new sealing operations manually",
             "translation": "새로운 실링 작업 수동 시작",
             "message": "Start new sealing operations manually",
             "placeholder": null
-          },
-          {
+        },
+        {
             "id": "Start sealing sectors for all actors now (not on schedule)",
             "translation": "모든 액터에 대한 섹터 실링 즉시 시작 (일정에 없음)",
             "message": "Start sealing sectors for all actors now (not on schedule)",
             "placeholder": null
-          },
-          {
+        },
+        {
             "id": "Start sealing new CC sectors",
             "translation": "새 CC 섹터 실링 시작",
             "message": "Start sealing new CC sectors",
             "placeholder": null
-          },
-          {
+        },
+        {
             "id": "Number of sectors to start",
             "translation": "시작할 섹터 수",
             "message": "Number of sectors to start",
             "placeholder": null
-          },
-          {
+        },
+        {
             "id": "How long to commit sectors for",
             "translation": "섹터를 커밋할 기간",
             "message": "How long to commit sectors for",
             "placeholder": null
-          },
-          {
+        },
+        {
             "id": "1278 (3.5 years)",
             "translation": "1278 (3.5년)",
             "message": "1278 (3.5 years)",
             "placeholder": null
-          },
-          {
+        },
+        {
             "id": "(debug tool) Copy LM sector metadata into Curio DB",
             "translation": "(디버그 도구) LM 섹터 메타데이터를 Curio DB로 복사",
             "message": "(debug tool) Copy LM sector metadata into Curio DB",
             "placeholder": null
-          },
-          {
+        },
+        {
             "id": "Path to miner repo",
             "translation": "마이너 저장소 경로",
             "message": "Path to miner repo",
             "placeholder": null
-          },
-          {
+        },
+        {
             "id": "Ignore sectors that cannot be migrated",
             "translation": "이동할 수 없는 섹터 무시",
             "message": "Ignore sectors that cannot be migrated",
             "placeholder": null
-          },
-          {
+        },
+        {
             "id": "List pipeline events",
             "translation": "파이프라인 이벤트 목록",
             "message": "List pipeline events",
             "placeholder": null
-          },
-          {
+        },
+        {
             "id": "Filter events by actor address; lists all if not specified",
             "translation": "액터 주소로 이벤트 필터링; 지정하지 않으면 모든 이벤트를 나열합니다",
             "message": "Filter events by actor address; lists all if not specified",
             "placeholder": null
-          },
-          {
+        },
+        {
             "id": "Filter events by sector number; requires --actor to be specified",
             "translation": "섹터 번호로 이벤트 필터링; --actor 지정 필요",
             "message": "Filter events by sector number; requires --actor to be specified",
             "placeholder": null
-          },
-          {
+        },
+        {
             "id": "Limit output to the last N events",
             "translation": "출력을 마지막 N개의 이벤트로 제한",
             "message": "Limit output to the last N events",
             "placeholder": null
-          },
-          {
+        },
+        {
             "id": "Start a Curio process",
             "translation": "Curio 프로세스 시작",
             "message": "Start a Curio process",
             "placeholder": null
-          },
-          {
+        },
+        {
             "id": "host address and port the worker api will listen on",
             "translation": "작업자 API가 수신 대기할 호스트 주소와 포트",
             "message": "host address and port the worker api will listen on",
             "placeholder": null
-          },
-          {
+        },
+        {
             "id": "host address and port the gui will listen on",
             "translation": "GUI가 수신 대기할 호스트 주소와 포트",
             "message": "host address and port the gui will listen on",
             "placeholder": null
-          },
-          {
+        },
+        {
             "id": "don't check full-node sync status",
             "translation": "풀 노드 동기화 상태 확인 안 함",
             "message": "don't check full-node sync status",
             "placeholder": null
-          },
-          {
+        },
+        {
             "id": "only run init, then return",
             "translation": "init만 실행하고 돌아옴",
             "message": "only run init, then return",
             "placeholder": null
-          },
-          {
+        },
+        {
             "id": "manage open file limit",
             "translation": "열린 파일 제한 관리",
             "message": "manage open file limit",
             "placeholder": null
-          },
-          {
+        },
+        {
             "id": "custom node name",
             "translation": "사용자 지정 노드 이름",
             "message": "custom node name",
             "placeholder": null
-          },
-          {
+        },
+        {
             "id": "Start Curio web interface",
             "translation": "Curio 웹 인터페이스 시작",
             "message": "Start Curio web interface",
             "placeholder": null
-          },
-          {
+        },
+        {
             "id": "Start an instance of Curio web interface. \n\tThis creates the 'web' layer if it does not exist, then calls run with that layer.",
             "translation": "Curio 웹 인터페이스 인스턴스를 시작합니다.\n\t존재하지 않으면 'web' 레이어를 생성하고 해당 레이어로 실행을 호출합니다.",
             "message": "Start an instance of Curio web interface. \n\tThis creates the 'web' layer if it does not exist, then calls run with that layer.",
             "placeholder": null
-          },
-          {
+        },
+        {
             "id": "Address to listen for the GUI on",
             "translation": "GUI가 수신 대기할 주소",
             "message": "Address to listen for the GUI on",
             "placeholder": null
-          },
-          {
+        },
+        {
             "id": "Stop a running Curio process",
             "translation": "실행 중인 Curio 프로세스 중지",
             "message": "Stop a running Curio process",
             "placeholder": null
-          },
-          {
+        },
+        {
             "id": "manage sector storage",
             "translation": "섹터 스토리지 관리",
             "message": "manage sector storage",
             "placeholder": null
-          },
-          {
+        },
+        {
             "id": "Sectors can be stored across many filesystem paths. These\ncommands provide ways to manage the storage a Curio node will use to store sectors\nlong term for proving (references as 'store') as well as how sectors will be\nstored while moving through the sealing pipeline (references as 'seal').",
             "translation": "섹터는 여러 파일 시스템 경로에 걸쳐 저장될 수 있습니다.\n이 명령은 Curio 노드가 섹터를 장기 저장(증명용, 'store'로 참조)하는 스토리지를 관리하는 방법과\n실링 파이프라인을 통해 이동하는 동안 섹터가 어떻게 저장될지를 관리합니다('seal'로 참조).",
             "message": "Sectors can be stored across many filesystem paths. These\ncommands provide ways to manage the storage a Curio node will use to store sectors\nlong term for proving (references as 'store') as well as how sectors will be\nstored while moving through the sealing pipeline (references as 'seal').",
             "placeholder": null
-          },
-          {
+        },
+        {
             "id": "attach local storage path",
             "translation": "로컬 스토리지 경로 연결",
             "message": "attach local storage path",
             "placeholder": null
-          },
-          {
+        },
+        {
             "id": "[path]",
             "translation": "[경로]",
             "message": "[path]",
             "placeholder": null
-          },
-          {
+        },
+        {
             "id": "Storage can be attached to a Curio node using this command. The storage volume\nlist is stored local to the Curio node in storage.json set in curio run. We do not\nrecommend manually modifying this value without further understanding of the\nstorage system.\n\nEach storage volume contains a configuration file which describes the\ncapabilities of the volume. When the '--init' flag is provided, this file will\nbe created using the additional flags.\n\nWeight\nA high weight value means data will be more likely to be stored in this path\n\nSeal\nData for the sealing process will be stored here\n\nStore\nFinalized sectors that will be moved here for long term storage and be proven\nover time",
             "translation": "이 명령을 사용하여 Curio 노드에 스토리지를 연결할 수 있습니다. 스토리지 볼륨 목록은 curio run에 설정된 storage.json에 로컬로 저장됩니다.\n스토리지 시스템에 대한 추가 이해 없이 수동으로 이 값을 수정하는 것은 권장하지 않습니다.\n\n각 스토리지 볼륨에는 볼륨의 기능을 설명하는 구성 파일이 포함되어 있습니다. '--init' 플래그가 제공되면 이 파일은 추가 플래그를 사용하여 생성됩니다.\n\nWeight\n높은 가중치 값은 데이터가 이 경로에 저장될 가능성이 더 높다는 것을 의미합니다\n\nSeal\n실링 프로세스 데이터를 여기에 저장합니다\n\nStore\n완료된 섹터는 장기 저장을 위해 여기로 이동되며 시간이 지남에 따라 증명됩니다",
             "message": "Storage can be attached to a Curio node using this command. The storage volume\nlist is stored local to the Curio node in storage.json set in curio run. We do not\nrecommend manually modifying this value without further understanding of the\nstorage system.\n\nEach storage volume contains a configuration file which describes the\ncapabilities of the volume. When the '--init' flag is provided, this file will\nbe created using the additional flags.\n\nWeight\nA high weight value means data will be more likely to be stored in this path\n\nSeal\nData for the sealing process will be stored here\n\nStore\nFinalized sectors that will be moved here for long term storage and be proven\nover time",
             "placeholder": null
-          },
-          {
+        },
+        {
             "id": "initialize the path first",
             "translation": "경로를 먼저 초기화",
             "message": "initialize the path first",
             "placeholder": null
-          },
-          {
+        },
+        {
             "id": "(for init) path weight",
             "translation": "(초기화용) 경로 가중치",
             "message": "(for init) path weight",
             "placeholder": null
-          },
-          {
+        },
+        {
             "id": "(for init) use path for sealing",
             "translation": "(초기화용) 실링에 경로 사용",
             "message": "(for init) use path for sealing",
             "placeholder": null
-          },
-          {
+        },
+        {
             "id": "(for init) use path for long-term storage",
             "translation": "(초기화용) 장기 저장에 경로 사용",
             "message": "(for init) use path for long-term storage",
             "placeholder": null
-          },
-          {
+        },
+        {
             "id": "(for init) limit storage space for sectors (expensive for very large paths!)",
             "translation": "(초기화용) 섹터에 대한 저장 공간 제한 (매우 큰 경로에서는 비용이 많이 듦!)",
             "message": "(for init) limit storage space for sectors (expensive for very large paths!)",
             "placeholder": null
-          },
-          {
+        },
+        {
             "id": "path group names",
             "translation": "경로 그룹 이름",
             "message": "path group names",
             "placeholder": null
-          },
-          {
+        },
+        {
             "id": "path groups allowed to pull data from this path (allow all if not specified)",
             "translation": "이 경로에서 데이터를 가져올 수 있는 경로 그룹 (지정하지 않으면 모두 허용)",
             "message": "path groups allowed to pull data from this path (allow all if not specified)",
             "placeholder": null
-          },
-          {
+        },
+        {
             "id": "detach local storage path",
             "translation": "로컬 스토리지 경로 분리",
             "message": "detach local storage path",
             "placeholder": null
-          },
-          {
+        },
+        {
             "id": "list local storage paths",
             "translation": "로컬 스토리지 경로 목록",
             "message": "list local storage paths",
             "placeholder": null
-          },
-          {
+        },
+        {
             "id": "only list local storage paths",
             "translation": "로컬 스토리지 경로만 나열",
             "message": "only list local storage paths",
             "placeholder": null
-          },
-          {
+        },
+        {
             "id": "find sector in the storage system",
             "translation": "스토리지 시스템에서 섹터 찾기",
             "message": "find sector in the storage system",
             "placeholder": null
-          },
-          {
+        },
+        {
             "id": "[miner address] [sector number]",
             "translation": "[마이너 주소] [섹터 번호]",
             "message": "[miner address] [sector number]",
             "placeholder": null
-          },
-          {
+        },
+        {
             "id": "Utility functions for testing",
             "translation": "테스트용 유틸리티 기능",
             "message": "Utility functions for testing",
             "placeholder": null
-          },
-          {
+        },
+        {
             "id": "Compute a proof-of-spacetime for a sector (requires the sector to be pre-sealed). These will not send to the chain.",
             "translation": "섹터에 대한 증명 계산 (섹터가 사전 실링되어야 함). 이는 체인으로 전송되지 않습니다.",
             "message": "Compute a proof-of-spacetime for a sector (requires the sector to be pre-sealed). These will not send to the chain.",
             "placeholder": null
-          },
-          {
+        },
+        {
             "id": "Test the windowpost scheduler by running it on the next available curio. If tasks fail all retries, you will need to ctrl+c to exit.",
             "translation": "다음 사용 가능한 Curio에서 windowpost 스케줄러를 실행하여 테스트합니다. 모든 재시도가 실패하면 ctrl+c를 눌러 종료해야 합니다.",
             "message": "Test the windowpost scheduler by running it on the next available curio. If tasks fail all retries, you will need to ctrl+c to exit.",
             "placeholder": null
-          },
-          {
+        },
+        {
             "id": "deadline to compute WindowPoSt for",
             "translation": "WindowPoSt를 계산할 기한",
             "message": "deadline to compute WindowPoSt for",
             "placeholder": null
-          },
-          {
+        },
+        {
             "id": "Compute WindowPoSt for performance and configuration testing.",
             "translation": "성능 및 구성 테스트를 위한 WindowPoSt 계산.",
             "message": "Compute WindowPoSt for performance and configuration testing.",
             "placeholder": null
-          },
-          {
+        },
+        {
             "id": "Note: This command is intended to be used to verify PoSt compute performance.\nIt will not send any messages to the chain. Since it can compute any deadline, output may be incorrectly timed for the chain.",
             "translation": "참고: 이 명령은 PoSt 계산 성능을 검증하기 위해 사용됩니다.\n체인으로 메시지를 전송하지 않습니다. 모든 기한을 계산할 수 있으므로 출력이 체인과 부정확하게 일치할 수 있습니다.",
             "message": "Note: This command is intended to be used to verify PoSt compute performance.\nIt will not send any messages to the chain. Since it can compute any deadline, output may be incorrectly timed for the chain.",
             "placeholder": null
-          },
-          {
+        },
+        {
             "id": "[deadline index]",
             "translation": "[기한 인덱스]",
             "message": "[deadline index]",
             "placeholder": null
-          },
-          {
+        },
+        {
             "id": "path to json file containing storage config",
             "translation": "스토리지 구성 파일이 포함된 JSON 파일의 경로",
             "message": "path to json file containing storage config",
             "placeholder": null
-          },
-          {
+        },
+        {
             "id": "partition to compute WindowPoSt for",
             "translation": "WindowPoSt를 계산할 파티션",
             "message": "partition to compute WindowPoSt for",
             "placeholder": null
-          }
-=======
         },
         {
             "id": "Failed to generate the libp2p private key.",
@@ -1867,6 +1864,5 @@
             "message": "Failed to marshal libp2p private key.",
             "placeholder": null
         }
->>>>>>> 1810dbf2
     ]
 }