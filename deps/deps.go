// Package deps provides the dependencies for the curio node.
package deps

import (
	"context"
	"crypto/rand"
	"database/sql"
	"encoding/base64"
	"errors"
	"fmt"
	"io"
	"net"
	"net/http"
	"net/url"
	"os"
	"path"
	"path/filepath"
	"strings"

	"github.com/BurntSushi/toml"
	"github.com/ethereum/go-ethereum/ethclient"
	"github.com/gbrlsnchs/jwt/v3"
	logging "github.com/ipfs/go-log/v2"
	"github.com/samber/lo"
	"github.com/urfave/cli/v2"
	"golang.org/x/xerrors"

	"github.com/filecoin-project/go-address"
	"github.com/filecoin-project/go-jsonrpc"
	"github.com/filecoin-project/go-jsonrpc/auth"
	"github.com/filecoin-project/go-state-types/abi"

	"github.com/filecoin-project/curio/alertmanager"
	"github.com/filecoin-project/curio/alertmanager/curioalerting"
	"github.com/filecoin-project/curio/api"
	"github.com/filecoin-project/curio/deps/config"
	"github.com/filecoin-project/curio/harmony/harmonydb"
	"github.com/filecoin-project/curio/lib/cachedreader"
	"github.com/filecoin-project/curio/lib/curiochain"
	"github.com/filecoin-project/curio/lib/multictladdr"
	"github.com/filecoin-project/curio/lib/paths"
	"github.com/filecoin-project/curio/lib/pieceprovider"
	"github.com/filecoin-project/curio/lib/repo"
	"github.com/filecoin-project/curio/lib/storiface"
	"github.com/filecoin-project/curio/market/indexstore"
	"github.com/filecoin-project/curio/market/ipni/chunker"

	lapi "github.com/filecoin-project/lotus/api"
	"github.com/filecoin-project/lotus/chain/actors/builtin/miner"
	"github.com/filecoin-project/lotus/chain/types"
	"github.com/filecoin-project/lotus/lib/lazy"
	"github.com/filecoin-project/lotus/node/modules/dtypes"
	lrepo "github.com/filecoin-project/lotus/node/repo"
	"github.com/filecoin-project/lotus/storage/sealer"
	"github.com/filecoin-project/lotus/storage/sealer/ffiwrapper"
)

var log = logging.Logger("curio/deps")

func MakeDB(cctx *cli.Context) (*harmonydb.DB, error) {
	// #1 CLI opts
	fromCLI := func() (*harmonydb.DB, error) {
		dbConfig := config.HarmonyDB{
			Username: cctx.String("db-user"),
			Password: cctx.String("db-password"),
			Hosts:    strings.Split(cctx.String("db-host"), ","),
			Database: cctx.String("db-name"),
			Port:     cctx.String("db-port"),
		}
		return harmonydb.NewFromConfig(dbConfig)
	}

	readToml := func(path string) (*harmonydb.DB, error) {
		cfg, err := config.FromFile(path)
		if err != nil {
			return nil, err
		}
		if c, ok := cfg.(*config.StorageMiner); ok {
			return harmonydb.NewFromConfig(c.HarmonyDB)
		}
		return nil, errors.New("not a miner config")
	}

	// #2 Try local miner config
	fromMinerEnv := func() (*harmonydb.DB, error) {
		v := os.Getenv("LOTUS_MINER_PATH")
		if v == "" {
			return nil, errors.New("no miner env")
		}
		return readToml(filepath.Join(v, "config.toml"))

	}

	fromMiner := func() (*harmonydb.DB, error) {
		u, err := os.UserHomeDir()
		if err != nil {
			return nil, err
		}
		return readToml(filepath.Join(u, ".lotusminer/config.toml"))
	}
	fromEnv := func() (*harmonydb.DB, error) {
		// #3 Try env
		u, err := url.Parse(os.Getenv("CURIO_DB"))
		if err != nil {
			return nil, errors.New("no db connection string found in CURIO_DB env")
		}
		cfg := config.DefaultStorageMiner().HarmonyDB
		if u.User.Username() != "" {
			cfg.Username = u.User.Username()
		}
		if p, ok := u.User.Password(); ok && p != "" {
			cfg.Password = p
		}
		if u.Hostname() != "" {
			cfg.Hosts = []string{u.Hostname()}
		}
		if u.Port() != "" {
			cfg.Port = u.Port()
		}
		if strings.TrimPrefix(u.Path, "/") != "" {
			cfg.Database = strings.TrimPrefix(u.Path, "/")
		}

		return harmonydb.NewFromConfig(cfg)
	}

	for _, f := range []func() (*harmonydb.DB, error){fromCLI, fromMinerEnv, fromMiner, fromEnv} {
		db, err := f()
		if err != nil {
			continue
		}
		return db, nil
	}
	log.Error("No db connection string found. User CLI args or env var: set CURIO_DB=postgres://USER:PASSWORD@HOST:PORT/DATABASE")
	return fromCLI() //in-case it's not about bad config.
}

type JwtPayload struct {
	Allow []auth.Permission
}

func StorageAuth(apiKey string) (sealer.StorageAuth, error) {
	if apiKey == "" {
		return nil, xerrors.Errorf("no api key provided")
	}

	rawKey, err := base64.StdEncoding.DecodeString(apiKey)
	if err != nil {
		return nil, xerrors.Errorf("decoding api key: %w", err)
	}

	key := jwt.NewHS256(rawKey)

	p := JwtPayload{
		Allow: []auth.Permission{"admin"},
	}

	token, err := jwt.Sign(&p, key)
	if err != nil {
		return nil, err
	}

	headers := http.Header{}
	headers.Add("Authorization", "Bearer "+string(token))
	return sealer.StorageAuth(headers), nil
}

func GetDeps(ctx context.Context, cctx *cli.Context) (*Deps, error) {
	var deps Deps
	return &deps, deps.PopulateRemainingDeps(ctx, cctx, true)
}

type Deps struct {
	Layers            []string
	Cfg               *config.CurioConfig // values
	DB                *harmonydb.DB       // has itest capability
	Chain             api.Chain
	Bstore            curiochain.CurioBlockstore
	Verif             storiface.Verifier
	As                *multictladdr.MultiAddressSelector
	Maddrs            map[dtypes.MinerAddress]bool
	ProofTypes        map[abi.RegisteredSealProof]bool
	Stor              *paths.Remote
	Al                *curioalerting.AlertingSystem
	Si                paths.SectorIndex
	LocalStore        *paths.Local
	LocalPaths        *paths.BasicLocalStorage
	Prover            storiface.Prover
	ListenAddr        string
	Name              string
	MachineID         *int64
	Alert             *alertmanager.AlertNow
	IndexStore        *indexstore.IndexStore
	SectorReader      *pieceprovider.SectorReader
	CachedPieceReader *cachedreader.CachedPieceReader
<<<<<<< HEAD
	EthClient         *lazy.Lazy[*ethclient.Client]
=======
	ServeChunker      *chunker.ServeChunker
>>>>>>> 8a164ae8
}

const (
	FlagRepoPath = "repo-path"
)

func (deps *Deps) PopulateRemainingDeps(ctx context.Context, cctx *cli.Context, makeRepo bool) error {
	var err error
	if makeRepo {
		// Open repo
		repoPath := cctx.String(FlagRepoPath)
		fmt.Println("repopath", repoPath)
		r, err := lrepo.NewFS(repoPath)
		if err != nil {
			return err
		}

		ok, err := r.Exists()
		if err != nil {
			return err
		}
		if !ok {
			if err := r.Init(repo.Curio); err != nil {
				return err
			}
		}
	}

	if deps.DB == nil {
		deps.DB, err = MakeDB(cctx)
		if err != nil {
			return err
		}
	}
	if deps.Layers == nil {
		deps.Layers = append([]string{"base"}, cctx.StringSlice("layers")...) // Always stack on top of "base" layer
	}

	if deps.Cfg == nil {
		// The config feeds into task runners & their helpers
		deps.Cfg, err = GetConfig(cctx.Context, cctx.StringSlice("layers"), deps.DB)
		if err != nil {
			return xerrors.Errorf("populate config: %w", err)
		}
	}

	log.Debugw("config", "config", deps.Cfg)

	if deps.Verif == nil {
		deps.Verif = ffiwrapper.ProofVerifier
	}

	if deps.As == nil {
		deps.As, err = multictladdr.AddressSelector(deps.Cfg.Addresses)()
		if err != nil {
			return err
		}
	}

	if deps.Al == nil {
		deps.Al = curioalerting.NewAlertingSystem()
	}

	if deps.Si == nil {
		deps.Si = paths.NewDBIndex(deps.Al, deps.DB)
	}

	if deps.Chain == nil {
		var fullCloser func()
		cfgApiInfo := deps.Cfg.Apis.ChainApiInfo
		if v := os.Getenv("FULLNODE_API_INFO"); v != "" {
			cfgApiInfo = []string{v}
		}
		deps.Chain, fullCloser, err = GetFullNodeAPIV1Curio(cctx, cfgApiInfo)
		if err != nil {
			return err
		}

		go func() {
			<-ctx.Done()
			fullCloser()
		}()
	}

	if deps.EthClient == nil {
		deps.EthClient = lazy.MakeLazy[*ethclient.Client](func() (*ethclient.Client, error) {
			// todo: this is a hack, just use the lotus chain api client above
			return ethclient.Dial("https://api.calibration.node.glif.io/rpc/v1")
		})
	}

	if deps.Bstore == nil {
		deps.Bstore = curiochain.NewChainBlockstore(deps.Chain)
	}

	deps.LocalPaths = &paths.BasicLocalStorage{
		PathToJSON: path.Join(cctx.String(FlagRepoPath), "storage.json"),
	}

	if deps.ListenAddr == "" {
		listenAddr := cctx.String("listen")
		const unspecifiedAddress = "0.0.0.0"
		addressSlice := strings.Split(listenAddr, ":")
		if ip := net.ParseIP(addressSlice[0]); ip != nil {
			if ip.String() == unspecifiedAddress {
				rip, err := deps.DB.GetRoutableIP()
				if err != nil {
					return err
				}
				deps.ListenAddr = rip + ":" + addressSlice[1]
			} else {
				deps.ListenAddr = ip.String() + ":" + addressSlice[1]
			}
		}
	}

	if deps.Alert == nil {
		deps.Alert = alertmanager.NewAlertNow(deps.DB, deps.ListenAddr)
	}

	if cctx.IsSet("gui-listen") {
		deps.Cfg.Subsystems.GuiAddress = cctx.String("gui-listen")
	}
	if deps.LocalStore == nil {
		deps.LocalStore, err = paths.NewLocal(ctx, deps.LocalPaths, deps.Si, "http://"+deps.ListenAddr+"/remote")
		if err != nil {
			return err
		}
	}

	sa, err := StorageAuth(deps.Cfg.Apis.StorageRPCSecret)
	if err != nil {
		return xerrors.Errorf(`'%w' while parsing the config toml's 
	[Apis]
	StorageRPCSecret=%v
Get it with: jq .PrivateKey ~/.lotus-miner/keystore/MF2XI2BNNJ3XILLQOJUXMYLUMU`, err, deps.Cfg.Apis.StorageRPCSecret)
	}
	if deps.Stor == nil {
		deps.Stor = paths.NewRemote(deps.LocalStore, deps.Si, http.Header(sa), 10, &paths.DefaultPartialFileHandler{})
	}

	if deps.Maddrs == nil {
		deps.Maddrs = map[dtypes.MinerAddress]bool{}
	}
	if len(deps.Maddrs) == 0 {
		for _, s := range deps.Cfg.Addresses {
			for _, s := range s.MinerAddresses {
				addr, err := address.NewFromString(s)
				if err != nil {
					return err
				}
				deps.Maddrs[dtypes.MinerAddress(addr)] = true
			}
		}
	}

	if deps.ProofTypes == nil {
		deps.ProofTypes = map[abi.RegisteredSealProof]bool{}
	}
	if len(deps.ProofTypes) == 0 {
		for maddr := range deps.Maddrs {
			spt, err := sealProofType(maddr, deps.Chain)
			if err != nil {
				return err
			}
			deps.ProofTypes[spt] = true
		}
	}

	if deps.Name == "" {
		deps.Name = cctx.String("name")
	}

	if deps.MachineID == nil {
		deps.MachineID = new(int64)
		*deps.MachineID = -1
	}

	if deps.IndexStore == nil {
		deps.IndexStore, err = indexstore.NewIndexStore(strings.Split(cctx.String("db-host"), ","), deps.Cfg)
		if err != nil {
			return xerrors.Errorf("failed to start index store: %w", err)
		}
	}

	if deps.SectorReader == nil {
		deps.SectorReader = pieceprovider.NewSectorReader(deps.Stor, deps.Si)
	}

	if deps.CachedPieceReader == nil {
		ppr := pieceprovider.NewPieceParkReader(deps.Stor, deps.Si)
		deps.CachedPieceReader = cachedreader.NewCachedPieceReader(deps.DB, deps.SectorReader, ppr)
	}

	if deps.ServeChunker == nil {
		deps.ServeChunker = chunker.NewServeChunker(deps.DB, deps.PieceProvider, deps.IndexStore, deps.CachedPieceReader)
	}

	if deps.Prover == nil {
		deps.Prover = ffiwrapper.ProofProver
	}

	return nil
}

func sealProofType(maddr dtypes.MinerAddress, fnapi api.Chain) (abi.RegisteredSealProof, error) {
	mi, err := fnapi.StateMinerInfo(context.TODO(), address.Address(maddr), types.EmptyTSK)
	if err != nil {
		return 0, err
	}
	networkVersion, err := fnapi.StateNetworkVersion(context.TODO(), types.EmptyTSK)
	if err != nil {
		return 0, err
	}

	// node seal proof type does not decide whether or not we use synthetic porep
	return miner.PreferredSealProofTypeFromWindowPoStType(networkVersion, mi.WindowPoStProofType, false)
}

func LoadConfigWithUpgrades(text string, curioConfigWithDefaults *config.CurioConfig) (toml.MetaData, error) {
	// allow migration from old config format that was limited to 1 wallet setup.
	newText := strings.Join(lo.Map(strings.Split(text, "\n"), func(line string, _ int) string {
		if strings.EqualFold(line, "[addresses]") {
			return "[[addresses]]"
		}
		return line
	}), "\n")
	meta, err := toml.Decode(newText, &curioConfigWithDefaults)
	for i := range curioConfigWithDefaults.Addresses {
		if curioConfigWithDefaults.Addresses[i].PreCommitControl == nil {
			curioConfigWithDefaults.Addresses[i].PreCommitControl = []string{}
		}
		if curioConfigWithDefaults.Addresses[i].CommitControl == nil {
			curioConfigWithDefaults.Addresses[i].CommitControl = []string{}
		}
		if curioConfigWithDefaults.Addresses[i].DealPublishControl == nil {
			curioConfigWithDefaults.Addresses[i].DealPublishControl = []string{}
		}
		if curioConfigWithDefaults.Addresses[i].TerminateControl == nil {
			curioConfigWithDefaults.Addresses[i].TerminateControl = []string{}
		}
	}
	return meta, err
}
func GetConfig(ctx context.Context, layers []string, db *harmonydb.DB) (*config.CurioConfig, error) {
	curioConfig := config.DefaultCurioConfig()
	have := []string{}
	layers = append([]string{"base"}, layers...) // Always stack on top of "base" layer
	for _, layer := range layers {
		text := ""
		err := db.QueryRow(ctx, `SELECT config FROM harmony_config WHERE title=$1`, layer).Scan(&text)
		if err != nil {
			if strings.Contains(err.Error(), sql.ErrNoRows.Error()) {
				return nil, fmt.Errorf("missing layer '%s' ", layer)
			}
			if layer == "base" {
				return nil, errors.New(`curio defaults to a layer named 'base'. 
				Either use 'migrate' command or edit a base.toml and upload it with: curio config set base.toml`)
			}
			return nil, fmt.Errorf("could not read layer '%s': %w", layer, err)
		}

		meta, err := LoadConfigWithUpgrades(text, curioConfig)
		if err != nil {
			return curioConfig, fmt.Errorf("could not read layer, bad toml %s: %w", layer, err)
		}
		for _, k := range meta.Keys() {
			have = append(have, strings.Join(k, " "))
		}
		log.Debugw("Using layer", "layer", layer, "config", curioConfig)
	}
	_ = have // FUTURE: verify that required fields are here.
	// If config includes 3rd-party config, consider JSONSchema as a way that
	// 3rd-parties can dynamically include config requirements and we can
	// validate the config. Because of layering, we must validate @ startup.
	return curioConfig, nil
}

func GetDefaultConfig(comment bool) (string, error) {
	c := config.DefaultCurioConfig()
	cb, err := config.ConfigUpdate(c, nil, config.Commented(comment), config.DefaultKeepUncommented(), config.NoEnv())
	if err != nil {
		return "", err
	}
	return string(cb), nil
}

func GetAPI(ctx context.Context, cctx *cli.Context) (*harmonydb.DB, *config.CurioConfig, api.Chain, jsonrpc.ClientCloser, error) {
	db, err := MakeDB(cctx)
	if err != nil {
		return nil, nil, nil, nil, err
	}

	layers := cctx.StringSlice("layers")

	cfg, err := GetConfig(cctx.Context, layers, db)
	if err != nil {
		return nil, nil, nil, nil, err
	}

	full, fullCloser, err := GetFullNodeAPIV1Curio(cctx, cfg.Apis.ChainApiInfo)
	if err != nil {
		return nil, nil, nil, nil, err
	}
	return db, cfg, full, fullCloser, nil
}
func GetDepsCLI(ctx context.Context, cctx *cli.Context) (*Deps, error) {
	db, cfg, full, fullCloser, err := GetAPI(ctx, cctx)
	if err != nil {
		return nil, err
	}
	go func() {
		<-ctx.Done()
		fullCloser()
	}()

	return &Deps{
		Cfg:   cfg,
		DB:    db,
		Chain: full,
	}, nil
}

type CreateMinerConfigChainAPI interface {
	StateMinerInfo(context.Context, address.Address, types.TipSetKey) (lapi.MinerInfo, error)
}

func CreateMinerConfig(ctx context.Context, full CreateMinerConfigChainAPI, db *harmonydb.DB, miners []string, info string) error {
	var titles []string
	err := db.Select(ctx, &titles, `SELECT title FROM harmony_config WHERE LENGTH(config) > 0`)
	if err != nil {
		return fmt.Errorf("cannot reach the db. Ensure that Yugabyte flags are set correctly to"+
			" reach Yugabyte: %s", err.Error())
	}

	// setup config
	curioConfig := config.DefaultCurioConfig()

	for _, addr := range miners {
		maddr, err := address.NewFromString(addr)
		if err != nil {
			return xerrors.Errorf("Invalid address: %s", addr)
		}

		_, err = full.StateMinerInfo(ctx, maddr, types.EmptyTSK)
		if err != nil {
			return xerrors.Errorf("Failed to get miner info: %w", err)
		}

		curioConfig.Addresses = append(curioConfig.Addresses, config.CurioAddresses{
			PreCommitControl:      []string{},
			CommitControl:         []string{},
			DealPublishControl:    []string{},
			TerminateControl:      []string{},
			DisableOwnerFallback:  false,
			DisableWorkerFallback: false,
			MinerAddresses:        []string{addr},
		})
	}

	{
		sk, err := io.ReadAll(io.LimitReader(rand.Reader, 32))
		if err != nil {
			return err
		}

		curioConfig.Apis.StorageRPCSecret = base64.StdEncoding.EncodeToString(sk)
	}

	{
		curioConfig.Apis.ChainApiInfo = append(curioConfig.Apis.ChainApiInfo, info)
	}

	curioConfig.Addresses = lo.Filter(curioConfig.Addresses, func(a config.CurioAddresses, _ int) bool {
		return len(a.MinerAddresses) > 0
	})

	// If no base layer is present
	if !lo.Contains(titles, "base") {
		cb, err := config.ConfigUpdate(curioConfig, config.DefaultCurioConfig(), config.Commented(true), config.DefaultKeepUncommented(), config.NoEnv())
		if err != nil {
			return xerrors.Errorf("Failed to generate default config: %w", err)
		}
		cfg := string(cb)
		_, err = db.Exec(ctx, "INSERT INTO harmony_config (title, config) VALUES ('base', $1)", cfg)
		if err != nil {
			return xerrors.Errorf("failed to insert the 'base' into the database: %w", err)
		}
		fmt.Printf("The base layer has been updated with miner[s] %s\n", miners)
		return nil
	}

	// if base layer is present
	baseCfg := config.DefaultCurioConfig()
	var baseText string
	err = db.QueryRow(ctx, "SELECT config FROM harmony_config WHERE title='base'").Scan(&baseText)
	if err != nil {
		return xerrors.Errorf("Cannot load base config from database: %w", err)
	}
	_, err = LoadConfigWithUpgrades(baseText, baseCfg)
	if err != nil {
		return xerrors.Errorf("Cannot parse base config: %w", err)
	}

	baseCfg.Addresses = append(baseCfg.Addresses, curioConfig.Addresses...)
	baseCfg.Addresses = lo.Filter(baseCfg.Addresses, func(a config.CurioAddresses, _ int) bool {
		return len(a.MinerAddresses) > 0
	})

	cb, err := config.ConfigUpdate(baseCfg, config.DefaultCurioConfig(), config.Commented(true), config.DefaultKeepUncommented(), config.NoEnv())
	if err != nil {
		return xerrors.Errorf("cannot interpret config: %w", err)
	}
	_, err = db.Exec(ctx, "UPDATE harmony_config SET config=$1 WHERE title='base'", string(cb))
	if err != nil {
		return xerrors.Errorf("cannot update base config: %w", err)
	}
	fmt.Printf("The base layer has been updated with miner[s] %s\n", miners)
	return nil
}<|MERGE_RESOLUTION|>--- conflicted
+++ resolved
@@ -193,11 +193,8 @@
 	IndexStore        *indexstore.IndexStore
 	SectorReader      *pieceprovider.SectorReader
 	CachedPieceReader *cachedreader.CachedPieceReader
-<<<<<<< HEAD
+	ServeChunker      *chunker.ServeChunker
 	EthClient         *lazy.Lazy[*ethclient.Client]
-=======
-	ServeChunker      *chunker.ServeChunker
->>>>>>> 8a164ae8
 }
 
 const (
@@ -393,7 +390,7 @@
 	}
 
 	if deps.ServeChunker == nil {
-		deps.ServeChunker = chunker.NewServeChunker(deps.DB, deps.PieceProvider, deps.IndexStore, deps.CachedPieceReader)
+		deps.ServeChunker = chunker.NewServeChunker(deps.DB, deps.SectorReader, deps.IndexStore, deps.CachedPieceReader)
 	}
 
 	if deps.Prover == nil {
