---
description: The default curio configuration
---

# Default Curio Configuration

```toml
# Subsystems defines configuration settings for various subsystems within the Curio node.
#
# type: CurioSubsystemsConfig
[Subsystems]

  # EnableWindowPost enables window post to be executed on this curio instance. Each machine in the cluster
  # with WindowPoSt enabled will also participate in the window post scheduler. It is possible to have multiple
  # machines with WindowPoSt enabled which will provide redundancy, and in case of multiple partitions per deadline,
  # will allow for parallel processing of partitions.
  # 
  # It is possible to have instances handling both WindowPoSt and WinningPoSt, which can provide redundancy without
  # the need for additional machines. In setups like this it is generally recommended to run
  # partitionsPerDeadline+1 machines. (Default: false)
  #
  # type: bool
  #EnableWindowPost = false

  # The maximum amount of WindowPostMaxTasks tasks that can run simultaneously. Note that the maximum number of tasks will
  # also be bounded by resources available on the machine. We do not recommend setting this value and let system resources determine
  # the maximum tasks (Default: 0 - unlimited)
  #
  # type: int
  #WindowPostMaxTasks = 0

  # EnableWinningPost enables winning post to be executed on this curio instance.
  # Each machine in the cluster with WinningPoSt enabled will also participate in the winning post scheduler.
  # It is possible to mix machines with WindowPoSt and WinningPoSt enabled, for details see the EnableWindowPost
  # documentation. (Default: false)
  #
  # type: bool
  #EnableWinningPost = false

  # The maximum amount of WinningPostMaxTasks tasks that can run simultaneously. Note that the maximum number of tasks will
  # also be bounded by resources available on the machine. We do not recommend setting this value and let system resources determine
  # the maximum tasks (Default: 0 - unlimited)
  #
  # type: int
  #WinningPostMaxTasks = 0

  # EnableParkPiece enables the "piece parking" task to run on this node. This task is responsible for fetching
  # pieces from the network and storing them in the storage subsystem until sectors are sealed. This task is
  # only applicable when integrating with boost, and should be enabled on nodes which will hold deal data
  # from boost until sectors containing the related pieces have the TreeD/TreeR constructed.
  # Note that future Curio implementations will have a separate task type for fetching pieces from the internet. (Default: false)
  #
  # type: bool
  #EnableParkPiece = false

  # The maximum amount of ParkPieceMaxTasks tasks that can run simultaneously. Note that the maximum number of tasks will
  # also be bounded by resources available on the machine (Default: 0 - unlimited)
  #
  # type: int
  #ParkPieceMaxTasks = 0

  # EnableSealSDR enables SDR tasks to run. SDR is the long sequential computation
  # creating 11 layer files in sector cache directory.
  # 
  # SDR is the first task in the sealing pipeline. It's inputs are just the hash of the
  # unsealed data (CommD), sector number, miner id, and the seal proof type.
  # It's outputs are the 11 layer files in the sector cache directory.
  # 
  # In lotus-miner this was run as part of PreCommit1. (Default: false)
  #
  # type: bool
  #EnableSealSDR = false

  # The maximum amount of SDR tasks that can run simultaneously. Note that the maximum number of tasks will
  # also be bounded by resources available on the machine. (Default: 0 - unlimited)
  #
  # type: int
  #SealSDRMaxTasks = 0

  # The maximum amount of SDR tasks that need to be queued before the system will start accepting new tasks.
  # The main purpose of this setting is to allow for enough tasks to accumulate for batch sealing. When batch sealing
  # nodes are present in the cluster, this value should be set to batch_size+1 to allow for the batch sealing node to
  # fill up the batch.
  # This setting can also be used to give priority to other nodes in the cluster by setting this value to a higher
  # value on the nodes which should have less priority. (Default: 0 - unlimited)
  #
  # type: int
  #SealSDRMinTasks = 0

  # EnableSealSDRTrees enables the SDR pipeline tree-building task to run.
  # This task handles encoding of unsealed data into last sdr layer and building
  # of TreeR, TreeC and TreeD.
  # 
  # This task runs after SDR
  # TreeD is first computed with optional input of unsealed data
  # TreeR is computed from replica, which is first computed as field
  # addition of the last SDR layer and the bottom layer of TreeD (which is the unsealed data)
  # TreeC is computed from the 11 SDR layers
  # The 3 trees will later be used to compute the PoRep proof.
  # 
  # In case of SyntheticPoRep challenges for PoRep will be pre-generated at this step, and trees and layers
  # will be dropped. SyntheticPoRep works by pre-generating a very large set of challenges (~30GiB on disk)
  # then using a small subset of them for the actual PoRep computation. This allows for significant scratch space
  # saving between PreCommit and PoRep generation at the expense of more computation (generating challenges in this step)
  # 
  # In lotus-miner this was run as part of PreCommit2 (TreeD was run in PreCommit1).
  # Note that nodes with SDRTrees enabled will also answer to Finalize tasks,
  # which just remove unneeded tree data after PoRep is computed. (Default: false)
  #
  # type: bool
  #EnableSealSDRTrees = false

  # The maximum amount of SealSDRTrees tasks that can run simultaneously. Note that the maximum number of tasks will
  # also be bounded by resources available on the machine. (Default: 0 - unlimited)
  #
  # type: int
  #SealSDRTreesMaxTasks = 0

  # FinalizeMaxTasks is the maximum amount of finalize tasks that can run simultaneously.
  # The finalize task is enabled on all machines which also handle SDRTrees tasks. Finalize ALWAYS runs on whichever
  # machine holds sector cache files, as it removes unneeded tree data after PoRep is computed.
  # Finalize will run in parallel with the SubmitCommitMsg task. (Default: 0 - unlimited)
  #
  # type: int
  #FinalizeMaxTasks = 0

  # EnableSendPrecommitMsg enables the sending of precommit messages to the chain
  # from this curio instance.
  # This runs after SDRTrees and uses the output CommD / CommR (roots of TreeD / TreeR) for the message (Default: false)
  #
  # type: bool
  #EnableSendPrecommitMsg = false

  # EnablePoRepProof enables the computation of the porep proof
  # 
  # This task runs after interactive-porep seed becomes available, which happens 150 epochs (75min) after the
  # precommit message lands on chain. This task should run on a machine with a GPU. Vanilla PoRep proofs are
  # requested from the machine which holds sector cache files which most likely is the machine which ran the SDRTrees
  # task.
  # 
  # In lotus-miner this was Commit1 / Commit2 (Default: false)
  #
  # type: bool
  #EnablePoRepProof = false

  # The maximum amount of PoRepProof tasks that can run simultaneously. Note that the maximum number of tasks will
  # also be bounded by resources available on the machine. (Default: 0 - unlimited)
  #
  # type: int
  #PoRepProofMaxTasks = 0

  # EnableSendCommitMsg enables the sending of commit messages to the chain
  # from this curio instance. (Default: false)
  #
  # type: bool
  #EnableSendCommitMsg = false

  # Whether to abort if any sector activation in a batch fails (newly sealed sectors, only with ProveCommitSectors3). (Default: true)
  #
  # type: bool
  #RequireActivationSuccess = true

  # Whether to abort if any sector activation in a batch fails (updating sectors, only with ProveReplicaUpdates3). (Default: true)
  #
  # type: bool
  #RequireNotificationSuccess = true

  # EnableMoveStorage enables the move-into-long-term-storage task to run on this curio instance.
  # This tasks should only be enabled on nodes with long-term storage.
  # 
  # The MoveStorage task is the last task in the sealing pipeline. It moves the sealed sector data from the
  # SDRTrees machine into long-term storage. This task runs after the Finalize task. (Default: false)
  #
  # type: bool
  #EnableMoveStorage = false

  # NoUnsealedDecode disables the decoding sector data on this node. Normally data encoding is enabled by default on
  # storage nodes with the MoveStorage task enabled. Setting this option to true means that unsealed data for sectors
  # will not be stored on this node (Default: false)
  #
  # type: bool
  #NoUnsealedDecode = false

  # The maximum amount of MoveStorage tasks that can run simultaneously. Note that the maximum number of tasks will
  # also be bounded by resources available on the machine. It is recommended that this value is set to a number which
  # uses all available network (or disk) bandwidth on the machine without causing bottlenecks. NOTE: unlike most other
  # tasks, when this value is set the maximum number of concurrent tasks will not be bounded by CPU core count (Default: 0 - unlimited)
  #
  # type: int
  #MoveStorageMaxTasks = 0

  # EnableUpdateEncode enables the encoding step of the SnapDeal process on this curio instance.
  # This step involves encoding the data into the sector and computing updated TreeR (uses gpu). (Default: false)
  #
  # type: bool
  #EnableUpdateEncode = false

  # EnableUpdateProve enables the proving step of the SnapDeal process on this curio instance.
  # This step generates the snark proof for the updated sector. (Default: false)
  #
  # type: bool
  #EnableUpdateProve = false

  # EnableUpdateSubmit enables the submission of SnapDeal proofs to the blockchain from this curio instance.
  # This step submits the generated proofs to the chain. (Default: false)
  #
  # type: bool
  #EnableUpdateSubmit = false

  # UpdateEncodeMaxTasks sets the maximum number of concurrent SnapDeal encoding tasks that can run on this instance. (Default: 0 - unlimited)
  #
  # type: int
  #UpdateEncodeMaxTasks = 0

  # UpdateProveMaxTasks sets the maximum number of concurrent SnapDeal proving tasks that can run on this instance. (Default: 0 - unlimited)
  #
  # type: int
  #UpdateProveMaxTasks = 0

  # EnableWebGui enables the web GUI on this curio instance. The UI has minimal local overhead, but it should
  # only need to be run on a single machine in the cluster. (Default: false)
  #
  # type: bool
  #EnableWebGui = false

  # The address that should listen for Web GUI requests. It should be in form "x.x.x.x:1234" (Default: 0.0.0.0:4701)
  #
  # type: string
  #GuiAddress = "0.0.0.0:4701"

  # UseSyntheticPoRep enables the synthetic PoRep for all new sectors. When set to true, will reduce the amount of
  # cache data held on disk after the completion of TreeRC task to 11GiB. (Default: false)
  #
  # type: bool
  #UseSyntheticPoRep = false

  # The maximum amount of SyntheticPoRep tasks that can run simultaneously. Note that the maximum number of tasks will
  # also be bounded by resources available on the machine. (Default: 0 - unlimited)
  #
  # type: int
  #SyntheticPoRepMaxTasks = 0

  # EnableBatchSeal enabled SupraSeal batch sealing on the node.  (Default: false)
  #
  # type: bool
  #EnableBatchSeal = false

  # EnableDealMarket enabled the deal market on the node. This would also enable libp2p on the node, if configured. (Default: false)
  #
  # type: bool
  #EnableDealMarket = false

  # Enable handling for PDP (proof-of-data possession) deals / proving on this node.
  # PDP deals allow the node to directly store and prove unsealed data with "PDP Services" like Storacha.
  # This feature is BETA and should only be enabled on nodes which are part of a PDP network.
  #
  # type: bool
  #EnablePDP = false

  # EnableCommP enables the commP task on te node. CommP is calculated before sending PublishDealMessage for a Mk12 deal
  # Must have EnableDealMarket = True (Default: false)
  #
  # type: bool
  #EnableCommP = false

  # The maximum amount of CommP tasks that can run simultaneously. Note that the maximum number of tasks will
  # also be bounded by resources available on the machine. (Default: 0 - unlimited)
  #
  # type: int
  #CommPMaxTasks = 0

  # The maximum amount of indexing and IPNI tasks that can run simultaneously. Note that the maximum number of tasks will
  # also be bounded by resources available on the machine. (Default: 8)
  #
  # type: int
  #IndexingMaxTasks = 8

  # EnableBalanceManager enables the task to automatically manage the market balance of the miner's market actor (Default: false)
  #
  # type: bool
  #EnableBalanceManager = false

  # BindSDRTreeToNode forces the TreeD and TreeRC tasks to be executed on the same node where SDR task was executed
  # for the sector. Please ensure that TreeD and TreeRC task are enabled and relevant resources are available before
  # enabling this option. (Default: false)
  #
  # type: bool
  #BindSDRTreeToNode = false

  # EnableProofShare enables the ProofShare tasks on the node. This subsystem will request proof work from a marketplace
  # whenever local machine can take on more Snark work. ProofShare tasks have priority over local snark tasks, but new
  # ProofShare work will only be requested if there is no local work to do.
  # 
  # This feature is currently experimental and may change in the future. (Default: false)
  #
  # type: bool
  #EnableProofShare = false

  # The maximum amount of ProofShare tasks that can run simultaneously. Note that the maximum number of tasks will
  # also be bounded by resources available on the machine. (Default: 0 - unlimited)
  #
  # type: int
  #ProofShareMaxTasks = 0

  # EnableRemoteProofs enables the remote proof tasks on the node. Local snark tasks will be transformed into remote
  # proving tasks when this option is enabled. Details on which SP IDs are allowed to request remote proofs are managed
  # via Client Settings on the Proofshare webui page. Buy delay can also be set in the Client Settings page. (Default: false)
  #
  # type: bool
  #EnableRemoteProofs = false

<<<<<<< HEAD
  # The maximum number of remote proofs that can be uploaded simultaneously by each node. (Default: 15)
  #
=======
>>>>>>> 2a70baea
  # type: int
  #RemoteProofMaxUploads = 15

  # EnableWalletExporter enables the wallet exporter on the node. This will export wallet stats to prometheus.
  # NOTE: THIS MUST BE ENABLED ONLY ON A SINGLE NODE IN THE CLUSTER TO BE USEFUL (Default: false)
  #
  # type: bool
  #EnableWalletExporter = false


# Fees holds the fee-related configuration parameters for various operations in the Curio node.
#
# type: CurioFees
[Fees]

  # WindowPoSt is a high-value operation, so the default fee should be high.
  # Accepts a decimal string (e.g., "123.45") with optional "fil" or "attofil" suffix. (Default: "5 fil")
  #
  # type: types.FIL
  #MaxWindowPoStGasFee = "5 FIL"

  # Whether to use available miner balance for sector collateral instead of sending it with each message (Default: false)
  #
  # type: bool
  #CollateralFromMinerBalance = false

  # Don't send collateral with messages even if there is no available balance in the miner actor (Default: false)
  #
  # type: bool
  #DisableCollateralFallback = false

  # maxBatchFee = maxBase + maxPerSector * nSectors
  # (Default: #Base = "0 FIL" and #PerSector = "0.02 FIL")
  #
  # type: BatchFeeConfig
  [Fees.MaxPreCommitBatchGasFee]

    # Accepts a decimal string (e.g., "123.45") with optional "fil" or "attofil" suffix.
    #
    # type: types.FIL
    #Base = "0 FIL"

    # Accepts a decimal string (e.g., "123.45") with optional "fil" or "attofil" suffix.
    #
    # type: types.FIL
    #PerSector = "0.02 FIL"

  # maxBatchFee = maxBase + maxPerSector * nSectors
  # (Default: #Base = "0 FIL" and #PerSector = "0.03 FIL")
  #
  # type: BatchFeeConfig
  [Fees.MaxCommitBatchGasFee]

    # Accepts a decimal string (e.g., "123.45") with optional "fil" or "attofil" suffix.
    #
    # type: types.FIL
    #Base = "0 FIL"

    # Accepts a decimal string (e.g., "123.45") with optional "fil" or "attofil" suffix.
    #
    # type: types.FIL
    #PerSector = "0.03 FIL"

  # Accepts a decimal string (e.g., "123.45") with optional "fil" or "attofil" suffix.
  # (Default: #Base = "0 FIL" and #PerSector = "0.03 FIL")
  #
  # type: BatchFeeConfig
  [Fees.MaxUpdateBatchGasFee]

    # Accepts a decimal string (e.g., "123.45") with optional "fil" or "attofil" suffix.
    #
    # type: types.FIL
    #Base = "0 FIL"

    # Accepts a decimal string (e.g., "123.45") with optional "fil" or "attofil" suffix.
    #
    # type: types.FIL
    #PerSector = "0.03 FIL"


# Addresses specifies the list of miner addresses and their related wallet addresses.
#
# type: []CurioAddresses
[[Addresses]]

  # PreCommitControl is an array of Addresses to send PreCommit messages from
  #
  # type: []string
  #PreCommitControl = []

  # CommitControl is an array of Addresses to send Commit messages from
  #
  # type: []string
  #CommitControl = []

  # DealPublishControl is an array of Address to send the deal collateral from with PublishStorageDeal Message
  #
  # type: []string
  #DealPublishControl = []

  # TerminateControl is a list of addresses used to send Terminate messages.
  #
  # type: []string
  #TerminateControl = []

  # DisableOwnerFallback disables usage of the owner address for messages
  # sent automatically
  #
  # type: bool
  #DisableOwnerFallback = false

  # DisableWorkerFallback disables usage of the worker address for messages
  # sent automatically, if control addresses are configured.
  # A control address that doesn't have enough funds will still be chosen
  # over the worker address if this flag is set.
  #
  # type: bool
  #DisableWorkerFallback = false

  # MinerAddresses are the addresses of the miner actors
  #
  # type: []string
  #MinerAddresses = []

  # BalanceManagerConfig specifies the configuration parameters for managing wallet balances and actor-related funds,
  # including collateral and other operational resources.
  #
  # type: BalanceManagerConfig
  [Addresses.BalanceManager]

    # MK12Collateral defines the configuration for managing collateral and related balance thresholds in the miner's market.
    #
    # type: MK12CollateralConfig
    [Addresses.BalanceManager.MK12Collateral]

      # DealCollateralWallet is the wallet used to add balance to Miner's market balance. This balance is
      # utilized for deal collateral in market (f05) deals.
      #
      # type: string
      #DealCollateralWallet = ""

      # CollateralLowThreshold is the balance below which more balance will be added to miner's market balance
      # Accepts a decimal string (e.g., "123.45" or "123 fil") with optional "fil" or "attofil" suffix. (Default: "5 FIL")
      #
      # type: types.FIL
      #CollateralLowThreshold = "5 FIL"

      # CollateralHighThreshold is the target balance to which the miner's market balance will be topped up
      # when it drops below CollateralLowThreshold.
      # Accepts a decimal string (e.g., "123.45" or "123 fil") with optional "fil" or "attofil" suffix. (Default: "20 FIL")
      #
      # type: types.FIL
      #CollateralHighThreshold = "20 FIL"


# Proving defines the configuration settings related to proving functionality within the Curio node.
#
# type: CurioProvingConfig
[Proving]

  # Maximum number of sector checks to run in parallel. (0 = unlimited)
  # 
  # WARNING: Setting this value too high may make the node crash by running out of stack
  # WARNING: Setting this value too low may make sector challenge reading much slower, resulting in failed PoSt due
  # to late submission.
  # 
  # After changing this option, confirm that the new value works in your setup by invoking
  # 'curio test wd task 0' (Default: 32)
  #
  # type: int
  #ParallelCheckLimit = 32

  # Maximum amount of time a proving pre-check can take for a sector. If the check times out the sector will be skipped
  # 
  # WARNING: Setting this value too low risks in sectors being skipped even though they are accessible, just reading the
  # test challenge took longer than this timeout
  # WARNING: Setting this value too high risks missing PoSt deadline in case IO operations related to this sector are
  # blocked (e.g. in case of disconnected NFS mount)
  # Time duration string (e.g., "1h2m3s") in TOML format. (Default: "10m0s")
  #
  # type: time.Duration
  #SingleCheckTimeout = "10m0s"

  # Maximum amount of time a proving pre-check can take for an entire partition. If the check times out, sectors in
  # the partition which didn't get checked on time will be skipped
  # 
  # WARNING: Setting this value too low risks in sectors being skipped even though they are accessible, just reading the
  # test challenge took longer than this timeout
  # WARNING: Setting this value too high risks missing PoSt deadline in case IO operations related to this partition are
  # blocked or slow. Time duration string (e.g., "1h2m3s") in TOML format.  (Default: "20m0s")
  #
  # type: time.Duration
  #PartitionCheckTimeout = "20m0s"


# HTTP represents the configuration for the HTTP server settings in the Curio node.
#
# type: HTTPConfig
[HTTP]

  # Enable the HTTP server on the node
  #
  # type: bool
  #Enable = false

  # DomainName specifies the domain name that the server uses to serve HTTP requests. DomainName cannot be empty and cannot be
  # an IP address
  #
  # type: string
  #DomainName = ""

  # ListenAddress is the address that the server listens for HTTP requests. It should be in form "x.x.x.x:1234" (Default: 0.0.0.0:12310)
  #
  # type: string
  #ListenAddress = "0.0.0.0:12310"

  # DelegateTLS allows the server to delegate TLS to a reverse proxy. When enabled the listen address will serve
  # HTTP and the reverse proxy will handle TLS termination.
  #
  # type: bool
  #DelegateTLS = false

  # ReadTimeout is the maximum duration for reading the entire or next request, including body, from the client.
  # Time duration string (e.g., "1h2m3s") in TOML format. (Default: "5m0s")
  #
  # type: time.Duration
  #ReadTimeout = "10s"

  # IdleTimeout is the maximum duration of an idle session. If set, idle connections are closed after this duration.
  # Time duration string (e.g., "1h2m3s") in TOML format. (Default: "5m0s")
  #
  # type: time.Duration
  #IdleTimeout = "2m0s"

  # ReadHeaderTimeout is amount of time allowed to read request headers
  # Time duration string (e.g., "1h2m3s") in TOML format. (Default: "5m0s")
  #
  # type: time.Duration
  #ReadHeaderTimeout = "5s"

  # EnableCORS indicates whether Cross-Origin Resource Sharing (CORS) is enabled or not.
  #
  # type: bool
  #EnableCORS = true

  # CSP sets the Content Security Policy for content served via the /piece/ retrieval endpoint.
  # Valid values: "off", "self", "inline" (Default: "inline")
  # 
  # Since storage providers serve user-uploaded content on their domain, CSP helps control
  # what these files can do when rendered in browsers. Choose based on your use case:
  # 
  # - "off": No CSP headers. Content can load any external resources and execute any scripts.
  # Use only if you fully trust all stored content or need maximum compatibility.
  # 
  # - "self": Restricts content to only load resources from your domain. Prevents external
  # resource loading but allows stored HTML/JS/CSS to interact with each other.
  # Good for semi-trusted content that needs internal functionality.
  # 
  # - "inline": (Default) Allows inline scripts/styles and same-origin resources. Provides
  # basic protection while maintaining compatibility with most web content.
  # Suitable for general-purpose content hosting.
  # 
  # Note: Stricter policies may prevent some HTML content from displaying as intended.
  # Consider the trust level of your users and whether you need to support interactive content.
  #
  # type: string
  #CSP = "inline"

  # CompressionLevels hold the compression level for various compression methods supported by the server
  #
  # type: CompressionConfig
  [HTTP.CompressionLevels]

    # type: int
    #GzipLevel = 6

    # type: int
    #BrotliLevel = 4

    # type: int
    #DeflateLevel = 6


# Market specifies configuration options for the Market subsystem within the Curio node.
#
# type: MarketConfig
[Market]

  # StorageMarketConfig houses all the deal related market configuration
  #
  # type: StorageMarketConfig
  [Market.StorageMarketConfig]

    # PieceLocator is a list of HTTP url and headers combination to query for a piece for offline deals
    # User can run a remote file server which can host all the pieces over the HTTP and supply a reader when requested.
    # The server must support "HEAD" request and "GET" request.
    # 1. <URL>?id=pieceCID with "HEAD" request responds with 200 if found or 404 if not. Must send header "Content-Length" with file size as value
    # 2. <URL>?id=pieceCID must provide a reader for the requested piece along with header "Content-Length" with file size as value
    #
    # type: []PieceLocatorConfig
    #PieceLocator = []

    # MK12 encompasses all configuration related to deal protocol mk1.2.0 and mk1.2.1 (i.e. Boost deals)
    #
    # type: MK12Config
    [Market.StorageMarketConfig.MK12]

      # When a deal is ready to publish, the amount of time to wait for more
      # deals to be ready to publish before publishing them all as a batch
      # Time duration string (e.g., "1h2m3s") in TOML format. (Default: "5m0s")
      #
      # type: time.Duration
      #PublishMsgPeriod = "5m0s"

      # The maximum number of deals to include in a single PublishStorageDeals
      # message (Default: 8)
      #
      # type: uint64
      #MaxDealsPerPublishMsg = 8

      # The maximum fee to pay per deal when sending the PublishStorageDeals message
      # Accepts a decimal string (e.g., "123.45" or "123 fil") with optional "fil" or "attofil" suffix. (Default: "0.5 FIL")
      #
      # type: types.FIL
      #MaxPublishDealFee = "0.5 FIL"

      # ExpectedPoRepSealDuration is the expected time it would take to seal the deal sector
      # This will be used to fail the deals which cannot be sealed on time.
      # Time duration string (e.g., "1h2m3s") in TOML format. (Default: "8h0m0s")
      #
      # type: time.Duration
      #ExpectedPoRepSealDuration = "8h0m0s"

      # ExpectedSnapSealDuration is the expected time it would take to snap the deal sector
      # This will be used to fail the deals which cannot be sealed on time.
      # Time duration string (e.g., "1h2m3s") in TOML format. (Default: "2h0m0s")
      #
      # type: time.Duration
      #ExpectedSnapSealDuration = "2h0m0s"

      # SkipCommP can be used to skip doing a commP check before PublishDealMessage is sent on chain
      # Warning: If this check is skipped and there is a commP mismatch, all deals in the
      # sector will need to be sent again (Default: false)
      #
      # type: bool
      #SkipCommP = false

      # MaxConcurrentDealSizeGiB is a sum of all size of all deals which are waiting to be added to a sector
      # When the cumulative size of all deals in process reaches this number, new deals will be rejected.
      # (Default: 0 = unlimited)
      #
      # type: int64
      #MaxConcurrentDealSizeGiB = 0

      # DenyUnknownClients determines the default behaviour for the deal of clients which are not in allow/deny list
      # If True then all deals coming from unknown clients will be rejected. (Default: false)
      #
      # type: bool
      #DenyUnknownClients = false

      # DenyOnlineDeals determines if the storage provider will accept online deals (Default: false)
      #
      # type: bool
      #DenyOnlineDeals = false

      # DenyOfflineDeals determines if the storage provider will accept offline deals (Default: false)
      #
      # type: bool
      #DenyOfflineDeals = false

      # CIDGravityTokens is the list of authorization token to use for CIDGravity filters. These should be in format
      # "minerID1:Token1", "minerID2:Token2". If a token for a minerID within the cluster is not provided,
      # CIDGravity filters will not be applied to deals associated with that miner ID.
      #
      # type: []string
      #CIDGravityTokens = []

      # DefaultCIDGravityAccept when set to true till accept deals when CIDGravity service is not available.
      # Default behaviors is to reject the deals (Default: false)
      #
      # type: bool
      #DefaultCIDGravityAccept = false

    # IPNI configuration for ipni-provider
    #
    # type: IPNIConfig
    [Market.StorageMarketConfig.IPNI]

      # Disable set whether to disable indexing announcement to the network and expose endpoints that
      # allow indexer nodes to process announcements. Default: False
      #
      # type: bool
      #Disable = false

      # The network indexer web UI URL for viewing published announcements
      # TODO: should we use this for checking published heads before publishing? Later commit
      #
      # type: []string
      #ServiceURL = ["https://cid.contact"]

      # The list of URLs of indexing nodes to announce to. This is a list of hosts we talk to tell them about new
      # heads.
      #
      # type: []string
      #DirectAnnounceURLs = ["https://cid.contact/ingest/announce"]

    # Indexing configuration for deal indexing
    #
    # type: IndexingConfig
    [Market.StorageMarketConfig.Indexing]

      # Number of records per insert batch
      #
      # type: int
      #InsertBatchSize = 1000

      # Number of concurrent inserts to split AddIndex calls to
      #
      # type: int
      #InsertConcurrency = 10


# Ingest defines configuration parameters for handling and limiting deal ingestion pipelines within the Curio node.
#
# type: CurioIngestConfig
[Ingest]

  # MaxMarketRunningPipelines is the maximum number of market pipelines that can be actively running tasks.
  # A "running" pipeline is one that has at least one task currently assigned to a machine (owner_id is not null).
  # If this limit is exceeded, the system will apply backpressure to delay processing of new deals.
  # 0 means unlimited. (Default: 64)
  #
  # type: int
  #MaxMarketRunningPipelines = 64

  # MaxQueueDownload is the maximum number of pipelines that can be queued at the downloading stage,
  # waiting for a machine to pick up their task (owner_id is null).
  # If this limit is exceeded, the system will apply backpressure to slow the ingestion of new deals.
  # 0 means unlimited. (Default: 8)
  #
  # type: int
  #MaxQueueDownload = 8

  # MaxQueueCommP is the maximum number of pipelines that can be queued at the CommP (verify) stage,
  # waiting for a machine to pick up their verification task (owner_id is null).
  # If this limit is exceeded, the system will apply backpressure, delaying new deal processing.
  # 0 means unlimited. (Default: 8)
  #
  # type: int
  #MaxQueueCommP = 8

  # Maximum number of sectors that can be queued waiting for deals to start processing.
  # 0 = unlimited
  # Note: This mechanism will delay taking deal data from markets, providing backpressure to the market subsystem.
  # The DealSector queue includes deals that are ready to enter the sealing pipeline but are not yet part of it.
  # DealSector queue is the first queue in the sealing pipeline, making it the primary backpressure mechanism. (Default: 8)
  #
  # type: int
  #MaxQueueDealSector = 8

  # Maximum number of sectors that can be queued waiting for SDR to start processing.
  # 0 = unlimited
  # Note: This mechanism will delay taking deal data from markets, providing backpressure to the market subsystem.
  # The SDR queue includes deals which are in the process of entering the sealing pipeline. In case of the SDR tasks it is
  # possible that this queue grows more than this limit(CC sectors), the backpressure is only applied to sectors
  # entering the pipeline.
  # Only applies to PoRep pipeline (DoSnap = false) (Default: 8)
  #
  # type: int
  #MaxQueueSDR = 8

  # Maximum number of sectors that can be queued waiting for SDRTrees to start processing.
  # 0 = unlimited
  # Note: This mechanism will delay taking deal data from markets, providing backpressure to the market subsystem.
  # In case of the trees tasks it is possible that this queue grows more than this limit, the backpressure is only
  # applied to sectors entering the pipeline.
  # Only applies to PoRep pipeline (DoSnap = false) (Default: 0)
  #
  # type: int
  #MaxQueueTrees = 0

  # Maximum number of sectors that can be queued waiting for PoRep to start processing.
  # 0 = unlimited
  # Note: This mechanism will delay taking deal data from markets, providing backpressure to the market subsystem.
  # Like with the trees tasks, it is possible that this queue grows more than this limit, the backpressure is only
  # applied to sectors entering the pipeline.
  # Only applies to PoRep pipeline (DoSnap = false) (Default: 0)
  #
  # type: int
  #MaxQueuePoRep = 0

  # MaxQueueSnapEncode is the maximum number of sectors that can be queued waiting for UpdateEncode tasks to start.
  # 0 means unlimited.
  # This applies backpressure to the market subsystem by delaying the ingestion of deal data.
  # Only applies to the Snap Deals pipeline (DoSnap = true). (Default: 16)
  #
  # type: int
  #MaxQueueSnapEncode = 16

  # MaxQueueSnapProve is the maximum number of sectors that can be queued waiting for UpdateProve to start processing.
  # 0 means unlimited.
  # This applies backpressure in the Snap Deals pipeline (DoSnap = true) by delaying new deal ingestion. (Default: 0)
  #
  # type: int
  #MaxQueueSnapProve = 0

  # Maximum time an open deal sector should wait for more deals before it starts sealing.
  # This ensures that sectors don't remain open indefinitely, consuming resources.
  # Time duration string (e.g., "1h2m3s") in TOML format. (Default: "1h0m0s")
  #
  # type: time.Duration
  #MaxDealWaitTime = "1h0m0s"

  # DoSnap, when set to true, enables snap deal processing for deals ingested by this instance.
  # Unlike lotus-miner, there is no fallback to PoRep when no snap sectors are available.
  # When enabled, all deals will be processed as snap deals. (Default: false)
  #
  # type: bool
  #DoSnap = false


# Seal defines the configuration related to the sealing process in Curio.
#
# type: CurioSealConfig
[Seal]

  # BatchSealSectorSize Allows setting the sector size supported by the batch seal task.
  # Can be any value as long as it is "32GiB". (Default: "32GiB")
  #
  # type: string
  #BatchSealSectorSize = "32GiB"

  # Number of sectors in a seal batch. Depends on hardware and supraseal configuration. (Default: 32)
  #
  # type: int
  #BatchSealBatchSize = 32

  # Number of parallel pipelines. Can be 1 or 2. Depends on available raw block storage (Default: 2)
  #
  # type: int
  #BatchSealPipelines = 2

  # SingleHasherPerThread is a compatibility flag for older CPUs. Zen3 and later supports two sectors per thread.
  # Set to false for older CPUs (Zen 2 and before). (Default: false)
  #
  # type: bool
  #SingleHasherPerThread = false


# Apis defines the configuration for API-related settings in the Curio system.
#
# type: ApisConfig
[Apis]

  # API auth secret for the Curio nodes to use. This value should only be set on the bade layer.
  #
  # type: string
  #StorageRPCSecret = ""


# Alerting specifies configuration settings for alerting mechanisms, including thresholds and external integrations.
#
# type: CurioAlertingConfig
[Alerting]

  # MinimumWalletBalance is the minimum balance all active wallets. If the balance is below this value, an
  # alerts will be triggered for the wallet
  # Accepts a decimal string (e.g., "123.45" or "123 fil") with optional "fil" or "attofil" suffix. (Default: "5 FIL")
  #
  # type: types.FIL
  #MinimumWalletBalance = "5 FIL"

  # PagerDutyConfig is the configuration for the PagerDuty alerting integration.
  #
  # type: PagerDutyConfig
  [Alerting.PagerDuty]

    # Enable is a flag to enable or disable the PagerDuty integration.
    #
    # type: bool
    #Enable = false

    # PagerDutyEventURL is URL for PagerDuty.com Events API v2 URL. Events sent to this API URL are ultimately
    # routed to a PagerDuty.com service and processed.
    # The default is sufficient for integration with the stock commercial PagerDuty.com company's service.
    #
    # type: string
    #PagerDutyEventURL = "https://events.pagerduty.com/v2/enqueue"

    # PageDutyIntegrationKey is the integration key for a PagerDuty.com service. You can find this unique service
    # identifier in the integration page for the service.
    #
    # type: string
    #PageDutyIntegrationKey = ""

  # PrometheusAlertManagerConfig is the configuration for the Prometheus AlertManager alerting integration.
  #
  # type: PrometheusAlertManagerConfig
  [Alerting.PrometheusAlertManager]

    # Enable is a flag to enable or disable the Prometheus AlertManager integration.
    #
    # type: bool
    #Enable = false

    # AlertManagerURL is the URL for the Prometheus AlertManager API v2 URL.
    #
    # type: string
    #AlertManagerURL = "http://localhost:9093/api/v2/alerts"

  # SlackWebhookConfig is a configuration type for Slack webhook integration.
  #
  # type: SlackWebhookConfig
  [Alerting.SlackWebhook]

    # Enable is a flag to enable or disable the Prometheus AlertManager integration.
    #
    # type: bool
    #Enable = false

    # WebHookURL is the URL for the URL for slack Webhook.
    # Example: https://hooks.slack.com/services/T00000000/B00000000/XXXXXXXXXXXXXXXXXXXXXXXX
    #
    # type: string
    #WebHookURL = ""


# Batching represents the batching configuration for pre-commit, commit, and update operations.
#
# type: CurioBatchingConfig
[Batching]

  # Precommit Batching configuration
  #
  # type: PreCommitBatchingConfig
  [Batching.PreCommit]

    # Base fee value below which we should try to send Precommit messages immediately
    # Accepts a decimal string (e.g., "123.45" or "123 fil") with optional "fil" or "attofil" suffix. (Default: "0.005 FIL")
    #
    # type: types.FIL
    #BaseFeeThreshold = "0.005 FIL"

    # Maximum amount of time any given sector in the batch can wait for the batch to accumulate
    # Time duration string (e.g., "1h2m3s") in TOML format. (Default: "4h0m0s")
    #
    # type: time.Duration
    #Timeout = "4h0m0s"

    # Time buffer for forceful batch submission before sectors/deal in batch would start expiring
    # Time duration string (e.g., "1h2m3s") in TOML format. (Default: "6h0m0s")
    #
    # type: time.Duration
    #Slack = "6h0m0s"

  # Commit batching configuration
  #
  # type: CommitBatchingConfig
  [Batching.Commit]

    # Base fee value below which we should try to send Commit messages immediately
    # Accepts a decimal string (e.g., "123.45" or "123 fil") with optional "fil" or "attofil" suffix. (Default: "0.005 FIL")
    #
    # type: types.FIL
    #BaseFeeThreshold = "0.005 FIL"

    # Maximum amount of time any given sector in the batch can wait for the batch to accumulate
    # Time duration string (e.g., "1h2m3s") in TOML format. (Default: "1h0m0s")
    #
    # type: time.Duration
    #Timeout = "1h0m0s"

    # Time buffer for forceful batch submission before sectors/deals in batch would start expiring
    # Time duration string (e.g., "1h2m3s") in TOML format. (Default: "1h0m0s")
    #
    # type: time.Duration
    #Slack = "1h0m0s"

  # Snap Deals batching configuration
  #
  # type: UpdateBatchingConfig
  [Batching.Update]

    # Base fee value below which we should try to send Commit messages immediately
    # Accepts a decimal string (e.g., "123.45" or "123 fil") with optional "fil" or "attofil" suffix. (Default: "0.005 FIL")
    #
    # type: types.FIL
    #BaseFeeThreshold = "0.005 FIL"

    # Maximum amount of time any given sector in the batch can wait for the batch to accumulate
    # Time duration string (e.g., "1h2m3s") in TOML format. (Default: "1h0m0s")
    #
    # type: time.Duration
    #Timeout = "1h0m0s"

    # Time buffer for forceful batch submission before sectors/deals in batch would start expiring
    # Time duration string (e.g., "1h2m3s") in TOML format. (Default: "1h0m0s")
    #
    # type: time.Duration
    #Slack = "1h0m0s"

```<|MERGE_RESOLUTION|>--- conflicted
+++ resolved
@@ -309,11 +309,6 @@
   # type: bool
   #EnableRemoteProofs = false
 
-<<<<<<< HEAD
-  # The maximum number of remote proofs that can be uploaded simultaneously by each node. (Default: 15)
-  #
-=======
->>>>>>> 2a70baea
   # type: int
   #RemoteProofMaxUploads = 15
 
