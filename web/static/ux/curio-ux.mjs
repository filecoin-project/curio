import { LitElement, css, html } from 'https://cdn.jsdelivr.net/gh/lit/dist@3/all/lit-all.min.js';

class CurioUX extends LitElement {
  static styles = css`
    .curio-slot {
    }
    :host {
      display: flex;
      margin: 0;
    }
    
    .bi {
      vertical-align: -.125em;
      pointer-events: none;
      fill: currentColor;
    }
    
    .dropdown-toggle { outline: 0; }
    
    .nav-flush .nav-link {
      border-radius: 0;
    }
    
    .nav-pills .nav-link.active {
      background-color: var(--color-secondary-main);
    }
    
    .btn-toggle {
      display: inline-flex;
      align-items: center;
      padding: .25rem .5rem;
      font-weight: 600;
      color: rgba(0, 0, 0, .65);
      background-color: transparent;
      border: 0;
    }
    .btn-toggle:hover,
    .btn-toggle:focus {
      color: rgba(0, 0, 0, .85);
      background-color: #d2f4ea;
    }
    
    .btn-toggle::before {
      width: 1.25em;
      line-height: 0;
      content: url("data:image/svg+xml,%3csvg xmlns='http://www.w3.org/2000/svg' width='16' height='16' viewBox='0 0 16 16'%3e%3cpath fill='none' stroke='rgba%280,0,0,.5%29' stroke-linecap='round' stroke-linejoin='round' stroke-width='2' d='M5 14l6-6-6-6'/%3e%3c/svg%3e");
      transition: transform .35s ease;
      transform-origin: .5em 50%;
    }
    
    .btn-toggle[aria-expanded="true"] {
      color: rgba(0, 0, 0, .85);
    }
    .btn-toggle[aria-expanded="true"]::before {
      transform: rotate(90deg);
    }
    
    .btn-toggle-nav a {
      display: inline-flex;
      padding: .1875rem .5rem;
      margin-top: .125rem;
      margin-left: 1.25rem;
      text-decoration: none;
    }
    .btn-toggle-nav a:hover,
    .btn-toggle-nav a:focus {
      background-color: #d2f4ea;
    }
    
    .scrollarea {
      overflow-y: auto;
    }
    
    .fw-semibold { font-weight: 600; }
    .lh-tight { line-height: 1.25; }
    
    .drawer {
      display: block;
    }
  
    .wide-content {
      display: none;
    }
  
    @media (min-width: 2210px) {
      .drawer {
        display: none;
      }

      .wide-content {
        display: block;
      }
    }
  `;
  connectedCallback() {
    super.connectedCallback();
    document.head.innerHTML += `
    <meta charset="utf-8">
    <meta name="viewport" content="width=device-width, initial-scale=1, shrink-to-fit=no">
    <link href="https://cdn.jsdelivr.net/npm/bootstrap@5.3.3/dist/css/bootstrap.min.css" rel="stylesheet" integrity="sha384-QWTKZyjpPEjISv5WaRU9OFeRpok6YctnYmDr5pNlyT2bRjXh0JMhjY6hW+ALEwIH" crossorigin="anonymous">
    <link rel="stylesheet" href="/ux/main.css" onload="document.body.style.visibility = 'initial'">
    <link rel="icon" type="image/svg+xml" href="/favicon.svg">`

    document.documentElement.lang = 'en';

    // how Bootstrap & DataTables expect dark mode declared.
    document.documentElement.classList.add('dark');
    
    var s = document.body.style;
    s.padding = 0;
  }

  render() {
    var active = window.location.pathname;
    return html`
          <link href="https://cdn.jsdelivr.net/npm/bootstrap@5.1.3/dist/css/bootstrap.min.css" rel="stylesheet" integrity="sha384-1BmE4kWBq78iYhFldvKuhfTAU6auU8tT94WrHftjDbrCEXSU1oBoqyl2QvZ6jIW3" crossorigin="anonymous">
          <svg xmlns="http://www.w3.org/2000/svg" style="display: none;">
            <symbol id="bootstrap" viewBox="0 0 118 94">
              <title>Bootstrap</title>
              <path fill-rule="evenodd" clip-rule="evenodd" d="M24.509 0c-6.733 0-11.715 5.893-11.492 12.284.214 6.14-.064 14.092-2.066 20.577C8.943 39.365 5.547 43.485 0 44.014v5.972c5.547.529 8.943 4.649 10.951 11.153 2.002 6.485 2.28 14.437 2.066 20.577C12.794 88.106 17.776 94 24.51 94H93.5c6.733 0 11.714-5.893 11.491-12.284-.214-6.14.064-14.092 2.066-20.577 2.009-6.504 5.396-10.624 10.943-11.153v-5.972c-5.547-.529-8.934-4.649-10.943-11.153-2.002-6.484-2.28-14.437-2.066-20.577C105.214 5.894 100.233 0 93.5 0H24.508zM80 57.863C80 66.663 73.436 72 62.543 72H44a2 2 0 01-2-2V24a2 2 0 012-2h18.437c9.083 0 15.044 4.92 15.044 12.474 0 5.302-4.01 10.049-9.119 10.88v.277C75.317 46.394 80 51.21 80 57.863zM60.521 28.34H49.948v14.934h8.905c6.884 0 10.68-2.772 10.68-7.727 0-4.643-3.264-7.207-9.012-7.207zM49.948 49.2v16.458H60.91c7.167 0 10.964-2.876 10.964-8.281 0-5.406-3.903-8.178-11.425-8.178H49.948z"></path>
            </symbol>
            <symbol id="home" viewBox="0 0 16 16">
              <path d="M8.354 1.146a.5.5 0 0 0-.708 0l-6 6A.5.5 0 0 0 1.5 7.5v7a.5.5 0 0 0 .5.5h4.5a.5.5 0 0 0 .5-.5v-4h2v4a.5.5 0 0 0 .5.5H14a.5.5 0 0 0 .5-.5v-7a.5.5 0 0 0-.146-.354L13 5.793V2.5a.5.5 0 0 0-.5-.5h-1a.5.5 0 0 0-.5.5v1.293L8.354 1.146zM2.5 14V7.707l5.5-5.5 5.5 5.5V14H10v-4a.5.5 0 0 0-.5-.5h-3a.5.5 0 0 0-.5.5v4H2.5z"></path>
            </symbol>
            <symbol id="speedometer2" viewBox="0 0 16 16">
              <path d="M8 4a.5.5 0 0 1 .5.5V6a.5.5 0 0 1-1 0V4.5A.5.5 0 0 1 8 4zM3.732 5.732a.5.5 0 0 1 .707 0l.915.914a.5.5 0 1 1-.708.708l-.914-.915a.5.5 0 0 1 0-.707zM2 10a.5.5 0 0 1 .5-.5h1.586a.5.5 0 0 1 0 1H2.5A.5.5 0 0 1 2 10zm9.5 0a.5.5 0 0 1 .5-.5h1.5a.5.5 0 0 1 0 1H12a.5.5 0 0 1-.5-.5zm.754-4.246a.389.389 0 0 0-.527-.02L7.547 9.31a.91.91 0 1 0 1.302 1.258l3.434-4.297a.389.389 0 0 0-.029-.518z"></path>
              <path fill-rule="evenodd" d="M0 10a8 8 0 1 1 15.547 2.661c-.442 1.253-1.845 1.602-2.932 1.25C11.309 13.488 9.475 13 8 13c-1.474 0-3.31.488-4.615.911-1.087.352-2.49.003-2.932-1.25A7.988 7.988 0 0 1 0 10zm8-7a7 7 0 0 0-6.603 9.329c.203.575.923.876 1.68.63C4.397 12.533 6.358 12 8 12s3.604.532 4.923.96c.757.245 1.477-.056 1.68-.631A7 7 0 0 0 8 3z"></path>
            </symbol>
            <symbol id="people-circle" viewBox="0 0 16 16">
              <path d="M11 6a3 3 0 1 1-6 0 3 3 0 0 1 6 0z"></path>
              <path fill-rule="evenodd" d="M0 8a8 8 0 1 1 16 0A8 8 0 0 1 0 8zm8-7a7 7 0 0 0-5.468 11.37C3.242 11.226 4.805 10 8 10s4.757 1.225 5.468 2.37A7 7 0 0 0 8 1z"></path>
            </symbol>
            <symbol id="grid" viewBox="0 0 16 16">
              <path d="M1 2.5A1.5 1.5 0 0 1 2.5 1h3A1.5 1.5 0 0 1 7 2.5v3A1.5 1.5 0 0 1 5.5 7h-3A1.5 1.5 0 0 1 1 5.5v-3zM2.5 2a.5.5 0 0 0-.5.5v3a.5.5 0 0 0 .5.5h3a.5.5 0 0 0 .5-.5v-3a.5.5 0 0 0-.5-.5h-3zm6.5.5A1.5 1.5 0 0 1 10.5 1h3A1.5 1.5 0 0 1 15 2.5v3A1.5 1.5 0 0 1 13.5 7h-3A1.5 1.5 0 0 1 9 5.5v-3zm1.5-.5a.5.5 0 0 0-.5.5v3a.5.5 0 0 0 .5.5h3a.5.5 0 0 0 .5-.5v-3a.5.5 0 0 0-.5-.5h-3zM1 10.5A1.5 1.5 0 0 1 2.5 9h3A1.5 1.5 0 0 1 7 10.5v3A1.5 1.5 0 0 1 5.5 15h-3A1.5 1.5 0 0 1 1 13.5v-3zm1.5-.5a.5.5 0 0 0-.5.5v3a.5.5 0 0 0 .5.5h3a.5.5 0 0 0 .5-.5v-3a.5.5 0 0 0-.5-.5h-3zm6.5.5A1.5 1.5 0 0 1 10.5 9h3a1.5 1.5 0 0 1 1.5 1.5v3a1.5 1.5 0 0 1-1.5 1.5h-3A1.5 1.5 0 0 1 9 13.5v-3zm1.5-.5a.5.5 0 0 0-.5.5v3a.5.5 0 0 0 .5.5h3a.5.5 0 0 0 .5-.5v-3a.5.5 0 0 0-.5-.5h-3z"></path>
            </symbol>
            <symbol id="table" viewBox="0 0 16 16">
              <path d="M0 2a2 2 0 0 1 2-2h12a2 2 0 0 1 2 2v12a2 2 0 0 1-2 2H2a2 2 0 0 1-2-2V2zm15 2h-4v3h4V4zm0 4h-4v3h4V8zm0 4h-4v3h3a1 1 0 0 0 1-1v-2zm-5 3v-3H6v3h4zm-5 0v-3H1v2a1 1 0 0 0 1 1h3zm-4-4h4V8H1v3zm0-4h4V4H1v3zm5-3v3h4V4H6zm4 4H6v3h4V8z"></path>
            </symbol>
          </svg>
          ${this.renderMenu(active)}
      ${this.message ? html`<div class="alert alert-primary" role="alert">${this.message}</div>` : html``}
      <slot class="curio-slot" style="margin-left: 10px"></slot>
    `;
  }

  renderMenu(active) {
    return html`
       <div class="d-flex flex-column flex-shrink-0 p-3 text-white" style="width: 240px; min-height:100vh; margin-right: 1rem; background-color: #2a2a2e;">
          <a href="/" class="d-flex align-items-center mb-3 mb-md-0 me-md-auto text-white text-decoration-none">
          <img src="/favicon.svg" width="40" height="32" class="d-inline-block align-top me-2" alt="">
          <span class="fs-4">Curio</span>
          </a>
          <hr>
            <ul class="nav nav-pills flex-column mb-auto">
              <li class="nav-item">
                <a href="/" class="nav-link text-white ${active=='/'? 'active':''}" aria-current="page">
                  <svg class="bi me-2" width="16" height="16"><use xlink:href="#home"></use></svg>
                  <span>Overview</span>
                </a>
              </li>
              <li>
                <a href="/pages/config/list/" class="nav-link text-white ${active=='/pages/config/list/'? 'active':''}">
                  <svg class="bi me-2" width="16" height="16"><use xlink:href="#speedometer2"></use></svg>
                  <span>Configurations</span>
                </a>
              </li>
              <li>
                <a href="/sector/" class="nav-link text-white ${active=='/sector/'? 'active':''}">
                  <svg class="bi me-2" width="16" height="16"><use xlink:href="#table"></use></svg>
                  <span>Sectors</span>
                </a>
              </li>
              <li>
                <a href="/pages/pipeline_porep/" class="nav-link text-white ${active=='/pages/pipeline_porep/'? 'active':''}">
                  <svg class="bi me-2" width="16" height="16"><use xlink:href="#grid"></use></svg>
                  <span>PoRep</span>
                </a>
              </li>
              <li>
                <a href="/snap/" class="nav-link text-white ${active=='/snap/'? 'active':''}">
                <svg class="bi me-2 bi-backpack" xmlns="http://www.w3.org/2000/svg" width="16" height="16" fill="currentColor" viewBox="0 0 16 16">
                  <path d="M4.04 7.43a4 4 0 0 1 7.92 0 .5.5 0 1 1-.99.14 3 3 0 0 0-5.94 0 .5.5 0 1 1-.99-.14M4 9.5a.5.5 0 0 1 .5-.5h7a.5.5 0 0 1 .5.5v4a.5.5 0 0 1-.5.5h-7a.5.5 0 0 1-.5-.5zm1 .5v3h6v-3h-1v.5a.5.5 0 0 1-1 0V10z"/>
                  <path d="M6 2.341V2a2 2 0 1 1 4 0v.341c2.33.824 4 3.047 4 5.659v5.5a2.5 2.5 0 0 1-2.5 2.5h-7A2.5 2.5 0 0 1 2 13.5V8a6 6 0 0 1 4-5.659M7 2v.083a6 6 0 0 1 2 0V2a1 1 0 0 0-2 0m1 1a5 5 0 0 0-5 5v5.5A1.5 1.5 0 0 0 4.5 15h7a1.5 1.5 0 0 0 1.5-1.5V8a5 5 0 0 0-5-5"/>
                </svg>
                <span>Snap</span>
                </a>
              </li>
              <li>
                <a href="/pages/market/" class="nav-link text-white ${active=='/pages/market/'? 'active':''}">
                  <svg xmlns="http://www.w3.org/2000/svg" width="16" height="16" fill="currentColor" class="bi me-2 bi-building-fill-up" viewBox="0 0 16 16">
                      <path d="M12.5 16a3.5 3.5 0 1 0 0-7 3.5 3.5 0 0 0 0 7m.354-5.854 1.5 1.5a.5.5 0 0 1-.708.708L13 11.707V14.5a.5.5 0 0 1-1 0v-2.793l-.646.647a.5.5 0 0 1-.708-.708l1.5-1.5a.5.5 0 0 1 .708 0"/>
                      <path d="M2 1a1 1 0 0 1 1-1h10a1 1 0 0 1 1 1v7.256A4.5 4.5 0 0 0 12.5 8a4.5 4.5 0 0 0-3.59 1.787A.5.5 0 0 0 9 9.5v-1a.5.5 0 0 0-.5-.5h-1a.5.5 0 0 0-.5.5v1a.5.5 0 0 0 .5.5h1a.5.5 0 0 0 .39-.187A4.5 4.5 0 0 0 8.027 12H6.5a.5.5 0 0 0-.5.5V16H3a1 1 0 0 1-1-1zm2 1.5v1a.5.5 0 0 0 .5.5h1a.5.5 0 0 0 .5-.5v-1a.5.5 0 0 0-.5-.5h-1a.5.5 0 0 0-.5.5m3 0v1a.5.5 0 0 0 .5.5h1a.5.5 0 0 0 .5-.5v-1a.5.5 0 0 0-.5-.5h-1a.5.5 0 0 0-.5.5m3.5-.5a.5.5 0 0 0-.5.5v1a.5.5 0 0 0 .5.5h1a.5.5 0 0 0 .5-.5v-1a.5.5 0 0 0-.5-.5zM4 5.5v1a.5.5 0 0 0 .5.5h1a.5.5 0 0 0 .5-.5v-1a.5.5 0 0 0-.5-.5h-1a.5.5 0 0 0-.5.5M7.5 5a.5.5 0 0 0-.5.5v1a.5.5 0 0 0 .5.5h1a.5.5 0 0 0 .5-.5v-1a.5.5 0 0 0-.5-.5zm2.5.5v1a.5.5 0 0 0 .5.5h1a.5.5 0 0 0 .5-.5v-1a.5.5 0 0 0-.5-.5h-1a.5.5 0 0 0-.5.5M4.5 8a.5.5 0 0 0-.5.5v1a.5.5 0 0 0 .5.5h1a.5.5 0 0 0 .5-.5v-1a.5.5 0 0 0-.5-.5z"/>
                  </svg>
                  <span>Storage Market</span>
                </a>
              </li>
              <li>
                <a href="/pages/mk12-deals/" class="nav-link text-white ${active=='/pages/mk12-deals/'? 'active':''}">
                    <svg xmlns="http://www.w3.org/2000/svg" width="16" height="16" fill="currentColor" class="bi me-2 bi-list" viewBox="0 0 16 16">
                        <path fill-rule="evenodd" d="M2.5 12a.5.5 0 0 1 .5-.5h10a.5.5 0 0 1 0 1H3a.5.5 0 0 1-.5-.5m0-4a.5.5 0 0 1 .5-.5h10a.5.5 0 0 1 0 1H3a.5.5 0 0 1-.5-.5m0-4a.5.5 0 0 1 .5-.5h10a.5.5 0 0 1 0 1H3a.5.5 0 0 1-.5-.5"/>
                    </svg>
                    <span>Storage Deals</span>
                </a>
              </li>
              <li>
                <a href="/pages/market-settings/" class="nav-link text-white ${active=='/pages/market-settings/'? 'active':''}">
                    <svg xmlns="http://www.w3.org/2000/svg" width="16" height="16" fill="currentColor" class="bi me-2 bi-gear-wide-connected" viewBox="0 0 16 16">
                        <path d="M7.068.727c.243-.97 1.62-.97 1.864 0l.071.286a.96.96 0 0 0 1.622.434l.205-.211c.695-.719 1.888-.03 1.613.931l-.08.284a.96.96 0 0 0 1.187 1.187l.283-.081c.96-.275 1.65.918.931 1.613l-.211.205a.96.96 0 0 0 .434 1.622l.286.071c.97.243.97 1.62 0 1.864l-.286.071a.96.96 0 0 0-.434 1.622l.211.205c.719.695.03 1.888-.931 1.613l-.284-.08a.96.96 0 0 0-1.187 1.187l.081.283c.275.96-.918 1.65-1.613.931l-.205-.211a.96.96 0 0 0-1.622.434l-.071.286c-.243.97-1.62.97-1.864 0l-.071-.286a.96.96 0 0 0-1.622-.434l-.205.211c-.695.719-1.888.03-1.613-.931l.08-.284a.96.96 0 0 0-1.186-1.187l-.284.081c-.96.275-1.65-.918-.931-1.613l.211-.205a.96.96 0 0 0-.434-1.622l-.286-.071c-.97-.243-.97-1.62 0-1.864l.286-.071a.96.96 0 0 0 .434-1.622l-.211-.205c-.719-.695-.03-1.888.931-1.613l.284.08a.96.96 0 0 0 1.187-1.186l-.081-.284c-.275-.96.918-1.65 1.613-.931l.205.211a.96.96 0 0 0 1.622-.434zM12.973 8.5H8.25l-2.834 3.779A4.998 4.998 0 0 0 12.973 8.5m0-1a4.998 4.998 0 0 0-7.557-3.779l2.834 3.78zM5.048 3.967l-.087.065zm-.431.355A4.98 4.98 0 0 0 3.002 8c0 1.455.622 2.765 1.615 3.678L7.375 8zm.344 7.646.087.065z"/>
                    </svg>
                    <span>Market Settings</span>
                </a>
              </li>
              <li>
                <a href="/pages/ipni/" class="nav-link text-white ${active=='/pages/ipni/'? 'active':''}">
                    <svg xmlns="http://www.w3.org/2000/svg" width="16" height="16" fill="currentColor" class="bi me-2 bi-bezier" viewBox="0 0 16 16">
                        <path fill-rule="evenodd" d="M0 10.5A1.5 1.5 0 0 1 1.5 9h1A1.5 1.5 0 0 1 4 10.5v1A1.5 1.5 0 0 1 2.5 13h-1A1.5 1.5 0 0 1 0 11.5zm1.5-.5a.5.5 0 0 0-.5.5v1a.5.5 0 0 0 .5.5h1a.5.5 0 0 0 .5-.5v-1a.5.5 0 0 0-.5-.5zm10.5.5A1.5 1.5 0 0 1 13.5 9h1a1.5 1.5 0 0 1 1.5 1.5v1a1.5 1.5 0 0 1-1.5 1.5h-1a1.5 1.5 0 0 1-1.5-1.5zm1.5-.5a.5.5 0 0 0-.5.5v1a.5.5 0 0 0 .5.5h1a.5.5 0 0 0 .5-.5v-1a.5.5 0 0 0-.5-.5zM6 4.5A1.5 1.5 0 0 1 7.5 3h1A1.5 1.5 0 0 1 10 4.5v1A1.5 1.5 0 0 1 8.5 7h-1A1.5 1.5 0 0 1 6 5.5zM7.5 4a.5.5 0 0 0-.5.5v1a.5.5 0 0 0 .5.5h1a.5.5 0 0 0 .5-.5v-1a.5.5 0 0 0-.5-.5z"/>
                        <path d="M6 4.5H1.866a1 1 0 1 0 0 1h2.668A6.52 6.52 0 0 0 1.814 9H2.5q.186 0 .358.043a5.52 5.52 0 0 1 3.185-3.185A1.5 1.5 0 0 1 6 5.5zm3.957 1.358A1.5 1.5 0 0 0 10 5.5v-1h4.134a1 1 0 1 1 0 1h-2.668a6.52 6.52 0 0 1 2.72 3.5H13.5q-.185 0-.358.043a5.52 5.52 0 0 0-3.185-3.185"/>
                    </svg>
                    <span>IPNI</span>
                </a>
              </li>
              <li>
<<<<<<< HEAD
                <a href="/pages/proofshare/" class="nav-link text-white ${active=='/pages/proofshare/'? 'active':''}">
                  <svg xmlns="http://www.w3.org/2000/svg" width="16" height="16" fill="currentColor" class="bi me-2 bi-gpu-card" viewBox="0 0 16 16">
                    <path d="M4 8a1.5 1.5 0 1 1 3 0 1.5 1.5 0 0 1-3 0m7.5-1.5a1.5 1.5 0 1 0 0 3 1.5 1.5 0 0 0 0-3"/>
                    <path d="M0 1.5A.5.5 0 0 1 .5 1h1a.5.5 0 0 1 .5.5V4h13.5a.5.5 0 0 1 .5.5v7a.5.5 0 0 1-.5.5H2v2.5a.5.5 0 0 1-1 0V2H.5a.5.5 0 0 1-.5-.5m5.5 4a2.5 2.5 0 1 0 0 5 2.5 2.5 0 0 0 0-5M9 8a2.5 2.5 0 1 0 5 0 2.5 2.5 0 0 0-5 0"/>
                    <path d="M3 12.5h3.5v1a.5.5 0 0 1-.5.5H3.5a.5.5 0 0 1-.5-.5zm4 1v-1h4v1a.5.5 0 0 1-.5.5h-3a.5.5 0 0 1-.5-.5"/>
                  </svg>
                  <span>Snark Market</span>
=======
              <a href="/pages/pdp/" class="nav-link text-white ${active=='/pages/pdp/'? 'active':''}">
                  <svg xmlns="http://www.w3.org/2000/svg" width="16" height="16" fill="currentColor" class="bi bi-hdd" viewBox="0 0 16 16">
                      <path d="M4.5 11a.5.5 0 1 0 0-1 .5.5 0 0 0 0 1M3 10.5a.5.5 0 1 1-1 0 .5.5 0 0 1 1 0"/>
                      <path d="M16 11a2 2 0 0 1-2 2H2a2 2 0 0 1-2-2V9.51c0-.418.105-.83.305-1.197l2.472-4.531A1.5 1.5 0 0 1 4.094 3h7.812a1.5 1.5 0 0 1 1.317.782l2.472 4.53c.2.368.305.78.305 1.198zM3.655 4.26 1.592 8.043Q1.79 8 2 8h12q.21 0 .408.042L12.345 4.26a.5.5 0 0 0-.439-.26H4.094a.5.5 0 0 0-.44.26zM1 10v1a1 1 0 0 0 1 1h12a1 1 0 0 0 1-1v-1a1 1 0 0 0-1-1H2a1 1 0 0 0-1 1"/>
                  </svg>
                  <span>PDP</span>
>>>>>>> b219def8
                </a>
              </li>
              <li>
                <a href="/pages/wallet/" class="nav-link text-white ${active=='/pages/wallet/'? 'active':''}">
                  <svg xmlns="http://www.w3.org/2000/svg" width="16" height="16" fill="currentColor" class="bi bi-wallet" viewBox="0 0 16 16">
                    <path d="M0 3a2 2 0 0 1 2-2h13.5a.5.5 0 0 1 0 1H15v2a1 1 0 0 1 1 1v8.5a1.5 1.5 0 0 1-1.5 1.5h-12A2.5 2.5 0 0 1 0 12.5zm1 1.732V12.5A1.5 1.5 0 0 0 2.5 14h12a.5.5 0 0 0 .5-.5V5H2a2 2 0 0 1-1-.268M1 3a1 1 0 0 0 1 1h12V2H2a1 1 0 0 0-1 1"/>
                  </svg>
                  <span>Wallets</span>
                </a>
              </li>
              <li>
                <a href="https://docs.curiostorage.org/" target="_blank" class="nav-link text-white">
                <svg class="bi me-2 bi-book-half" xmlns="http://www.w3.org/2000/svg" width="16" height="16" fill="currentColor" viewBox="0 0 16 16">
                  <path d="M8.5 2.687c.654-.689 1.782-.886 3.112-.752 1.234.124 2.503.523 3.388.893v9.923c-.918-.35-2.107-.692-3.287-.81-1.094-.111-2.278-.039-3.213.492zM8 1.783C7.015.936 5.587.81 4.287.94c-1.514.153-3.042.672-3.994 1.105A.5.5 0 0 0 0 2.5v11a.5.5 0 0 0 .707.455c.882-.4 2.303-.881 3.68-1.02 1.409-.142 2.59.087 3.223.877a.5.5 0 0 0 .78 0c.633-.79 1.814-1.019 3.222-.877 1.378.139 2.8.62 3.681 1.02A.5.5 0 0 0 16 13.5v-11a.5.5 0 0 0-.293-.455c-.952-.433-2.48-.952-3.994-1.105C10.413.809 8.985.936 8 1.783"/>
                </svg>
                  <span>Docs</span>
                </a>
              </li>
            </ul>
          </hr>
       </div>
    `;
  }
};

customElements.define('curio-ux', CurioUX);<|MERGE_RESOLUTION|>--- conflicted
+++ resolved
@@ -220,7 +220,15 @@
                 </a>
               </li>
               <li>
-<<<<<<< HEAD
+              <a href="/pages/pdp/" class="nav-link text-white ${active=='/pages/pdp/'? 'active':''}">
+                  <svg xmlns="http://www.w3.org/2000/svg" width="16" height="16" fill="currentColor" class="bi bi-hdd" viewBox="0 0 16 16">
+                      <path d="M4.5 11a.5.5 0 1 0 0-1 .5.5 0 0 0 0 1M3 10.5a.5.5 0 1 1-1 0 .5.5 0 0 1 1 0"/>
+                      <path d="M16 11a2 2 0 0 1-2 2H2a2 2 0 0 1-2-2V9.51c0-.418.105-.83.305-1.197l2.472-4.531A1.5 1.5 0 0 1 4.094 3h7.812a1.5 1.5 0 0 1 1.317.782l2.472 4.53c.2.368.305.78.305 1.198zM3.655 4.26 1.592 8.043Q1.79 8 2 8h12q.21 0 .408.042L12.345 4.26a.5.5 0 0 0-.439-.26H4.094a.5.5 0 0 0-.44.26zM1 10v1a1 1 0 0 0 1 1h12a1 1 0 0 0 1-1v-1a1 1 0 0 0-1-1H2a1 1 0 0 0-1 1"/>
+                  </svg>
+                  <span>PDP</span>
+                </a>
+              </li>
+              <li>
                 <a href="/pages/proofshare/" class="nav-link text-white ${active=='/pages/proofshare/'? 'active':''}">
                   <svg xmlns="http://www.w3.org/2000/svg" width="16" height="16" fill="currentColor" class="bi me-2 bi-gpu-card" viewBox="0 0 16 16">
                     <path d="M4 8a1.5 1.5 0 1 1 3 0 1.5 1.5 0 0 1-3 0m7.5-1.5a1.5 1.5 0 1 0 0 3 1.5 1.5 0 0 0 0-3"/>
@@ -228,14 +236,6 @@
                     <path d="M3 12.5h3.5v1a.5.5 0 0 1-.5.5H3.5a.5.5 0 0 1-.5-.5zm4 1v-1h4v1a.5.5 0 0 1-.5.5h-3a.5.5 0 0 1-.5-.5"/>
                   </svg>
                   <span>Snark Market</span>
-=======
-              <a href="/pages/pdp/" class="nav-link text-white ${active=='/pages/pdp/'? 'active':''}">
-                  <svg xmlns="http://www.w3.org/2000/svg" width="16" height="16" fill="currentColor" class="bi bi-hdd" viewBox="0 0 16 16">
-                      <path d="M4.5 11a.5.5 0 1 0 0-1 .5.5 0 0 0 0 1M3 10.5a.5.5 0 1 1-1 0 .5.5 0 0 1 1 0"/>
-                      <path d="M16 11a2 2 0 0 1-2 2H2a2 2 0 0 1-2-2V9.51c0-.418.105-.83.305-1.197l2.472-4.531A1.5 1.5 0 0 1 4.094 3h7.812a1.5 1.5 0 0 1 1.317.782l2.472 4.53c.2.368.305.78.305 1.198zM3.655 4.26 1.592 8.043Q1.79 8 2 8h12q.21 0 .408.042L12.345 4.26a.5.5 0 0 0-.439-.26H4.094a.5.5 0 0 0-.44.26zM1 10v1a1 1 0 0 0 1 1h12a1 1 0 0 0 1-1v-1a1 1 0 0 0-1-1H2a1 1 0 0 0-1 1"/>
-                  </svg>
-                  <span>PDP</span>
->>>>>>> b219def8
                 </a>
               </li>
               <li>
