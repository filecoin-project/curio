--- conflicted
+++ resolved
@@ -7,11 +7,7 @@
    sptool [global options] command [command options]
 
 VERSION:
-<<<<<<< HEAD
-   1.27.0
-=======
    1.27.2
->>>>>>> 1be02ce6
 
 COMMANDS:
    actor    Manage Filecoin Miner Actor Metadata
