#!/bin/bash

# Copyright Supranational LLC

set -e
set -x

SECTOR_SIZE="" # Compile for all sector sizes
while getopts r flag
do
    case "${flag}" in
        r) SECTOR_SIZE="-DRUNTIME_SECTOR_SIZE";;
    esac
done

# Function to check GCC version - enforces GCC 12 for compatibility
check_gcc_version() {
    local gcc_version=$(gcc -dumpversion | cut -d. -f1)
    local target_gcc_version=12
    
    # Check if default GCC is version 12
    if [ "$gcc_version" -eq "$target_gcc_version" ]; then
        echo "Using GCC $gcc_version"
        return 0
    fi
    
    # If not GCC 12, try to find and use gcc-12
    if command -v gcc-12 &> /dev/null && command -v g++-12 &> /dev/null; then
        echo "Setting CC, CXX, and NVCC_PREPEND_FLAGS to use GCC 12 for compatibility."
        export CC=gcc-12
        export CXX=g++-12
        export NVCC_PREPEND_FLAGS="-ccbin /usr/bin/g++-12"
        return 0
    fi
    
    # GCC 12 not found
    echo "Error: GCC 12 is required but not found."
    echo "Current GCC version: $gcc_version"
    echo "Please install GCC 12:"
    echo "  On Ubuntu/Debian: sudo apt-get install gcc-12 g++-12"
    echo "  On Fedora: sudo dnf install gcc-12 gcc-c++-12"
    exit 1
}

# Call the function to check GCC version
check_gcc_version

set -x

CC=${CC:-cc}
CXX=${CXX:-c++}
NVCC=${NVCC:-nvcc}
MARCH_FLAGS=${MARCH_FLAGS:-"-march=native"}

# Create and activate Python virtual environment
# This avoids needing PIP_BREAK_SYSTEM_PACKAGES on Ubuntu 24.04+
VENV_DIR="$(pwd)/.venv"
if [ ! -d "$VENV_DIR" ] || [ ! -f "$VENV_DIR/bin/activate" ]; then
    echo "Creating Python virtual environment..."
    if ! python3 -m venv "$VENV_DIR"; then
        echo "Error: python3-venv is required but not available."
        echo "Please install it:"
        echo "  On Ubuntu/Debian: sudo apt-get install python3-venv"
        echo "  On Fedora: sudo dnf install python3-virtualenv"
        echo ""
        echo "Or if you prefer, you can install dependencies manually:"
        echo "  pip3 install --user meson ninja pyelftools"
        exit 1
    fi
fi

# Activate the virtual environment
if [ -f "$VENV_DIR/bin/activate" ]; then
    source "$VENV_DIR/bin/activate"
else
    echo "Error: Virtual environment activation script not found at $VENV_DIR/bin/activate"
    exit 1
fi

# Install Python build tools in the virtual environment
echo "Installing Python build tools in virtual environment..."
pip install --upgrade pip
pip install meson ninja pyelftools

# Ensure venv is in PATH for subprocesses
export PATH="$VENV_DIR/bin:$PATH"

# Detect CUDA installation path - search for CUDA 12+ (required for modern architectures)
CUDA=""
MIN_CUDA_VERSION=12

# Try common CUDA installation paths
for cuda_path in /usr/local/cuda-13.0 /usr/local/cuda-13 /usr/local/cuda-12.6 /usr/local/cuda-12 /usr/local/cuda /opt/cuda; do
    if [ -d "$cuda_path" ] && [ -f "$cuda_path/bin/nvcc" ]; then
        # Check CUDA version
        CUDA_VER_CHECK=$($cuda_path/bin/nvcc --version | grep "release" | sed -n 's/.*release \([0-9]*\)\.\([0-9]*\).*/\1/p')
        if [ "$CUDA_VER_CHECK" -ge "$MIN_CUDA_VERSION" ] 2>/dev/null; then
            CUDA=$cuda_path
            NVCC=$cuda_path/bin/nvcc
            CUDA_VERSION=$CUDA_VER_CHECK
            break
        fi
    fi
done

# If not found in standard paths, check if nvcc in PATH is CUDA 12+
if [ -z "$CUDA" ] && command -v nvcc &> /dev/null; then
    CUDA_VER_CHECK=$(nvcc --version | grep "release" | sed -n 's/.*release \([0-9]*\)\.\([0-9]*\).*/\1/p')
    if [ "$CUDA_VER_CHECK" -ge "$MIN_CUDA_VERSION" ] 2>/dev/null; then
        CUDA=$(dirname $(dirname $(which nvcc)))
        NVCC=nvcc
        CUDA_VERSION=$CUDA_VER_CHECK
    fi
fi

if [ -z "$CUDA" ]; then
    echo "Error: CUDA $MIN_CUDA_VERSION or newer not found."
    echo "Please install CUDA Toolkit (version 12.0 or later):"
    echo "  Download from: https://developer.nvidia.com/cuda-downloads"
    echo ""
    echo "Checked locations:"
    echo "  - /usr/local/cuda-13.0"
    echo "  - /usr/local/cuda-13"
    echo "  - /usr/local/cuda-12.6"
    echo "  - /usr/local/cuda-12"
    echo "  - /usr/local/cuda"
    echo "  - PATH (found: $(which nvcc 2>/dev/null || echo 'not found'))"
    if command -v nvcc &> /dev/null; then
        echo ""
        echo "Note: Found nvcc in PATH, but it's version $(nvcc --version | grep release | sed -n 's/.*release \([0-9.]*\).*/\1/p'), need $MIN_CUDA_VERSION.x or newer"
    fi
    exit 1
fi

# Ensure CUDA bin directory is in PATH
export PATH=$CUDA/bin:$PATH

echo "Found CUDA $CUDA_VERSION at: $CUDA"
SPDK="deps/spdk-v24.05"
# CUDA 13 architectures - removed compute_70 (Volta) as it's no longer supported in CUDA 13+
# sm_80: Ampere (A100), sm_86: Ampere (RTX 30xx), sm_89: Ada Lovelace (RTX 40xx, L40), sm_90: Hopper (H100)
CUDA_ARCH="-arch=sm_80 -gencode arch=compute_80,code=sm_80 -gencode arch=compute_86,code=sm_86 -gencode arch=compute_89,code=sm_89 -gencode arch=compute_90,code=sm_90 -t0"
CXXSTD=`$CXX -dM -E -x c++ /dev/null | \
        awk '{ if($2=="__cplusplus" && $3<"2017") print "-std=c++17"; }'`

INCLUDE="-I$SPDK/include -I$SPDK/isa-l/.. -I$SPDK/dpdk/build/include"
CFLAGS="$SECTOR_SIZE $INCLUDE -g -O2"
<<<<<<< HEAD
# Use x86-64-v3 CPU flags to match GOAMD64=v3 requirement (equivalent to Intel Haswell/AMD Excavator+)
# GCC multiversioning will provide CPU-specific optimizations at runtime
CXXFLAGS="$CFLAGS -march=x86-64-v3 -mtune=generic $CXXSTD \
=======
CXXFLAGS="$CFLAGS $MARCH_FLAGS $CXXSTD \
>>>>>>> 76d74d7e
          -fPIC -fno-omit-frame-pointer -fno-strict-aliasing \
          -fstack-protector -fno-common \
          -D_GNU_SOURCE -U_FORTIFY_SOURCE -D_FORTIFY_SOURCE=2 \
          -DSPDK_GIT_COMMIT=4be6d3043 -pthread \
          -Wall -Wextra -Wno-unused-variable -Wno-unused-parameter -Wno-missing-field-initializers \
          -Wformat -Wformat-security"

LDFLAGS="-fno-omit-frame-pointer -Wl,-z,relro,-z,now -Wl,-z,noexecstack -fuse-ld=bfd\
         -L$SPDK/build/lib \
         -Wl,--whole-archive -Wl,--no-as-needed \
         -lspdk_log \
         -lspdk_bdev_malloc \
         -lspdk_bdev_null \
         -lspdk_bdev_nvme \
         -lspdk_bdev_passthru \
         -lspdk_bdev_lvol \
         -lspdk_bdev_raid \
         -lspdk_bdev_error \
         -lspdk_bdev_gpt \
         -lspdk_bdev_split \
         -lspdk_bdev_delay \
         -lspdk_bdev_zone_block \
         -lspdk_blobfs_bdev \
         -lspdk_blobfs \
         -lspdk_blob_bdev \
         -lspdk_lvol \
         -lspdk_blob \
         -lspdk_nvme \
         -lspdk_bdev_ftl \
         -lspdk_ftl \
         -lspdk_bdev_aio \
         -lspdk_bdev_virtio \
         -lspdk_virtio \
         -lspdk_vfio_user \
         -lspdk_accel_ioat \
         -lspdk_ioat \
         -lspdk_scheduler_dynamic \
         -lspdk_env_dpdk \
         -lspdk_scheduler_dpdk_governor \
         -lspdk_scheduler_gscheduler \
         -lspdk_sock_posix \
         -lspdk_event \
         -lspdk_event_bdev \
         -lspdk_bdev \
         -lspdk_notify \
         -lspdk_dma \
         -lspdk_event_accel \
         -lspdk_accel \
         -lspdk_event_vmd \
         -lspdk_vmd \
         -lspdk_event_sock \
         -lspdk_init \
         -lspdk_thread \
         -lspdk_trace \
         -lspdk_sock \
         -lspdk_rpc \
         -lspdk_jsonrpc \
         -lspdk_json \
         -lspdk_util \
         -lspdk_keyring \
         -lspdk_keyring_file \
         -lspdk_keyring_linux \
         -lspdk_event_keyring \
         -Wl,--no-whole-archive $SPDK/build/lib/libspdk_env_dpdk.a \
         -Wl,--whole-archive $SPDK/dpdk/build/lib/librte_bus_pci.a \
         $SPDK/dpdk/build/lib/librte_cryptodev.a \
         $SPDK/dpdk/build/lib/librte_dmadev.a \
         $SPDK/dpdk/build/lib/librte_eal.a \
         $SPDK/dpdk/build/lib/librte_ethdev.a \
         $SPDK/dpdk/build/lib/librte_hash.a \
         $SPDK/dpdk/build/lib/librte_kvargs.a \
         $SPDK/dpdk/build/lib/librte_log.a \
         $SPDK/dpdk/build/lib/librte_mbuf.a \
         $SPDK/dpdk/build/lib/librte_mempool.a \
         $SPDK/dpdk/build/lib/librte_mempool_ring.a \
         $SPDK/dpdk/build/lib/librte_net.a \
         $SPDK/dpdk/build/lib/librte_pci.a \
         $SPDK/dpdk/build/lib/librte_power.a \
         $SPDK/dpdk/build/lib/librte_rcu.a \
         $SPDK/dpdk/build/lib/librte_ring.a \
         $SPDK/dpdk/build/lib/librte_telemetry.a \
         $SPDK/dpdk/build/lib/librte_vhost.a \
         -Wl,--no-whole-archive \
         -lnuma -ldl \
         -L$SPDK/isa-l/.libs -L$SPDK/isa-l-crypto/.libs -lisal -lisal_crypto \
         -pthread -lrt -luuid -lssl -lcrypto -lm -laio -lfuse3 -larchive -lkeyutils"

# Check for the default result directory
# if [ ! -d "/var/tmp/supraseal" ]; then
#    mkdir -p /var/tmp/supraseal
# fi

rm -fr obj
mkdir -p obj

rm -fr bin
mkdir -p bin

mkdir -p deps
if [ ! -d $SPDK ]; then
    git clone --branch v24.05 https://github.com/spdk/spdk --recursive $SPDK
    (cd $SPDK
     # Use the virtual environment for Python packages
     # Ensure venv is active and in PATH for Python package installation
     export VIRTUAL_ENV="$VENV_DIR"
     export PATH="$VENV_DIR/bin:$PATH"
     export PIP="$VENV_DIR/bin/pip"
     export PYTHON="$VENV_DIR/bin/python"
     # Inject march flags for SPDK build
     export CFLAGS="$MARCH_FLAGS -g -O3"
     export CXXFLAGS="$MARCH_FLAGS -g -O3"
     # Run pkgdep.sh without sudo - system packages should already be installed
     # Python packages will be installed in the venv automatically
     # If system packages are missing, pkgdep.sh will fail gracefully
     env VIRTUAL_ENV="$VENV_DIR" PATH="$VENV_DIR/bin:$PATH" PIP="$VENV_DIR/bin/pip" PYTHON="$VENV_DIR/bin/python" scripts/pkgdep.sh || {
         echo "Warning: pkgdep.sh failed (likely system packages already installed). Continuing..."
     }
     ./configure --with-virtio --with-vhost \
                 --without-fuse --without-crypto \
                 --disable-unit-tests --disable-tests \
                 --disable-examples --disable-apps \
                 --without-fio --without-xnvme --without-vbdev-compress \
                 --without-rbd --without-rdma --without-iscsi-initiator \
                 --without-ocf --without-uring
     make -j$(nproc))
fi
if [ ! -d "deps/sppark" ]; then
    git clone --branch v0.1.10 https://github.com/supranational/sppark.git deps/sppark
fi
if [ ! -d "deps/blst" ]; then
    git clone https://github.com/supranational/blst.git deps/blst
    (cd deps/blst
    git checkout bef14ca512ea575aff6f661fdad794263938795d
<<<<<<< HEAD
     ./build.sh -march=x86-64-v3)
=======
     ./build.sh $MARCH_FLAGS)
>>>>>>> 76d74d7e
fi

# Generate .h files for the Poseidon constants (needed for tree_r binaries)
# These are fast and can run in parallel, but must complete before tree_r binaries compile
xxd -i poseidon/constants/constants_2  > obj/constants_2.h &
xxd -i poseidon/constants/constants_4  > obj/constants_4.h &
xxd -i poseidon/constants/constants_8  > obj/constants_8.h &
xxd -i poseidon/constants/constants_11 > obj/constants_11.h &
xxd -i poseidon/constants/constants_16 > obj/constants_16.h &
xxd -i poseidon/constants/constants_24 > obj/constants_24.h &
xxd -i poseidon/constants/constants_36 > obj/constants_36.h &

# Compile all object files in parallel - these are independent of constants headers
# SHA extension code with x86-64-v3 flags to match GOAMD64=v3
# The code uses SHA-NI instructions which are available on Intel Haswell+ and AMD Zen+
# Runtime will detect CPU capabilities and use appropriate version
$CC -c -march=x86-64-v3 -mtune=generic sha/sha_ext_mbx2.S -o obj/sha_ext_mbx2.o &
# Compile multiversion wrapper for CPU-specific optimizations
$CXX $CXXFLAGS -Ideps/blst/src -c sha/sha_ext_mbx2_wrapper.cpp -o obj/sha_ext_mbx2_wrapper.o &

# PC1
$CXX $CXXFLAGS -Ideps/sppark/util -o obj/pc1.o -c pc1/pc1.cpp &

# PC2 - compile once with unified interface supporting both NVMe and FileReader
$CXX $CXXFLAGS -o obj/streaming_node_reader_nvme.o -c nvme/streaming_node_reader_nvme.cpp &
$CXX $CXXFLAGS -o obj/ring_t.o -c nvme/ring_t.cpp &
<<<<<<< HEAD
# Single compilation of pc2.cu - works with both reader types via template interface
# Note: AVX512BF16 must be disabled because nvcc doesn't support GCC 12's BF16 intrinsics
# We use both -mno-avx512bf16 AND -U__AVX512BF16__ to ensure the header isn't processed
$NVCC $CFLAGS $CUDA_ARCH -std=c++17 -DNO_SPDK \
      -Xcompiler -march=x86-64-v3 -Xcompiler -mtune=generic \
      -Xcompiler -mno-avx512bf16 -Xcompiler -U__AVX512BF16__ \
      -Xcompiler -Wall -Xcompiler -Wextra -Xcompiler -Wno-subobject-linkage -Xcompiler -Wno-unused-parameter \
      -Ideps/sppark -Ideps/sppark/util -Ideps/blst/src -c pc2/cuda/pc2.cu -o obj/pc2.o &
=======
$NVCC $CFLAGS $CUDA_ARCH -std=c++17 -DNO_SPDK -Xcompiler $MARCH_FLAGS \
      -Xcompiler -Wall,-Wextra,-Wno-subobject-linkage,-Wno-unused-parameter \
      -Ideps/sppark -Ideps/sppark/util -Ideps/blst/src -c pc2/cuda/pc2.cu -o obj/pc2.o &
# File-reader variant of pc2 for tree_r_file
$NVCC $CFLAGS $CUDA_ARCH -std=c++17 -DNO_SPDK -DSTREAMING_NODE_READER_FILES -DRENAME_PC2_HASH_FILES -Xcompiler $MARCH_FLAGS \
      -Xcompiler -Wall,-Wextra,-Wno-subobject-linkage,-Wno-unused-parameter \
      -Ideps/sppark -Ideps/sppark/util -Ideps/blst/src -c pc2/cuda/pc2.cu -o obj/pc2_files.o &
>>>>>>> 76d74d7e

$CXX $CXXFLAGS $INCLUDE -Iposeidon -Ideps/sppark -Ideps/sppark/util -Ideps/blst/src \
    -c sealing/supra_seal.cpp -o obj/supra_seal.o -Wno-subobject-linkage &

$CXX $CXXFLAGS $INCLUDE -Iposeidon -Ideps/sppark -Ideps/sppark/util -Ideps/blst/src \
    -c sealing/supra_tree_r_file.cpp -o obj/supra_tree_r_file.o -Wno-subobject-linkage &

wait

# All object files and constants headers are now ready
ar rvs obj/libsupraseal.a \
   obj/pc1.o \
   obj/pc2.o \
   obj/ring_t.o \
   obj/streaming_node_reader_nvme.o \
   obj/supra_seal.o \
   obj/supra_tree_r_file.o \
<<<<<<< HEAD
   obj/sha_ext_mbx2.o \
   obj/sha_ext_mbx2_wrapper.o

# Wait for all background jobs and check their exit codes
for job in $(jobs -p); do
    wait $job || (echo "ERROR: Some binaries failed to build" && exit 1)
done
=======
   obj/sha_ext_mbx2.o

$CXX $CXXFLAGS -Ideps/sppark -Ideps/sppark/util -Ideps/blst/src \
    -o bin/seal demos/main.cpp \
    -Lobj -lsupraseal \
    $LDFLAGS -Ldeps/blst -lblst -L$CUDA/lib64 -lcudart_static -lgmp -lconfig++ &

# tree-r CPU only
$CXX $SECTOR_SIZE $CXXSTD -pthread -g -O3 $MARCH_FLAGS \
    -Wall -Wextra -Werror -Wno-subobject-linkage \
    tools/tree_r.cpp poseidon/poseidon.cpp \
    -o bin/tree_r_cpu -Iposeidon -Ideps/sppark -Ideps/blst/src -L deps/blst -lblst &

# tree-r CPU + GPU
$NVCC $SECTOR_SIZE -DNO_SPDK -DSTREAMING_NODE_READER_FILES \
     $CUDA_ARCH -std=c++17 -g -O3 -Xcompiler $MARCH_FLAGS \
     -Xcompiler -Wall,-Wextra,-Werror \
     -Xcompiler -Wno-subobject-linkage,-Wno-unused-parameter \
     -x cu tools/tree_r.cpp -o bin/tree_r \
     -Iposeidon -Ideps/sppark -Ideps/sppark/util -Ideps/blst/src -L deps/blst -lblst -lconfig++ &

# tree-d CPU only
$CXX -DRUNTIME_SECTOR_SIZE $CXXSTD -g -O3 $MARCH_FLAGS \
    -Wall -Wextra -Werror -Wno-subobject-linkage \
    tools/tree_d.cpp \
    -o bin/tree_d_cpu -Ipc1 -L deps/blst -lblst &

# Standalone GPU pc2
$NVCC $SECTOR_SIZE -DNO_SPDK -DSTREAMING_NODE_READER_FILES \
     $CUDA_ARCH -std=c++17 -g -O3 -Xcompiler $MARCH_FLAGS \
     -Xcompiler -Wall,-Wextra,-Werror \
     -Xcompiler -Wno-subobject-linkage,-Wno-unused-parameter \
     -x cu tools/tree_r.cpp -o bin/tree_r \
     -Iposeidon -Ideps/sppark -Ideps/sppark/util -Ideps/blst/src -L deps/blst -lblst -lconfig++ &

# Standalone GPU pc2
$NVCC $SECTOR_SIZE -DNO_SPDK -DSTREAMING_NODE_READER_FILES \
     $CUDA_ARCH -std=c++17 -g -O3 -Xcompiler $MARCH_FLAGS \
     -Xcompiler -Wall,-Wextra,-Werror \
     -Xcompiler -Wno-subobject-linkage,-Wno-unused-parameter \
     -x cu tools/pc2.cu -o bin/pc2 \
     -Iposeidon -Ideps/sppark -Ideps/sppark/util -Ideps/blst/src -L deps/blst -lblst -lconfig++ &

wait
>>>>>>> 76d74d7e
<|MERGE_RESOLUTION|>--- conflicted
+++ resolved
@@ -145,13 +145,9 @@
 
 INCLUDE="-I$SPDK/include -I$SPDK/isa-l/.. -I$SPDK/dpdk/build/include"
 CFLAGS="$SECTOR_SIZE $INCLUDE -g -O2"
-<<<<<<< HEAD
 # Use x86-64-v3 CPU flags to match GOAMD64=v3 requirement (equivalent to Intel Haswell/AMD Excavator+)
 # GCC multiversioning will provide CPU-specific optimizations at runtime
 CXXFLAGS="$CFLAGS -march=x86-64-v3 -mtune=generic $CXXSTD \
-=======
-CXXFLAGS="$CFLAGS $MARCH_FLAGS $CXXSTD \
->>>>>>> 76d74d7e
           -fPIC -fno-omit-frame-pointer -fno-strict-aliasing \
           -fstack-protector -fno-common \
           -D_GNU_SOURCE -U_FORTIFY_SOURCE -D_FORTIFY_SOURCE=2 \
@@ -285,11 +281,7 @@
     git clone https://github.com/supranational/blst.git deps/blst
     (cd deps/blst
     git checkout bef14ca512ea575aff6f661fdad794263938795d
-<<<<<<< HEAD
      ./build.sh -march=x86-64-v3)
-=======
-     ./build.sh $MARCH_FLAGS)
->>>>>>> 76d74d7e
 fi
 
 # Generate .h files for the Poseidon constants (needed for tree_r binaries)
@@ -316,7 +308,6 @@
 # PC2 - compile once with unified interface supporting both NVMe and FileReader
 $CXX $CXXFLAGS -o obj/streaming_node_reader_nvme.o -c nvme/streaming_node_reader_nvme.cpp &
 $CXX $CXXFLAGS -o obj/ring_t.o -c nvme/ring_t.cpp &
-<<<<<<< HEAD
 # Single compilation of pc2.cu - works with both reader types via template interface
 # Note: AVX512BF16 must be disabled because nvcc doesn't support GCC 12's BF16 intrinsics
 # We use both -mno-avx512bf16 AND -U__AVX512BF16__ to ensure the header isn't processed
@@ -325,15 +316,6 @@
       -Xcompiler -mno-avx512bf16 -Xcompiler -U__AVX512BF16__ \
       -Xcompiler -Wall -Xcompiler -Wextra -Xcompiler -Wno-subobject-linkage -Xcompiler -Wno-unused-parameter \
       -Ideps/sppark -Ideps/sppark/util -Ideps/blst/src -c pc2/cuda/pc2.cu -o obj/pc2.o &
-=======
-$NVCC $CFLAGS $CUDA_ARCH -std=c++17 -DNO_SPDK -Xcompiler $MARCH_FLAGS \
-      -Xcompiler -Wall,-Wextra,-Wno-subobject-linkage,-Wno-unused-parameter \
-      -Ideps/sppark -Ideps/sppark/util -Ideps/blst/src -c pc2/cuda/pc2.cu -o obj/pc2.o &
-# File-reader variant of pc2 for tree_r_file
-$NVCC $CFLAGS $CUDA_ARCH -std=c++17 -DNO_SPDK -DSTREAMING_NODE_READER_FILES -DRENAME_PC2_HASH_FILES -Xcompiler $MARCH_FLAGS \
-      -Xcompiler -Wall,-Wextra,-Wno-subobject-linkage,-Wno-unused-parameter \
-      -Ideps/sppark -Ideps/sppark/util -Ideps/blst/src -c pc2/cuda/pc2.cu -o obj/pc2_files.o &
->>>>>>> 76d74d7e
 
 $CXX $CXXFLAGS $INCLUDE -Iposeidon -Ideps/sppark -Ideps/sppark/util -Ideps/blst/src \
     -c sealing/supra_seal.cpp -o obj/supra_seal.o -Wno-subobject-linkage &
@@ -351,57 +333,10 @@
    obj/streaming_node_reader_nvme.o \
    obj/supra_seal.o \
    obj/supra_tree_r_file.o \
-<<<<<<< HEAD
    obj/sha_ext_mbx2.o \
    obj/sha_ext_mbx2_wrapper.o
 
 # Wait for all background jobs and check their exit codes
 for job in $(jobs -p); do
     wait $job || (echo "ERROR: Some binaries failed to build" && exit 1)
-done
-=======
-   obj/sha_ext_mbx2.o
-
-$CXX $CXXFLAGS -Ideps/sppark -Ideps/sppark/util -Ideps/blst/src \
-    -o bin/seal demos/main.cpp \
-    -Lobj -lsupraseal \
-    $LDFLAGS -Ldeps/blst -lblst -L$CUDA/lib64 -lcudart_static -lgmp -lconfig++ &
-
-# tree-r CPU only
-$CXX $SECTOR_SIZE $CXXSTD -pthread -g -O3 $MARCH_FLAGS \
-    -Wall -Wextra -Werror -Wno-subobject-linkage \
-    tools/tree_r.cpp poseidon/poseidon.cpp \
-    -o bin/tree_r_cpu -Iposeidon -Ideps/sppark -Ideps/blst/src -L deps/blst -lblst &
-
-# tree-r CPU + GPU
-$NVCC $SECTOR_SIZE -DNO_SPDK -DSTREAMING_NODE_READER_FILES \
-     $CUDA_ARCH -std=c++17 -g -O3 -Xcompiler $MARCH_FLAGS \
-     -Xcompiler -Wall,-Wextra,-Werror \
-     -Xcompiler -Wno-subobject-linkage,-Wno-unused-parameter \
-     -x cu tools/tree_r.cpp -o bin/tree_r \
-     -Iposeidon -Ideps/sppark -Ideps/sppark/util -Ideps/blst/src -L deps/blst -lblst -lconfig++ &
-
-# tree-d CPU only
-$CXX -DRUNTIME_SECTOR_SIZE $CXXSTD -g -O3 $MARCH_FLAGS \
-    -Wall -Wextra -Werror -Wno-subobject-linkage \
-    tools/tree_d.cpp \
-    -o bin/tree_d_cpu -Ipc1 -L deps/blst -lblst &
-
-# Standalone GPU pc2
-$NVCC $SECTOR_SIZE -DNO_SPDK -DSTREAMING_NODE_READER_FILES \
-     $CUDA_ARCH -std=c++17 -g -O3 -Xcompiler $MARCH_FLAGS \
-     -Xcompiler -Wall,-Wextra,-Werror \
-     -Xcompiler -Wno-subobject-linkage,-Wno-unused-parameter \
-     -x cu tools/tree_r.cpp -o bin/tree_r \
-     -Iposeidon -Ideps/sppark -Ideps/sppark/util -Ideps/blst/src -L deps/blst -lblst -lconfig++ &
-
-# Standalone GPU pc2
-$NVCC $SECTOR_SIZE -DNO_SPDK -DSTREAMING_NODE_READER_FILES \
-     $CUDA_ARCH -std=c++17 -g -O3 -Xcompiler $MARCH_FLAGS \
-     -Xcompiler -Wall,-Wextra,-Werror \
-     -Xcompiler -Wno-subobject-linkage,-Wno-unused-parameter \
-     -x cu tools/pc2.cu -o bin/pc2 \
-     -Iposeidon -Ideps/sppark -Ideps/sppark/util -Ideps/blst/src -L deps/blst -lblst -lconfig++ &
-
-wait
->>>>>>> 76d74d7e
+done