--- conflicted
+++ resolved
@@ -2,12 +2,8 @@
 
 import (
 	"context"
-<<<<<<< HEAD
-	_ "embed"
-=======
 	"embed"
 	"errors"
->>>>>>> 1be02ce6
 	"fmt"
 	"math"
 	"math/rand"
@@ -55,42 +51,7 @@
 	Size   uint64  `json:"size"`
 }
 
-<<<<<<< HEAD
-func NewIndexStore(hosts []string, port int, cfg *config.CurioConfig) (*IndexStore, error) {
-	if len(hosts) == 0 {
-		return nil, xerrors.Errorf("no hosts provided for cassandra")
-	}
-
-=======
-var ErrNotFound = errors.New("not found")
-
-func normalizeMultihashError(m multihash.Multihash, err error) error {
-	if err == nil {
-		return nil
-	}
-	if isNotFoundErr(err) {
-		return fmt.Errorf("multihash %s: %w", m, ErrNotFound)
-	}
-	return err
-}
-
-func isNotFoundErr(err error) bool {
-	if err == nil {
-		return false
-	}
-
-	if errors.Is(err, gocql.ErrNotFound) {
-		return true
-	}
-
-	// Unfortunately it seems like the Cassandra driver doesn't always return
-	// a specific not found error type, so we need to rely on string parsing
-	return strings.Contains(strings.ToLower(err.Error()), "not found")
-}
-
-func NewIndexStore(hosts []string, port int, cfg *config.CurioConfig) *IndexStore {
->>>>>>> 1be02ce6
-	cluster := gocql.NewCluster(hosts...)
+func NewIndexStore(hosts []string, port int, cfg *config.CurioConfig) *IndexStore {cluster := gocql.NewCluster(hosts...)
 	cluster.Timeout = 5 * time.Minute
 	cluster.Consistency = gocql.One
 	cluster.NumConns = cfg.Market.StorageMarketConfig.Indexing.InsertConcurrency * 8
