package indexing

import (
	"bufio"
	"context"
	"database/sql"
	"errors"
	"fmt"
	"io"
	"net/url"
	"runtime"
	"sort"
	"strconv"
	"sync"
	"time"

	"github.com/ipfs/go-cid"
	logging "github.com/ipfs/go-log/v2"
	carv2 "github.com/ipld/go-car/v2"
	"github.com/oklog/ulid"
	"github.com/yugabyte/pgx/v5"
	"golang.org/x/sync/errgroup"
	"golang.org/x/xerrors"

	"github.com/filecoin-project/go-data-segment/datasegment"
	"github.com/filecoin-project/go-data-segment/fr32"
	commcid "github.com/filecoin-project/go-fil-commcid"
	"github.com/filecoin-project/go-state-types/abi"

	"github.com/filecoin-project/curio/deps/config"
	"github.com/filecoin-project/curio/harmony/harmonydb"
	"github.com/filecoin-project/curio/harmony/harmonytask"
	"github.com/filecoin-project/curio/harmony/resources"
	"github.com/filecoin-project/curio/harmony/taskhelp"
	"github.com/filecoin-project/curio/lib/cachedreader"
	"github.com/filecoin-project/curio/lib/ffi"
	"github.com/filecoin-project/curio/lib/passcall"
	"github.com/filecoin-project/curio/lib/pieceprovider"
	"github.com/filecoin-project/curio/lib/storiface"
	"github.com/filecoin-project/curio/market/indexstore"
	"github.com/filecoin-project/curio/market/mk20"
)

var log = logging.Logger("indexing")

type IndexingTask struct {
	db                *harmonydb.DB
	indexStore        *indexstore.IndexStore
	pieceProvider     *pieceprovider.SectorReader
	cpr               *cachedreader.CachedPieceReader
	sc                *ffi.SealCalls
	cfg               *config.CurioConfig
	insertConcurrency int
	insertBatchSize   int
	max               taskhelp.Limiter
}

func NewIndexingTask(db *harmonydb.DB, sc *ffi.SealCalls, indexStore *indexstore.IndexStore, pieceProvider *pieceprovider.SectorReader, cpr *cachedreader.CachedPieceReader, cfg *config.CurioConfig, max taskhelp.Limiter) *IndexingTask {

	return &IndexingTask{
		db:                db,
		indexStore:        indexStore,
		pieceProvider:     pieceProvider,
		cpr:               cpr,
		sc:                sc,
		cfg:               cfg,
		insertConcurrency: cfg.Market.StorageMarketConfig.Indexing.InsertConcurrency,
		insertBatchSize:   cfg.Market.StorageMarketConfig.Indexing.InsertBatchSize,
		max:               max,
	}
}

type itask struct {
	// Cache line 1 (bytes 0-64): Hot path - piece identification, checked early
	UUID     string              `db:"uuid"`       // 16 bytes (0-16) - checked early (line 169, 226, 582)
	PieceCid string              `db:"piece_cid"`  // 16 bytes (16-32) - checked early (line 161, 226, 231, 236, 582)
	SpID     int64               `db:"sp_id"`      // 8 bytes (32-40) - used with Sector (line 226, 250-256, 582)
	Sector   abi.SectorNumber    `db:"sector"`     // 8 bytes (40-48) - used with SpID (line 226, 250-256, 582)
	Size     abi.PaddedPieceSize `db:"piece_size"` // 8 bytes (48-56) - used with PieceCid (line 161, 236, 256, 582)
	// Cache line 2 (bytes 64-128): Sector operations and deal processing
	RawSize     sql.NullInt64           `db:"raw_size"`       // 16 bytes (56-72, overlaps) - used with Size (line 236, 582)
	Proof       abi.RegisteredSealProof `db:"reg_seal_proof"` // 8 bytes (72-80) - used with SpID/Sector (line 255, 582)
	Offset      int64                   `db:"sector_offset"`  // 8 bytes (80-88) - used with Size/RawSize (line 256, 582)
	ChainDealId abi.DealID              `db:"chain_deal_id"`  // 8 bytes (88-96) - used in deal processing (line 582)
	PieceRef    int64                   // 8 bytes (96-104) - used with Mk20 (line 217, 582)
	Url         sql.NullString          `db:"url"` // 24 bytes (104-128) - used conditionally (line 199-217)
	// Cache line 3 (bytes 128+): Less frequently accessed
	IndexingCreatedAt time.Time `db:"indexing_created_at"` // 24 bytes (128-152) - used for ordering
	// Bools: frequently accessed first, rare ones at end
	Mk20        bool `db:"mk20"`         // used early and frequently (line 169, 243, 286, 580, 596, 616)
	ShouldIndex bool `db:"should_index"` // used early (line 221)
	IsDDO       bool `db:"is_ddo"`       // used with Mk20 in deal processing (line 582)
	Announce    bool `db:"announce"`     // used less frequently
	IsRM        bool `db:"is_rm"`        // used less frequently
}

func (i *IndexingTask) Do(taskID harmonytask.TaskID, stillOwned func() bool) (done bool, err error) {

	var tasks []itask

	ctx := context.Background()

	err = i.db.Select(ctx, &tasks, `SELECT 
										  p.uuid, 
										  p.sp_id, 
										  p.sector,
										  p.piece_cid, 
										  p.piece_size, 
										  p.sector_offset,
										  p.reg_seal_proof,
										  p.raw_size,
										  p.url,
										  p.should_index,
										  p.announce,
										  p.is_ddo,
										  COALESCE(d.chain_deal_id, 0) AS chain_deal_id,
										  FALSE AS mk20
										FROM 
										  market_mk12_deal_pipeline p
										LEFT JOIN 
										  market_mk12_deals d 
										  ON p.uuid = d.uuid AND p.sp_id = d.sp_id
										LEFT JOIN 
										  market_direct_deals md 
										  ON p.uuid = md.uuid AND p.sp_id = md.sp_id
										WHERE 
										  p.indexing_task_id = $1
										
										UNION ALL
										
										SELECT 
										  id AS uuid,
										  sp_id,
										  sector,
										  piece_cid,
										  piece_size,
										  sector_offset,
										  reg_seal_proof,
										  raw_size,
										  url,
										  indexing as should_index,
										  announce,
										  TRUE AS is_ddo,
										  0 AS chain_deal_id,
										  TRUE AS mk20
										FROM 
										  market_mk20_pipeline p
										WHERE 
										  p.indexing_task_id = $1;
										`, taskID)
	if err != nil {
		return false, xerrors.Errorf("getting indexing params: %w", err)
	}

	if len(tasks) != 1 {
		return false, xerrors.Errorf("expected 1 sector params, got %d", len(tasks))
	}

	task := tasks[0]

	// Check if piece is already indexed
	var indexed bool
	err = i.db.QueryRow(ctx, `SELECT indexed FROM market_piece_metadata WHERE piece_cid = $1 and piece_size = $2`, task.PieceCid, task.Size).Scan(&indexed)
	if err != nil && !errors.Is(err, pgx.ErrNoRows) {
		return false, xerrors.Errorf("checking if piece %s is already indexed: %w", task.PieceCid, err)
	}

	var byteData bool
	var subPieces []mk20.DataSource

	if task.Mk20 {
		id, err := ulid.Parse(task.UUID)
		if err != nil {
			return false, xerrors.Errorf("parsing id: %w", err)
		}
		deal, err := mk20.DealFromDB(ctx, i.db, id)
		if err != nil {
			return false, xerrors.Errorf("getting mk20 deal from DB: %w", err)
		}
		if deal.Data.Format.Aggregate != nil {
			if deal.Data.Format.Aggregate.Type > 0 {
				var found bool
				if len(deal.Data.Format.Aggregate.Sub) > 0 {
					subPieces = deal.Data.Format.Aggregate.Sub
					found = true
				}
				if len(deal.Data.SourceAggregate.Pieces) > 0 {
					subPieces = deal.Data.SourceAggregate.Pieces
					found = true
				}
				if !found {
					return false, xerrors.Errorf("no sub pieces for aggregate mk20 deal")
				}
			}
		}

		if deal.Data.Format.Raw != nil {
			byteData = true
		}

		if !task.Url.Valid {
			return false, xerrors.Errorf("no url for mk20 deal")
		}

		url, err := url.Parse(task.Url.String)
		if err != nil {
			return false, xerrors.Errorf("parsing url: %w", err)
		}

		if url.Scheme != "pieceref" {
			return false, xerrors.Errorf("invalid url scheme: %s", url.Scheme)
		}

		refNum, err := strconv.ParseInt(url.Opaque, 10, 64)
		if err != nil {
			return false, xerrors.Errorf("parsing piece reference number: %w", err)
		}

		task.PieceRef = refNum
	}

	// Return early if already indexed or should not be indexed
	if indexed || !task.ShouldIndex || byteData {
		err = i.recordCompletion(ctx, task, taskID, false)
		if err != nil {
			return false, err
		}
		log.Infow("Piece already indexed or should not be indexed", "piece_cid", task.PieceCid, "indexed", indexed, "should_index", task.ShouldIndex, "id", task.UUID, "sp_id", task.SpID, "sector", task.Sector)

		return true, nil
	}

	pieceCid, err := cid.Parse(task.PieceCid)
	if err != nil {
		return false, xerrors.Errorf("parsing piece CID: %w", err)
	}

<<<<<<< HEAD
	// Validate raw_size is present (required for PieceCID v2 calculation)
	if !task.RawSize.Valid {
		return false, xerrors.Errorf("raw_size is required but NULL for piece %s (uuid: %s)", task.PieceCid, task.UUID)
	}

	pc2, err := commcidv2.PieceCidV2FromV1(pieceCid, uint64(task.RawSize.Int64))
=======
	pc2, err := commcid.PieceCidV2FromV1(pieceCid, uint64(task.RawSize))
>>>>>>> ca2e86b1
	if err != nil {
		return false, xerrors.Errorf("getting piece commP: %w", err)
	}

	var reader storiface.Reader

	if task.Mk20 {
		reader, _, err = i.cpr.GetSharedPieceReader(ctx, pc2, false)

		if err != nil {
			return false, xerrors.Errorf("getting piece reader: %w", err)
		}
	} else {
		reader, err = i.pieceProvider.ReadPiece(ctx, storiface.SectorRef{
			ID: abi.SectorID{
				Miner:  abi.ActorID(task.SpID),
				Number: task.Sector,
			},
			ProofType: task.Proof,
		}, storiface.PaddedByteIndex(task.Offset).Unpadded(), task.Size.Unpadded(), pieceCid)

		if err != nil {
			return false, xerrors.Errorf("getting piece reader: %w", err)
		}
	}

	defer func() {
		_ = reader.Close()
	}()

	startTime := time.Now()

	dealCfg := i.cfg.Market.StorageMarketConfig
	chanSize := dealCfg.Indexing.InsertConcurrency * dealCfg.Indexing.InsertBatchSize

	recs := make(chan indexstore.Record, chanSize)
	var blocks int64

	var eg errgroup.Group
	addFail := make(chan struct{})
	var interrupted bool

	eg.Go(func() error {
		defer close(addFail)
		return i.indexStore.AddIndex(ctx, pc2, recs)
	})

	var aggidx map[cid.Cid][]indexstore.Record

	if task.Mk20 && len(subPieces) > 0 {
		blocks, aggidx, interrupted, err = IndexAggregate(pc2, reader, task.Size, subPieces, recs, addFail)
	} else {
		blocks, interrupted, err = IndexCAR(reader, 4<<20, recs, addFail)
	}

	if err != nil {
		// Indexing itself failed, stop early
		close(recs) // still safe to close, AddIndex will exit on channel close
		// wait for AddIndex goroutine to finish cleanly
		_ = eg.Wait()
		return false, xerrors.Errorf("indexing failed: %w", err)
	}

	// Close the channel
	close(recs)

	// Wait till AddIndex is finished
	err = eg.Wait()
	if err != nil {
		return false, xerrors.Errorf("adding index to DB (interrupted %t): %w", interrupted, err)
	}

	log.Infof("Indexing deal %s took %0.3f seconds", task.UUID, time.Since(startTime).Seconds())

	// Save aggregate index if present
	for k, v := range aggidx {
		if len(v) > 0 {
			err = i.indexStore.InsertAggregateIndex(ctx, k, v)
			if err != nil {
				return false, xerrors.Errorf("inserting aggregate index: %w", err)
			}
		}
	}

	err = i.recordCompletion(ctx, task, taskID, true)
	if err != nil {
		return false, err
	}

	blocksPerSecond := float64(blocks) / time.Since(startTime).Seconds()
	log.Infow("Piece indexed", "piece_cid", task.PieceCid, "id", task.UUID, "sp_id", task.SpID, "sector", task.Sector, "blocks", blocks, "blocks_per_second", blocksPerSecond)

	return true, nil
}

// parseDataSegmentIndex is a local more efficient alternative to the method provided by the datasegment library
func parseDataSegmentIndex(unpaddedReader io.Reader) (datasegment.IndexData, error) {
	const (
		unpaddedChunk = 127
		paddedChunk   = 128
	)

	// Read all unpadded data (up to 32 MiB Max as per FRC for 64 GiB sector)
	unpaddedData, err := io.ReadAll(unpaddedReader)
	if err != nil {
		return datasegment.IndexData{}, xerrors.Errorf("reading unpadded data: %w", err)
	}

	// Make sure it's aligned to 127
	if len(unpaddedData)%unpaddedChunk != 0 {
		return datasegment.IndexData{}, fmt.Errorf("unpadded data length %d is not a multiple of 127", len(unpaddedData))
	}
	numChunks := len(unpaddedData) / unpaddedChunk

	// Prepare padded output buffer
	paddedData := make([]byte, numChunks*paddedChunk)

	// Parallel pad
	var wg sync.WaitGroup
	concurrency := runtime.NumCPU()
	chunkPerWorker := (numChunks + concurrency - 1) / concurrency

	for w := 0; w < concurrency; w++ {
		start := w * chunkPerWorker
		end := (w + 1) * chunkPerWorker
		if end > numChunks {
			end = numChunks
		}
		wg.Add(1)
		go func(start, end int) {
			defer wg.Done()
			for i := start; i < end; i++ {
				in := unpaddedData[i*unpaddedChunk : (i+1)*unpaddedChunk]
				out := paddedData[i*paddedChunk : (i+1)*paddedChunk]
				fr32.Pad(in, out)
			}
		}(start, end)
	}
	wg.Wait()

	// Decode entries
	allEntries := make([]datasegment.SegmentDesc, numChunks*2)
	for i := 0; i < numChunks; i++ {
		p := paddedData[i*paddedChunk : (i+1)*paddedChunk]

		if err := allEntries[i*2+0].UnmarshalBinary(p[:datasegment.EntrySize]); err != nil {
			return datasegment.IndexData{}, xerrors.Errorf("unmarshal entry 1 at chunk %d: %w", i, err)
		}
		if err := allEntries[i*2+1].UnmarshalBinary(p[datasegment.EntrySize:]); err != nil {
			return datasegment.IndexData{}, xerrors.Errorf("unmarshal entry 2 at chunk %d: %w", i, err)
		}
	}

	return datasegment.IndexData{Entries: allEntries}, nil
}

func validateSegments(segments []datasegment.SegmentDesc) []datasegment.SegmentDesc {
	entryCount := len(segments)

	validCh := make(chan datasegment.SegmentDesc, entryCount)
	var wg sync.WaitGroup

	workers := runtime.NumCPU()
	chunkSize := (entryCount + workers - 1) / workers

	for w := 0; w < workers; w++ {
		start := w * chunkSize
		end := (w + 1) * chunkSize
		if end > entryCount {
			end = entryCount
		}
		if start >= end {
			break
		}

		wg.Add(1)
		go func(start, end int) {
			defer wg.Done()
			for i := start; i < end; i++ {
				entry := segments[i]
				if err := entry.Validate(); err == nil {
					validCh <- entry
				}
				log.Debugw("data segment invalid", "segment", entry)
			}
		}(start, end)
	}

	go func() {
		wg.Wait()
		close(validCh)
	}()

	var validEntries []datasegment.SegmentDesc
	for entry := range validCh {
		validEntries = append(validEntries, entry)
	}
	sort.Slice(validEntries, func(i, j int) bool {
		return validEntries[i].Offset < validEntries[j].Offset
	})
	return validEntries
}

func IndexCAR(r io.Reader, buffSize int, recs chan<- indexstore.Record, addFail <-chan struct{}) (int64, bool, error) {
	blockReader, err := carv2.NewBlockReader(bufio.NewReaderSize(r, buffSize), carv2.ZeroLengthSectionAsEOF(true))
	if err != nil {
		return 0, false, fmt.Errorf("getting block reader over piece: %w", err)
	}

	var blocks int64
	var interrupted bool

	for {
		blockMetadata, err := blockReader.SkipNext()
		if err != nil {
			if errors.Is(err, io.EOF) {
				break
			}
			return blocks, interrupted, fmt.Errorf("generating index for piece: %w", err)
		}

		blocks++

		select {
		case recs <- indexstore.Record{
			Cid:    blockMetadata.Cid,
			Offset: blockMetadata.SourceOffset,
			Size:   blockMetadata.Size,
		}:
		case <-addFail:
			interrupted = true
		}

		if interrupted {
			break
		}
	}

	return blocks, interrupted, nil
}

type IndexReader interface {
	io.ReaderAt
	io.Seeker
	io.Reader
}

func IndexAggregate(pieceCid cid.Cid,
	reader IndexReader,
	size abi.PaddedPieceSize,
	subPieces []mk20.DataSource,
	recs chan<- indexstore.Record,
	addFail <-chan struct{},
) (int64, map[cid.Cid][]indexstore.Record, bool, error) {
	dsis := datasegment.DataSegmentIndexStartOffset(size)
	if _, err := reader.Seek(int64(dsis), io.SeekStart); err != nil {
		return 0, nil, false, xerrors.Errorf("seeking to data segment index start offset: %w", err)
	}

	idata, err := parseDataSegmentIndex(reader)
	if err != nil {
		return 0, nil, false, xerrors.Errorf("parsing data segment index: %w", err)
	}
	if len(idata.Entries) == 0 {
		return 0, nil, false, xerrors.New("no data segment index entries")
	}

	valid := validateSegments(idata.Entries)
	if len(valid) == 0 {
		return 0, nil, false, xerrors.New("no valid data segment index entries")
	}

	aggidx := make(map[cid.Cid][]indexstore.Record)

	log.Infow("Indexing aggregate", "piece_size", size, "num_chunks", len(valid), "num_sub_pieces", len(subPieces))

	if len(subPieces) > 1 {
		if len(valid) != len(subPieces) {
			return 0, nil, false, xerrors.Errorf("expected %d data segment index entries, got %d", len(subPieces), len(idata.Entries))
		}
	} else {
		return 0, nil, false, xerrors.Errorf("expected at least 2 sub pieces, got 0")
	}

	var totalBlocks int64
	for j, entry := range valid {
		bufferSize := 4 << 20
		if entry.Size < uint64(bufferSize) {
			bufferSize = int(entry.Size)
		}
		strt := entry.UnpaddedOffest()
		leng := entry.UnpaddedLength()
		sectionReader := io.NewSectionReader(reader, int64(strt), int64(leng))
		sp := subPieces[j]

		if sp.Format.Car != nil {
			b, inter, err := IndexCAR(sectionReader, bufferSize, recs, addFail)
			if err != nil {
				//// Allow one more layer of aggregation to be indexed
				//if strings.Contains(err.Error(), "invalid car version") {
				//	if haveSubPieces {
				//		if subPieces[j].Car != nil {
				//			return 0, aggidx, false, xerrors.Errorf("invalid car version for subPiece %d: %w", j, err)
				//		}
				//		if subPieces[j].Raw != nil {
				//			continue
				//		}
				//		if subPieces[j].Aggregate != nil {
				//			b, idx, inter, err = IndexAggregate(commp.PCidV2(), sectionReader, abi.PaddedPieceSize(entry.Size), nil, recs, addFail)
				//			if err != nil {
				//				return totalBlocks, aggidx, inter, xerrors.Errorf("invalid aggregate for subPiece %d: %w", j, err)
				//			}
				//			totalBlocks += b
				//			for k, v := range idx {
				//				aggidx[k] = append(aggidx[k], v...)
				//			}
				//		}
				//	} else {
				//		continue
				//	}
				//}
				return totalBlocks, aggidx, false, xerrors.Errorf("indexing subPiece %d: %w", j, err)
			}

			if inter {
				return totalBlocks, aggidx, true, nil
			}
			totalBlocks += b
		}

		aggidx[pieceCid] = append(aggidx[pieceCid], indexstore.Record{
			Cid:    sp.PieceCID,
			Offset: strt,
			Size:   leng,
		})
	}

	return totalBlocks, aggidx, false, nil
}

// recordCompletion add the piece metadata and piece deal to the DB and
// records the completion of an indexing task in the database
func (i *IndexingTask) recordCompletion(ctx context.Context, task itask, taskID harmonytask.TaskID, indexed bool) error {
	// Extract raw_size value (should be valid at this point since we validated earlier)
	rawSize := task.RawSize.Int64

	if task.Mk20 {
		_, err := i.db.Exec(ctx, `SELECT process_piece_deal($1, $2, $3, $4, $5, $6, $7, $8, $9, $10, $11, $12)`,
			task.UUID, task.PieceCid, !task.IsDDO, task.SpID, task.Sector, task.Offset, task.Size, rawSize, indexed, task.PieceRef, false, task.ChainDealId)
		if err != nil {
			return xerrors.Errorf("failed to update piece metadata and piece deal for deal %s: %w", task.UUID, err)
		}
	} else {
		_, err := i.db.Exec(ctx, `SELECT process_piece_deal($1, $2, $3, $4, $5, $6, $7, $8, $9, $10, $11, $12)`,
			task.UUID, task.PieceCid, !task.IsDDO, task.SpID, task.Sector, task.Offset, task.Size, rawSize, indexed, nil, false, task.ChainDealId)
		if err != nil {
			return xerrors.Errorf("failed to update piece metadata and piece deal for deal %s: %w", task.UUID, err)
		}
	}

	// If IPNI is disabled then mark deal as complete otherwise just mark as indexed
	if i.cfg.Market.StorageMarketConfig.IPNI.Disable {
		if task.Mk20 {
			n, err := i.db.Exec(ctx, `UPDATE market_mk20_pipeline SET indexed = TRUE, indexing_task_id = NULL, 
                                     complete = TRUE WHERE id = $1 AND indexing_task_id = $2`, task.UUID, taskID)
			if err != nil {
				return xerrors.Errorf("store indexing success: updating pipeline: %w", err)
			}
			if n != 1 {
				return xerrors.Errorf("store indexing success: updated %d rows", n)
			}
		} else {
			n, err := i.db.Exec(ctx, `UPDATE market_mk12_deal_pipeline SET indexed = TRUE, indexing_task_id = NULL, 
                                     complete = TRUE WHERE uuid = $1 AND indexing_task_id = $2`, task.UUID, taskID)
			if err != nil {
				return xerrors.Errorf("store indexing success: updating pipeline: %w", err)
			}
			if n != 1 {
				return xerrors.Errorf("store indexing success: updated %d rows", n)
			}
		}
	} else {
		if task.Mk20 {
			n, err := i.db.Exec(ctx, `UPDATE market_mk20_pipeline SET indexed = TRUE, indexing_task_id = NULL 
                                 WHERE id = $1 AND indexing_task_id = $2`, task.UUID, taskID)
			if err != nil {
				return xerrors.Errorf("store indexing success: updating pipeline: %w", err)
			}
			if n != 1 {
				return xerrors.Errorf("store indexing success: updated %d rows", n)
			}
		} else {
			n, err := i.db.Exec(ctx, `UPDATE market_mk12_deal_pipeline SET indexed = TRUE, indexing_task_id = NULL 
                                 WHERE uuid = $1 AND indexing_task_id = $2`, task.UUID, taskID)
			if err != nil {
				return xerrors.Errorf("store indexing success: updating pipeline: %w", err)
			}
			if n != 1 {
				return xerrors.Errorf("store indexing success: updated %d rows", n)
			}
		}
	}

	return nil
}

func (i *IndexingTask) CanAccept(ids []harmonytask.TaskID, engine *harmonytask.TaskEngine) (*harmonytask.TaskID, error) {
	ctx := context.Background()

	type task struct {
		TaskID       harmonytask.TaskID `db:"indexing_task_id"`
		SpID         int64              `db:"sp_id"`
		SectorNumber int64              `db:"sector"`
		StorageID    string             `db:"storage_id"`
		Url          string             `db:"url"`
		Indexing     bool               `db:"indexing"`
	}

	var tasks []task

	indIDs := make([]int64, len(ids))
	for x, id := range ids {
		indIDs[x] = int64(id)
	}

	var mk20tasks []task
	if storiface.FTPiece != 32 {
		panic("storiface.FTPiece != 32")
	}

	err := i.db.Select(ctx, &mk20tasks, `SELECT indexing_task_id, url, indexing FROM market_mk20_pipeline WHERE indexing_task_id = ANY($1)`, indIDs)
	if err != nil {
		return nil, xerrors.Errorf("getting mk20 urls: %w", err)
	}

	for idx := range mk20tasks {

		if !mk20tasks[idx].Indexing {
			continue
		}

		goUrl, err := url.Parse(mk20tasks[idx].Url)
		if err != nil {
			return nil, xerrors.Errorf("parsing data URL: %w", err)
		}
		if goUrl.Scheme == "pieceref" {
			refNum, err := strconv.ParseInt(goUrl.Opaque, 10, 64)
			if err != nil {
				return nil, xerrors.Errorf("parsing piece reference number: %w", err)
			}

			// get pieceID
			var pieceID []struct {
				PieceID storiface.PieceNumber `db:"piece_id"`
			}
			err = i.db.Select(ctx, &pieceID, `SELECT piece_id FROM parked_piece_refs WHERE ref_id = $1`, refNum)
			if err != nil {
				return nil, xerrors.Errorf("getting pieceID: %w", err)
			}

			var sLocation string

			err = i.db.QueryRow(ctx, `
					SELECT storage_id FROM sector_location 
						WHERE miner_id = 0 AND sector_num = $1 AND sector_filetype = 32`, pieceID[0].PieceID).Scan(&sLocation)

			if err != nil {
				return nil, xerrors.Errorf("failed to get storage location from DB: %w", err)
			}

			mk20tasks[idx].StorageID = sLocation

		}
	}

	if storiface.FTUnsealed != 1 {
		panic("storiface.FTUnsealed != 1")
	}

	var mk12tasks []task

	err = i.db.Select(ctx, &mk12tasks, `SELECT dp.indexing_task_id, dp.should_index AS indexing, dp.sp_id, dp.sector, l.storage_id
										FROM market_mk12_deal_pipeline dp
										INNER JOIN sector_location l ON dp.sp_id = l.miner_id AND dp.sector = l.sector_num
										WHERE dp.indexing_task_id = ANY ($1) AND l.sector_filetype = 1`, indIDs)
	if err != nil {
		return nil, xerrors.Errorf("getting mk12 tasks: %w", err)
	}

	tasks = append(mk20tasks, mk12tasks...)

	ls, err := i.sc.LocalStorage(ctx)
	if err != nil {
		return nil, xerrors.Errorf("getting local storage: %w", err)
	}

	localStorageMap := make(map[string]bool, len(ls))
	for _, l := range ls {
		localStorageMap[string(l.ID)] = true
	}

	for idx := range tasks {
		if !tasks[idx].Indexing {
			return &tasks[idx].TaskID, nil
		}
		if found, ok := localStorageMap[tasks[idx].StorageID]; ok && found {
			return &tasks[idx].TaskID, nil
		}
	}

	return nil, nil
}

func (i *IndexingTask) TypeDetails() harmonytask.TaskTypeDetails {
	//dealCfg := i.cfg.Market.StorageMarketConfig
	//chanSize := dealCfg.Indexing.InsertConcurrency * dealCfg.Indexing.InsertBatchSize * 56 // (56 = size of each index.Record)

	return harmonytask.TaskTypeDetails{
		Name: "Indexing",
		Cost: resources.Resources{
			Cpu: 1,
			Ram: uint64(i.insertBatchSize * i.insertConcurrency * 56 * 2),
		},
		Max:         i.max,
		MaxFailures: 3,
		IAmBored: passcall.Every(30*time.Second, func(taskFunc harmonytask.AddTaskFunc) error {
			return i.schedule(context.Background(), taskFunc)
		}),
	}
}

func (i *IndexingTask) schedule(ctx context.Context, taskFunc harmonytask.AddTaskFunc) error {
	// schedule submits
	var stop bool
	for !stop {
		taskFunc(func(id harmonytask.TaskID, tx *harmonydb.Tx) (shouldCommit bool, seriousError error) {
			stop = true // assume we're done until we find a task to schedule

			var mk12Pendings []struct {
				UUID string `db:"uuid"`
			}

			// Indexing job must be created for every deal to make sure piece details are inserted in DB
			// even if we don't want to index it. If piece is not supposed to be indexed then it will handled
			// by the Do()
			err := tx.Select(&mk12Pendings, `SELECT uuid FROM market_mk12_deal_pipeline 
            										WHERE sealed = TRUE
            										AND indexing_task_id IS NULL
            										AND indexed = FALSE
													ORDER BY indexing_created_at ASC LIMIT 1;`)
			if err != nil {
				return false, xerrors.Errorf("getting pending mk12 indexing tasks: %w", err)
			}

			if len(mk12Pendings) > 0 {
				pending := mk12Pendings[0]

				_, err = tx.Exec(`UPDATE market_mk12_deal_pipeline SET indexing_task_id = $1 
                             WHERE indexing_task_id IS NULL AND uuid = $2`, id, pending.UUID)
				if err != nil {
					return false, xerrors.Errorf("updating mk12 indexing task id: %w", err)
				}

				stop = false // we found a task to schedule, keep going
				return true, nil
			}

			var mk20Pendings []struct {
				UUID string `db:"id"`
			}

			err = tx.Select(&mk20Pendings, `SELECT id FROM market_mk20_pipeline 
            										WHERE sealed = TRUE
            										AND indexing_task_id IS NULL
            										AND indexed = FALSE
													ORDER BY indexing_created_at ASC LIMIT 1;`)
			if err != nil {
				return false, xerrors.Errorf("getting mk20 pending indexing tasks: %w", err)
			}

			if len(mk20Pendings) == 0 {
				return false, nil
			}

			pending := mk20Pendings[0]
			_, err = tx.Exec(`UPDATE market_mk20_pipeline SET indexing_task_id = $1 
                             WHERE indexing_task_id IS NULL AND id = $2`, id, pending.UUID)
			if err != nil {
				return false, xerrors.Errorf("updating mk20 indexing task id: %w", err)
			}

			stop = false
			return true, nil
		})
	}

	return nil
}

func (i *IndexingTask) Adder(taskFunc harmonytask.AddTaskFunc) {
}

func (i *IndexingTask) GetSpid(db *harmonydb.DB, taskID int64) string {
	var spid string
	err := db.QueryRow(context.Background(), `SELECT sp_id FROM market_mk12_deal_pipeline WHERE indexing_task_id = $1
													UNION ALL
													SELECT sp_id FROM market_mk20_pipeline WHERE indexing_task_id = $1`, taskID).Scan(&spid)
	if err != nil {
		log.Errorf("getting spid: %s", err)
		return ""
	}
	return spid
}

var _ = harmonytask.Reg(&IndexingTask{})
var _ harmonytask.TaskInterface = &IndexingTask{}<|MERGE_RESOLUTION|>--- conflicted
+++ resolved
@@ -235,16 +235,13 @@
 		return false, xerrors.Errorf("parsing piece CID: %w", err)
 	}
 
-<<<<<<< HEAD
 	// Validate raw_size is present (required for PieceCID v2 calculation)
 	if !task.RawSize.Valid {
 		return false, xerrors.Errorf("raw_size is required but NULL for piece %s (uuid: %s)", task.PieceCid, task.UUID)
 	}
 
-	pc2, err := commcidv2.PieceCidV2FromV1(pieceCid, uint64(task.RawSize.Int64))
-=======
-	pc2, err := commcid.PieceCidV2FromV1(pieceCid, uint64(task.RawSize))
->>>>>>> ca2e86b1
+	pc2, err := commcid.PieceCidV2FromV1(pieceCid, uint64(task.RawSize.Int64))
+
 	if err != nil {
 		return false, xerrors.Errorf("getting piece commP: %w", err)
 	}
