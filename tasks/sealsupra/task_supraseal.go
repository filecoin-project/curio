--- conflicted
+++ resolved
@@ -64,11 +64,7 @@
 }
 
 func NewSupraSeal(sectorSize string, batchSize, pipelines int, dualHashers bool, nvmeDevices []string, machineHostAndPort string,
-<<<<<<< HEAD
-	slots *slotmgr.SlotMgr, db *harmonydb.DB, api SupraSealNodeAPI, storage *paths.Remote, sindex paths.SectorIndex, sc *ffi.SealCalls) (*SupraSeal, error) {
-=======
-	db *harmonydb.DB, api SupraSealNodeAPI, storage *paths.Remote, sindex paths.SectorIndex) (*SupraSeal, *slotmgr.SlotMgr, error) {
->>>>>>> c3a8491c
+	db *harmonydb.DB, api SupraSealNodeAPI, storage *paths.Remote, sindex paths.SectorIndex, sc *ffi.SealCalls) (*SupraSeal, *slotmgr.SlotMgr, error) {
 	var spt abi.RegisteredSealProof
 	switch sectorSize {
 	case "32GiB":
