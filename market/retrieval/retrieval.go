--- conflicted
+++ resolved
@@ -15,11 +15,7 @@
 	"github.com/ipfs/go-graphsync/storeutil"
 	logging "github.com/ipfs/go-log/v2"
 	"github.com/ipld/frisbii"
-<<<<<<< HEAD
-	"github.com/ipld/go-ipld-prime"
-=======
 	ipld "github.com/ipld/go-ipld-prime"
->>>>>>> 1be02ce6
 	"github.com/snadrus/must"
 	"go.opencensus.io/stats"
 	"go.opencensus.io/tag"
@@ -228,22 +224,7 @@
 			remoteblockstore.HttpResponseBytesCount.M(wrapper.bytesWritten),
 		)
 
-<<<<<<< HEAD
-		// Temporarily info logging the request details, this can be switched to debug later
-		log.Infow(
-			"HTTP request",
-			"remoteAddr", r.RemoteAddr,
-			"method", r.Method,
-			"path", r.URL.Path,
-			"pathPrefix", pathPrefix,
-			"query", r.URL.RawQuery,
-			"headers", r.Header,
-			"status", wrapper.statusCode,
-			"bytes", wrapper.bytesWritten,
-		)
-=======
 		log.Debugw("HTTP request", "method", r.Method, "path", r.URL.Path, "pathPrefix", pathPrefix, "status", wrapper.statusCode, "bytes", wrapper.bytesWritten)
->>>>>>> 1be02ce6
 	})
 }
 
