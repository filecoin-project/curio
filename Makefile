--- conflicted
+++ resolved
@@ -103,14 +103,12 @@
 	git submodule deinit --all -f
 .PHONY: dist-clean
 
-<<<<<<< HEAD
-cu2k: GOFLAGS+=-tags=2k
-cu2k: curio
-=======
 docsgen: curio sptool
 	python3 ./scripts/generate-cli.py
 .PHONY: docsgen
->>>>>>> 4f194e36
+
+cu2k: GOFLAGS+=-tags=2k
+cu2k: curio
 
 # TODO API GEN
 # TODO DOCS GEN
