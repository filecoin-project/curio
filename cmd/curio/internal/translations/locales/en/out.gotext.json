{
    "language": "en",
    "messages": [
        {
            "id": "Math Utils",
            "message": "Math Utils",
            "translation": "Math Utils",
            "translatorComment": "Copied from source.",
            "fuzzy": true
        },
        {
            "id": "Analyze and display the layout of batch sealer threads",
            "message": "Analyze and display the layout of batch sealer threads",
            "translation": "Analyze and display the layout of batch sealer threads",
            "translatorComment": "Copied from source.",
            "fuzzy": true
        },
        {
            "id": "Analyze and display the layout of batch sealer threads on your CPU.\n\nIt provides detailed information about CPU utilization for batch sealing operations, including core allocation, thread\ndistribution for different batch sizes.",
            "message": "Analyze and display the layout of batch sealer threads on your CPU.\n\nIt provides detailed information about CPU utilization for batch sealing operations, including core allocation, thread\ndistribution for different batch sizes.",
            "translation": "Analyze and display the layout of batch sealer threads on your CPU.\n\nIt provides detailed information about CPU utilization for batch sealing operations, including core allocation, thread\ndistribution for different batch sizes.",
            "translatorComment": "Copied from source.",
            "fuzzy": true
        },
        {
            "id": "Generate a supra_seal configuration",
            "message": "Generate a supra_seal configuration",
            "translation": "Generate a supra_seal configuration",
            "translatorComment": "Copied from source.",
            "fuzzy": true
        },
        {
            "id": "Generate a supra_seal configuration for a given batch size.\n\nThis command outputs a configuration expected by SupraSeal. Main purpose of this command is for debugging and testing.\nThe config can be used directly with SupraSeal binaries to test it without involving Curio.",
            "message": "Generate a supra_seal configuration for a given batch size.\n\nThis command outputs a configuration expected by SupraSeal. Main purpose of this command is for debugging and testing.\nThe config can be used directly with SupraSeal binaries to test it without involving Curio.",
            "translation": "Generate a supra_seal configuration for a given batch size.\n\nThis command outputs a configuration expected by SupraSeal. Main purpose of this command is for debugging and testing.\nThe config can be used directly with SupraSeal binaries to test it without involving Curio.",
            "translatorComment": "Copied from source.",
            "fuzzy": true
        },
        {
            "id": "Zen3 and later supports two sectors per thread, set to false for older CPUs",
            "message": "Zen3 and later supports two sectors per thread, set to false for older CPUs",
            "translation": "Zen3 and later supports two sectors per thread, set to false for older CPUs",
            "translatorComment": "Copied from source.",
            "fuzzy": true
        },
        {
            "id": "Execute cli commands",
            "message": "Execute cli commands",
            "translation": "Execute cli commands",
            "translatorComment": "Copied from source.",
            "fuzzy": true
        },
        {
            "id": "machine host:port (curio run --listen address)",
            "message": "machine host:port (curio run --listen address)",
            "translation": "machine host:port (curio run --listen address)",
            "translatorComment": "Copied from source.",
            "fuzzy": true
        },
        {
            "id": "Wait for Curio api to come online",
            "message": "Wait for Curio api to come online",
            "translation": "Wait for Curio api to come online",
            "translatorComment": "Copied from source.",
            "fuzzy": true
        },
        {
            "id": "duration to wait till fail",
            "message": "duration to wait till fail",
            "translation": "duration to wait till fail",
            "translatorComment": "Copied from source.",
            "fuzzy": true
        },
        {
            "id": "Provides a sample of CIDs from an indexed piece",
            "message": "Provides a sample of CIDs from an indexed piece",
            "translation": "Provides a sample of CIDs from an indexed piece",
            "translatorComment": "Copied from source.",
            "fuzzy": true
        },
        {
            "id": "piece-cid",
            "message": "piece-cid",
            "translation": "piece-cid",
            "translatorComment": "Copied from source.",
            "fuzzy": true
        },
        {
            "id": "output in json format",
            "message": "output in json format",
            "translation": "output in json format",
            "translatorComment": "Copied from source.",
            "fuzzy": true
        },
        {
            "id": "Manage node config by layers. The layer 'base' will always be applied at Curio start-up.",
            "message": "Manage node config by layers. The layer 'base' will always be applied at Curio start-up.",
            "translation": "Manage node config by layers. The layer 'base' will always be applied at Curio start-up.",
            "translatorComment": "Copied from source.",
            "fuzzy": true
        },
        {
            "id": "Print default node config",
            "message": "Print default node config",
            "translation": "Print default node config",
            "translatorComment": "Copied from source.",
            "fuzzy": true
        },
        {
            "id": "don't comment default values",
            "message": "don't comment default values",
            "translation": "don't comment default values",
            "translatorComment": "Copied from source.",
            "fuzzy": true
        },
        {
            "id": "Set a config layer or the base by providing a filename or stdin.",
            "message": "Set a config layer or the base by providing a filename or stdin.",
            "translation": "Set a config layer or the base by providing a filename or stdin.",
            "translatorComment": "Copied from source.",
            "fuzzy": true
        },
        {
            "id": "a layer's file name",
            "message": "a layer's file name",
            "translation": "a layer's file name",
            "translatorComment": "Copied from source.",
            "fuzzy": true
        },
        {
            "id": "title of the config layer (req'd for stdin)",
            "message": "title of the config layer (req'd for stdin)",
            "translation": "title of the config layer (req'd for stdin)",
            "translatorComment": "Copied from source.",
            "fuzzy": true
        },
        {
            "id": "Get a config layer by name. You may want to pipe the output to a file, or use 'less'",
            "message": "Get a config layer by name. You may want to pipe the output to a file, or use 'less'",
            "translation": "Get a config layer by name. You may want to pipe the output to a file, or use 'less'",
            "translatorComment": "Copied from source.",
            "fuzzy": true
        },
        {
            "id": "layer name",
            "message": "layer name",
            "translation": "layer name",
            "translatorComment": "Copied from source.",
            "fuzzy": true
        },
        {
            "id": "List config layers present in the DB.",
            "message": "List config layers present in the DB.",
            "translation": "List config layers present in the DB.",
            "translatorComment": "Copied from source.",
            "fuzzy": true
        },
        {
            "id": "Remove a named config layer.",
            "message": "Remove a named config layer.",
            "translation": "Remove a named config layer.",
            "translatorComment": "Copied from source.",
            "fuzzy": true
        },
        {
            "id": "Interpret stacked config layers by this version of curio, with system-generated comments.",
            "message": "Interpret stacked config layers by this version of curio, with system-generated comments.",
            "translation": "Interpret stacked config layers by this version of curio, with system-generated comments.",
            "translatorComment": "Copied from source.",
            "fuzzy": true
        },
        {
            "id": "a list of layers to be interpreted as the final config",
            "message": "a list of layers to be interpreted as the final config",
            "translation": "a list of layers to be interpreted as the final config",
            "translatorComment": "Copied from source.",
            "fuzzy": true
        },
        {
            "id": "comma or space separated list of layers to be interpreted (base is always applied)",
            "message": "comma or space separated list of layers to be interpreted (base is always applied)",
            "translation": "comma or space separated list of layers to be interpreted (base is always applied)",
            "translatorComment": "Copied from source.",
            "fuzzy": true
        },
        {
            "id": "edit a config layer",
            "message": "edit a config layer",
            "translation": "edit a config layer",
            "translatorComment": "Copied from source.",
            "fuzzy": true
        },
        {
            "id": "[layer name]",
            "message": "[layer name]",
            "translation": "[layer name]",
            "translatorComment": "Copied from source.",
            "fuzzy": true
        },
        {
            "id": "editor to use",
            "message": "editor to use",
            "translation": "editor to use",
            "translatorComment": "Copied from source.",
            "fuzzy": true
        },
        {
            "id": "source config layer",
            "message": "source config layer",
            "translation": "source config layer",
            "translatorComment": "Copied from source.",
            "fuzzy": true
        },
        {
            "id": "allow overwrite of existing layer if source is a different layer",
            "message": "allow overwrite of existing layer if source is a different layer",
            "translation": "allow overwrite of existing layer if source is a different layer",
            "translatorComment": "Copied from source.",
            "fuzzy": true
        },
        {
            "id": "save the whole config into the layer, not just the diff",
            "message": "save the whole config into the layer, not just the diff",
            "translation": "save the whole config into the layer, not just the diff",
            "translatorComment": "Copied from source.",
            "fuzzy": true
        },
        {
            "id": "do not interpret source layer",
            "message": "do not interpret source layer",
            "translation": "do not interpret source layer",
            "translatorComment": "Copied from source.",
            "fuzzy": true
        },
        {
            "id": "true if --source is set",
            "message": "true if --source is set",
            "translation": "true if --source is set",
            "translatorComment": "Copied from source.",
            "fuzzy": true
        },
        {
            "id": "Create new configuration for a new cluster",
            "message": "Create new configuration for a new cluster",
            "translation": "Create new configuration for a new cluster",
            "translatorComment": "Copied from source.",
            "fuzzy": true
        },
        {
            "id": "[SP actor address...]",
            "message": "[SP actor address...]",
            "translation": "[SP actor address...]",
            "translatorComment": "Copied from source.",
            "fuzzy": true
        },
        {
            "id": "Cordon a machine, set it to maintenance mode",
            "message": "Cordon a machine, set it to maintenance mode",
            "translation": "Cordon a machine, set it to maintenance mode",
            "translatorComment": "Copied from source.",
            "fuzzy": true
        },
        {
            "id": "Uncordon a machine, resume scheduling",
            "message": "Uncordon a machine, resume scheduling",
            "translation": "Uncordon a machine, resume scheduling",
            "translatorComment": "Copied from source.",
            "fuzzy": true
        },
        {
            "id": "generate ipni chunks from a file",
            "message": "generate ipni chunks from a file",
            "translation": "generate ipni chunks from a file",
            "translatorComment": "Copied from source.",
            "fuzzy": true
        },
        {
            "id": "Deposit FIL into the Router contract (client)",
            "message": "Deposit FIL into the Router contract (client)",
            "translation": "Deposit FIL into the Router contract (client)",
            "translatorComment": "Copied from source.",
            "fuzzy": true
        },
        {
            "id": "Sender address",
            "message": "Sender address",
            "translation": "Sender address",
            "translatorComment": "Copied from source.",
            "fuzzy": true
        },
        {
            "id": "Amount in FIL",
            "message": "Amount in FIL",
            "translation": "Amount in FIL",
            "translatorComment": "Copied from source.",
            "fuzzy": true
        },
        {
            "id": "Initiate a withdrawal request from the client's deposit",
            "message": "Initiate a withdrawal request from the client's deposit",
            "translation": "Initiate a withdrawal request from the client's deposit",
            "translatorComment": "Copied from source.",
            "fuzzy": true
        },
        {
            "id": "Client sender address",
            "message": "Client sender address",
            "translation": "Client sender address",
            "translatorComment": "Copied from source.",
            "fuzzy": true
        },
        {
            "id": "Withdrawal amount (in FIL)",
            "message": "Withdrawal amount (in FIL)",
            "translation": "Withdrawal amount (in FIL)",
            "translatorComment": "Copied from source.",
            "fuzzy": true
        },
        {
            "id": "Complete a pending client withdrawal after the withdrawal window elapses",
            "message": "Complete a pending client withdrawal after the withdrawal window elapses",
            "translation": "Complete a pending client withdrawal after the withdrawal window elapses",
            "translatorComment": "Copied from source.",
            "fuzzy": true
        },
        {
            "id": "Cancel a pending client withdrawal request",
            "message": "Cancel a pending client withdrawal request",
            "translation": "Cancel a pending client withdrawal request",
            "translatorComment": "Copied from source.",
            "fuzzy": true
        },
        {
            "id": "Redeem a client voucher (service role)",
            "message": "Redeem a client voucher (service role)",
            "translation": "Redeem a client voucher (service role)",
            "translatorComment": "Copied from source.",
            "fuzzy": true
        },
        {
            "id": "Service sender address",
            "message": "Service sender address",
            "translation": "Service sender address",
            "translatorComment": "Copied from source.",
            "fuzzy": true
        },
        {
            "id": "Client actor",
            "message": "Client actor",
            "translation": "Client actor",
            "translatorComment": "Copied from source.",
            "fuzzy": true
        },
        {
            "id": "Cumulative amount (FIL)",
            "message": "Cumulative amount (FIL)",
            "translation": "Cumulative amount (FIL)",
            "translatorComment": "Copied from source.",
            "fuzzy": true
        },
        {
            "id": "Voucher nonce",
            "message": "Voucher nonce",
            "translation": "Voucher nonce",
            "translatorComment": "Copied from source.",
            "fuzzy": true
        },
        {
            "id": "Voucher signature (hex)",
            "message": "Voucher signature (hex)",
            "translation": "Voucher signature (hex)",
            "translatorComment": "Copied from source.",
            "fuzzy": true
        },
        {
            "id": "Redeem a provider voucher (provider role)",
            "message": "Redeem a provider voucher (provider role)",
            "translation": "Redeem a provider voucher (provider role)",
            "translatorComment": "Copied from source.",
            "fuzzy": true
        },
        {
            "id": "Provider sender address",
            "message": "Provider sender address",
            "translation": "Provider sender address",
            "translatorComment": "Copied from source.",
            "fuzzy": true
        },
        {
            "id": "Provider actor",
            "message": "Provider actor",
            "translation": "Provider actor",
            "translatorComment": "Copied from source.",
            "fuzzy": true
        },
        {
            "id": "Initiate a withdrawal request from the service pool",
            "message": "Initiate a withdrawal request from the service pool",
            "translation": "Initiate a withdrawal request from the service pool",
            "translatorComment": "Copied from source.",
            "fuzzy": true
        },
        {
            "id": "Complete a pending service withdrawal after the withdrawal window elapses",
            "message": "Complete a pending service withdrawal after the withdrawal window elapses",
            "translation": "Complete a pending service withdrawal after the withdrawal window elapses",
            "translatorComment": "Copied from source.",
            "fuzzy": true
        },
        {
            "id": "Cancel a pending service withdrawal request",
            "message": "Cancel a pending service withdrawal request",
            "translation": "Cancel a pending service withdrawal request",
            "translatorComment": "Copied from source.",
            "fuzzy": true
        },
        {
            "id": "Deposit funds into the service pool (service role)",
            "message": "Deposit funds into the service pool (service role)",
            "translation": "Deposit funds into the service pool (service role)",
            "translatorComment": "Copied from source.",
            "fuzzy": true
        },
        {
            "id": "Amount to deposit (FIL)",
            "message": "Amount to deposit (FIL)",
            "translation": "Amount to deposit (FIL)",
            "translatorComment": "Copied from source.",
            "fuzzy": true
        },
        {
            "id": "Query the state of a client",
            "message": "Query the state of a client",
            "translation": "Query the state of a client",
            "translatorComment": "Copied from source.",
            "fuzzy": true
        },
        {
            "id": "Client actor address",
            "message": "Client actor address",
            "translation": "Client actor address",
            "translatorComment": "Copied from source.",
            "fuzzy": true
        },
        {
            "id": "Query the state of a provider",
            "message": "Query the state of a provider",
            "translation": "Query the state of a provider",
            "translatorComment": "Copied from source.",
            "fuzzy": true
        },
        {
            "id": "Provider actor address",
            "message": "Provider actor address",
            "translation": "Provider actor address",
            "translatorComment": "Copied from source.",
            "fuzzy": true
        },
        {
            "id": "Query the service state",
            "message": "Query the service state",
            "translation": "Query the service state",
            "translatorComment": "Copied from source.",
            "fuzzy": true
        },
        {
            "id": "Create a client voucher",
            "message": "Create a client voucher",
            "translation": "Create a client voucher",
            "translatorComment": "Copied from source.",
            "fuzzy": true
        },
        {
            "id": "Amount to redeem (FIL)",
            "message": "Amount to redeem (FIL)",
            "translation": "Amount to redeem (FIL)",
            "translatorComment": "Copied from source.",
            "fuzzy": true
        },
        {
            "id": "Create a provider voucher",
            "message": "Create a provider voucher",
            "translation": "Create a provider voucher",
            "translatorComment": "Copied from source.",
            "fuzzy": true
        },
        {
            "id": "Propose a new service actor",
            "message": "Propose a new service actor",
            "translation": "Propose a new service actor",
            "translatorComment": "Copied from source.",
            "fuzzy": true
        },
        {
            "id": "New service actor address",
            "message": "New service actor address",
            "translation": "New service actor address",
            "translatorComment": "Copied from source.",
            "fuzzy": true
        },
        {
            "id": "Accept a proposed service actor",
            "message": "Accept a proposed service actor",
            "translation": "Accept a proposed service actor",
            "translatorComment": "Copied from source.",
            "fuzzy": true
        },
        {
            "id": "Validate a client voucher signature",
            "message": "Validate a client voucher signature",
            "translation": "Validate a client voucher signature",
            "translatorComment": "Copied from source.",
            "fuzzy": true
        },
        {
            "id": "Validate a provider voucher signature",
            "message": "Validate a provider voucher signature",
            "translation": "Validate a provider voucher signature",
            "translatorComment": "Copied from source.",
            "fuzzy": true
        },
        {
            "id": "Get Curio node info",
            "message": "Get Curio node info",
            "translation": "Get Curio node info",
            "translatorComment": "Copied from source.",
            "fuzzy": true
        },
        {
            "id": "Manage logging",
            "message": "Manage logging",
            "translation": "Manage logging",
            "translatorComment": "Copied from source.",
            "fuzzy": true
        },
        {
            "id": "List log systems",
            "message": "List log systems",
            "translation": "List log systems",
            "translatorComment": "Copied from source.",
            "fuzzy": true
        },
        {
            "id": "Set log level",
            "message": "Set log level",
            "translation": "Set log level",
            "translatorComment": "Copied from source.",
            "fuzzy": true
        },
        {
            "id": "[level]",
            "message": "[level]",
            "translation": "[level]",
            "translatorComment": "Copied from source.",
            "fuzzy": true
        },
        {
            "id": "Set the log level for logging systems:\n\n   The system flag can be specified multiple times.\n\n   eg) log set-level --system chain --system chainxchg debug\n\n   Available Levels:\n   debug\n   info\n   warn\n   error\n\n   Environment Variables:\n   GOLOG_LOG_LEVEL - Default log level for all log systems\n   GOLOG_LOG_FMT   - Change output log format (json, nocolor)\n   GOLOG_FILE      - Write logs to file\n   GOLOG_OUTPUT    - Specify whether to output to file, stderr, stdout or a combination, i.e. file+stderr",
            "message": "Set the log level for logging systems:\n\n   The system flag can be specified multiple times.\n\n   eg) log set-level --system chain --system chainxchg debug\n\n   Available Levels:\n   debug\n   info\n   warn\n   error\n\n   Environment Variables:\n   GOLOG_LOG_LEVEL - Default log level for all log systems\n   GOLOG_LOG_FMT   - Change output log format (json, nocolor)\n   GOLOG_FILE      - Write logs to file\n   GOLOG_OUTPUT    - Specify whether to output to file, stderr, stdout or a combination, i.e. file+stderr",
            "translation": "Set the log level for logging systems:\n\n   The system flag can be specified multiple times.\n\n   eg) log set-level --system chain --system chainxchg debug\n\n   Available Levels:\n   debug\n   info\n   warn\n   error\n\n   Environment Variables:\n   GOLOG_LOG_LEVEL - Default log level for all log systems\n   GOLOG_LOG_FMT   - Change output log format (json, nocolor)\n   GOLOG_FILE      - Write logs to file\n   GOLOG_OUTPUT    - Specify whether to output to file, stderr, stdout or a combination, i.e. file+stderr",
            "translatorComment": "Copied from source.",
            "fuzzy": true
        },
        {
            "id": "limit to log system",
            "message": "limit to log system",
            "translation": "limit to log system",
            "translatorComment": "Copied from source.",
            "fuzzy": true
        },
        {
            "id": "Filecoin decentralized storage network provider",
            "message": "Filecoin decentralized storage network provider",
            "translation": "Filecoin decentralized storage network provider",
            "translatorComment": "Copied from source.",
            "fuzzy": true
        },
        {
            "id": "use color in display output",
            "message": "use color in display output",
            "translation": "use color in display output",
            "translatorComment": "Copied from source.",
            "fuzzy": true
        },
        {
            "id": "depends on output being a TTY",
            "message": "depends on output being a TTY",
            "translation": "depends on output being a TTY",
            "translatorComment": "Copied from source.",
            "fuzzy": true
        },
        {
            "id": "Command separated list of hostnames for yugabyte cluster",
            "message": "Command separated list of hostnames for yugabyte cluster",
            "translation": "Command separated list of hostnames for yugabyte cluster",
            "translatorComment": "Copied from source.",
            "fuzzy": true
        },
        {
            "id": "Name of the Postgres database in Yugabyte cluster",
            "message": "Name of the Postgres database in Yugabyte cluster",
            "translation": "Name of the Postgres database in Yugabyte cluster",
            "translatorComment": "Copied from source.",
            "fuzzy": true
        },
        {
            "id": "Username for connecting to the Postgres database in Yugabyte cluster",
            "message": "Username for connecting to the Postgres database in Yugabyte cluster",
            "translation": "Username for connecting to the Postgres database in Yugabyte cluster",
            "translatorComment": "Copied from source.",
            "fuzzy": true
        },
        {
            "id": "Password for connecting to the Postgres database in Yugabyte cluster",
            "message": "Password for connecting to the Postgres database in Yugabyte cluster",
            "translation": "Password for connecting to the Postgres database in Yugabyte cluster",
            "translatorComment": "Copied from source.",
            "fuzzy": true
        },
        {
            "id": "Port for connecting to the Postgres database in Yugabyte cluster",
            "message": "Port for connecting to the Postgres database in Yugabyte cluster",
            "translation": "Port for connecting to the Postgres database in Yugabyte cluster",
            "translatorComment": "Copied from source.",
            "fuzzy": true
        },
        {
            "id": "Port for connecting to the Cassandra database in Yugabyte cluster",
            "message": "Port for connecting to the Cassandra database in Yugabyte cluster",
            "translation": "Port for connecting to the Cassandra database in Yugabyte cluster",
            "translatorComment": "Copied from source.",
            "fuzzy": true
        },
        {
            "id": "Enable load balancing for connecting to the Postgres database in Yugabyte cluster",
            "message": "Enable load balancing for connecting to the Postgres database in Yugabyte cluster",
            "translation": "Enable load balancing for connecting to the Postgres database in Yugabyte cluster",
            "translatorComment": "Copied from source.",
            "fuzzy": true
        },
        {
            "id": "enables very verbose mode, useful for debugging the CLI",
            "message": "enables very verbose mode, useful for debugging the CLI",
            "translation": "enables very verbose mode, useful for debugging the CLI",
            "translatorComment": "Copied from source.",
            "fuzzy": true
        },
        {
            "id": "Fetch proving parameters",
            "message": "Fetch proving parameters",
            "translation": "Fetch proving parameters",
            "translatorComment": "Copied from source.",
            "fuzzy": true
        },
        {
            "id": "[sectorSize]",
            "message": "[sectorSize]",
            "translation": "[sectorSize]",
            "translatorComment": "Copied from source.",
            "fuzzy": true
        },
        {
            "id": "start sealing a deal sector early",
            "message": "start sealing a deal sector early",
            "translation": "start sealing a deal sector early",
            "translatorComment": "Copied from source.",
            "fuzzy": true
        },
        {
            "id": "Specify actor address to start sealing sectors for",
            "message": "Specify actor address to start sealing sectors for",
            "translation": "Specify actor address to start sealing sectors for",
            "translatorComment": "Copied from source.",
            "fuzzy": true
        },
        {
            "id": "Use synthetic PoRep",
            "message": "Use synthetic PoRep",
            "translation": "Use synthetic PoRep",
            "translatorComment": "Copied from source.",
            "fuzzy": true
        },
        {
            "id": "\u003csector\u003e",
            "message": "\u003csector\u003e",
            "translation": "\u003csector\u003e",
            "translatorComment": "Copied from source.",
            "fuzzy": true
        },
        {
            "id": "Add URL to fetch data for offline deals",
            "message": "Add URL to fetch data for offline deals",
            "translation": "Add URL to fetch data for offline deals",
            "translatorComment": "Copied from source.",
            "fuzzy": true
        },
        {
            "id": "CSV file location to use for multiple deal input. Each line in the file should be in the format 'uuid,raw size,url,header1,header2...'",
            "message": "CSV file location to use for multiple deal input. Each line in the file should be in the format 'uuid,raw size,url,header1,header2...'",
            "translation": "CSV file location to use for multiple deal input. Each line in the file should be in the format 'uuid,raw size,url,header1,header2...'",
            "translatorComment": "Copied from source.",
            "fuzzy": true
        },
        {
            "id": "Custom `HEADER` to include in the HTTP request",
            "message": "Custom `HEADER` to include in the HTTP request",
            "translation": "Custom `HEADER` to include in the HTTP request",
            "translatorComment": "Copied from source.",
            "fuzzy": true
        },
        {
            "id": "`URL` to send the request to",
            "message": "`URL` to send the request to",
            "translation": "`URL` to send the request to",
            "translatorComment": "Copied from source.",
            "fuzzy": true
        },
        {
            "id": "Moves funds from the deal collateral wallet into escrow with the storage market actor",
            "message": "Moves funds from the deal collateral wallet into escrow with the storage market actor",
            "translation": "Moves funds from the deal collateral wallet into escrow with the storage market actor",
            "translatorComment": "Copied from source.",
            "fuzzy": true
        },
        {
            "id": "maximum fee in FIL user is willing to pay for this message",
            "message": "maximum fee in FIL user is willing to pay for this message",
            "translation": "maximum fee in FIL user is willing to pay for this message",
            "translatorComment": "Copied from source.",
            "fuzzy": true
        },
        {
            "id": "Specify wallet address to send the funds from",
            "message": "Specify wallet address to send the funds from",
            "translation": "Specify wallet address to send the funds from",
            "translatorComment": "Copied from source.",
            "fuzzy": true
        },
        {
            "id": "Create a new offline verified DDO deal for Curio",
            "message": "Create a new offline verified DDO deal for Curio",
            "translation": "Create a new offline verified DDO deal for Curio",
            "translatorComment": "Copied from source.",
            "fuzzy": true
        },
        {
            "id": "Specify actor address for the deal",
            "message": "Specify actor address for the deal",
            "translation": "Specify actor address for the deal",
            "translatorComment": "Copied from source.",
            "fuzzy": true
        },
        {
            "id": "Remove unsealed copies of sector containing this deal",
            "message": "Remove unsealed copies of sector containing this deal",
            "translation": "Remove unsealed copies of sector containing this deal",
            "translatorComment": "Copied from source.",
            "fuzzy": true
        },
        {
            "id": "indicates that deal index should not be announced to the IPNI",
            "message": "indicates that deal index should not be announced to the IPNI",
            "translation": "indicates that deal index should not be announced to the IPNI",
            "translatorComment": "Copied from source.",
            "fuzzy": true
        },
        {
            "id": "start epoch by when the deal should be proved by provider on-chain (default: 2 days from now)",
            "message": "start epoch by when the deal should be proved by provider on-chain (default: 2 days from now)",
            "translation": "start epoch by when the deal should be proved by provider on-chain (default: 2 days from now)",
            "translatorComment": "Copied from source.",
            "fuzzy": true
        },
        {
            "id": "Start a Curio process",
            "message": "Start a Curio process",
            "translation": "Start a Curio process",
            "translatorComment": "Copied from source.",
            "fuzzy": true
        },
        {
            "id": "host address and port the worker api will listen on",
            "message": "host address and port the worker api will listen on",
            "translation": "host address and port the worker api will listen on",
            "translatorComment": "Copied from source.",
            "fuzzy": true
        },
        {
            "id": "host address and port the gui will listen on",
            "message": "host address and port the gui will listen on",
            "translation": "host address and port the gui will listen on",
            "translatorComment": "Copied from source.",
            "fuzzy": true
        },
        {
            "id": "don't check full-node sync status",
            "message": "don't check full-node sync status",
            "translation": "don't check full-node sync status",
            "translatorComment": "Copied from source.",
            "fuzzy": true
        },
        {
            "id": "only run init, then return",
            "message": "only run init, then return",
            "translation": "only run init, then return",
            "translatorComment": "Copied from source.",
            "fuzzy": true
        },
        {
            "id": "manage open file limit",
            "message": "manage open file limit",
            "translation": "manage open file limit",
            "translatorComment": "Copied from source.",
            "fuzzy": true
        },
        {
            "id": "list of layers to be interpreted (atop defaults). Default: base",
            "message": "list of layers to be interpreted (atop defaults). Default: base",
            "translation": "list of layers to be interpreted (atop defaults). Default: base",
            "translatorComment": "Copied from source.",
            "fuzzy": true
        },
        {
            "id": "custom node name",
            "message": "custom node name",
            "translation": "custom node name",
            "translatorComment": "Copied from source.",
            "fuzzy": true
        },
        {
            "id": "Start Curio web interface",
            "message": "Start Curio web interface",
            "translation": "Start Curio web interface",
            "translatorComment": "Copied from source.",
            "fuzzy": true
        },
        {
            "id": "Start an instance of Curio web interface. \n\tThis creates the 'web' layer if it does not exist, then calls run with that layer.",
            "message": "Start an instance of Curio web interface. \n\tThis creates the 'web' layer if it does not exist, then calls run with that layer.",
            "translation": "Start an instance of Curio web interface. \n\tThis creates the 'web' layer if it does not exist, then calls run with that layer.",
            "translatorComment": "Copied from source.",
            "fuzzy": true
        },
        {
            "id": "Address to listen for the GUI on",
            "message": "Address to listen for the GUI on",
            "translation": "Address to listen for the GUI on",
            "translatorComment": "Copied from source.",
            "fuzzy": true
        },
        {
            "id": "Manage the sealing pipeline",
            "message": "Manage the sealing pipeline",
            "translation": "Manage the sealing pipeline",
            "translatorComment": "Copied from source.",
            "fuzzy": true
        },
        {
            "id": "Start new sealing operations manually",
            "message": "Start new sealing operations manually",
            "translation": "Start new sealing operations manually",
            "translatorComment": "Copied from source.",
            "fuzzy": true
        },
        {
            "id": "Start sealing sectors for all actors now (not on schedule)",
            "message": "Start sealing sectors for all actors now (not on schedule)",
            "translation": "Start sealing sectors for all actors now (not on schedule)",
            "translatorComment": "Copied from source.",
            "fuzzy": true
        },
        {
            "id": "Start sealing new CC sectors",
            "message": "Start sealing new CC sectors",
            "translation": "Start sealing new CC sectors",
            "translatorComment": "Copied from source.",
            "fuzzy": true
        },
        {
            "id": "Number of sectors to start",
            "message": "Number of sectors to start",
            "translation": "Number of sectors to start",
            "translatorComment": "Copied from source.",
            "fuzzy": true
        },
        {
            "id": "How long to commit sectors for",
            "message": "How long to commit sectors for",
            "translation": "How long to commit sectors for",
            "translatorComment": "Copied from source.",
            "fuzzy": true
        },
        {
            "id": "1278 (3.5 years)",
            "message": "1278 (3.5 years)",
            "translation": "1278 (3.5 years)",
            "translatorComment": "Copied from source.",
            "fuzzy": true
        },
        {
            "id": "(debug tool) Copy LM sector metadata into Curio DB",
            "message": "(debug tool) Copy LM sector metadata into Curio DB",
            "translation": "(debug tool) Copy LM sector metadata into Curio DB",
            "translatorComment": "Copied from source.",
            "fuzzy": true
        },
        {
            "id": "Path to miner repo",
            "message": "Path to miner repo",
            "translation": "Path to miner repo",
            "translatorComment": "Copied from source.",
            "fuzzy": true
        },
        {
            "id": "Ignore sectors that cannot be migrated",
            "message": "Ignore sectors that cannot be migrated",
            "translation": "Ignore sectors that cannot be migrated",
            "translatorComment": "Copied from source.",
            "fuzzy": true
        },
        {
            "id": "List pipeline events",
            "message": "List pipeline events",
            "translation": "List pipeline events",
            "translatorComment": "Copied from source.",
            "fuzzy": true
        },
        {
            "id": "Filter events by actor address; lists all if not specified",
            "message": "Filter events by actor address; lists all if not specified",
            "translation": "Filter events by actor address; lists all if not specified",
            "translatorComment": "Copied from source.",
            "fuzzy": true
        },
        {
            "id": "Filter events by sector number; requires --actor to be specified",
            "message": "Filter events by sector number; requires --actor to be specified",
            "translation": "Filter events by sector number; requires --actor to be specified",
            "translatorComment": "Copied from source.",
            "fuzzy": true
        },
        {
            "id": "Limit output to the last N events",
            "message": "Limit output to the last N events",
            "translation": "Limit output to the last N events",
            "translatorComment": "Copied from source.",
            "fuzzy": true
        },
        {
            "id": "Stop a running Curio process",
            "message": "Stop a running Curio process",
            "translation": "Stop a running Curio process",
            "translatorComment": "Copied from source.",
            "fuzzy": true
        },
        {
            "id": "manage sector storage",
            "message": "manage sector storage",
            "translation": "manage sector storage",
            "translatorComment": "Copied from source.",
            "fuzzy": true
        },
        {
            "id": "Sectors can be stored across many filesystem paths. These\ncommands provide ways to manage the storage a Curio node will use to store sectors\nlong term for proving (references as 'store') as well as how sectors will be\nstored while moving through the sealing pipeline (references as 'seal').",
            "message": "Sectors can be stored across many filesystem paths. These\ncommands provide ways to manage the storage a Curio node will use to store sectors\nlong term for proving (references as 'store') as well as how sectors will be\nstored while moving through the sealing pipeline (references as 'seal').",
            "translation": "Sectors can be stored across many filesystem paths. These\ncommands provide ways to manage the storage a Curio node will use to store sectors\nlong term for proving (references as 'store') as well as how sectors will be\nstored while moving through the sealing pipeline (references as 'seal').",
            "translatorComment": "Copied from source.",
            "fuzzy": true
        },
        {
            "id": "attach local storage path",
            "message": "attach local storage path",
            "translation": "attach local storage path",
            "translatorComment": "Copied from source.",
            "fuzzy": true
        },
        {
            "id": "[path]",
            "message": "[path]",
            "translation": "[path]",
            "translatorComment": "Copied from source.",
            "fuzzy": true
        },
        {
            "id": "Storage can be attached to a Curio node using this command. The storage volume\nlist is stored local to the Curio node in storage.json set in curio run. We do not\nrecommend manually modifying this value without further understanding of the\nstorage system.\n\nEach storage volume contains a configuration file which describes the\ncapabilities of the volume. When the '--init' flag is provided, this file will\nbe created using the additional flags.\n\nWeight\nA high weight value means data will be more likely to be stored in this path\n\nSeal\nData for the sealing process will be stored here\n\nStore\nFinalized sectors that will be moved here for long term storage and be proven\nover time",
            "message": "Storage can be attached to a Curio node using this command. The storage volume\nlist is stored local to the Curio node in storage.json set in curio run. We do not\nrecommend manually modifying this value without further understanding of the\nstorage system.\n\nEach storage volume contains a configuration file which describes the\ncapabilities of the volume. When the '--init' flag is provided, this file will\nbe created using the additional flags.\n\nWeight\nA high weight value means data will be more likely to be stored in this path\n\nSeal\nData for the sealing process will be stored here\n\nStore\nFinalized sectors that will be moved here for long term storage and be proven\nover time",
            "translation": "Storage can be attached to a Curio node using this command. The storage volume\nlist is stored local to the Curio node in storage.json set in curio run. We do not\nrecommend manually modifying this value without further understanding of the\nstorage system.\n\nEach storage volume contains a configuration file which describes the\ncapabilities of the volume. When the '--init' flag is provided, this file will\nbe created using the additional flags.\n\nWeight\nA high weight value means data will be more likely to be stored in this path\n\nSeal\nData for the sealing process will be stored here\n\nStore\nFinalized sectors that will be moved here for long term storage and be proven\nover time",
            "translatorComment": "Copied from source.",
            "fuzzy": true
        },
        {
            "id": "initialize the path first",
            "message": "initialize the path first",
            "translation": "initialize the path first",
            "translatorComment": "Copied from source.",
            "fuzzy": true
        },
        {
            "id": "(for init) path weight",
            "message": "(for init) path weight",
            "translation": "(for init) path weight",
            "translatorComment": "Copied from source.",
            "fuzzy": true
        },
        {
            "id": "(for init) use path for sealing",
            "message": "(for init) use path for sealing",
            "translation": "(for init) use path for sealing",
            "translatorComment": "Copied from source.",
            "fuzzy": true
        },
        {
            "id": "(for init) use path for long-term storage",
            "message": "(for init) use path for long-term storage",
            "translation": "(for init) use path for long-term storage",
            "translatorComment": "Copied from source.",
            "fuzzy": true
        },
        {
            "id": "(for init) limit storage space for sectors (expensive for very large paths!)",
            "message": "(for init) limit storage space for sectors (expensive for very large paths!)",
            "translation": "(for init) limit storage space for sectors (expensive for very large paths!)",
            "translatorComment": "Copied from source.",
            "fuzzy": true
        },
        {
            "id": "path group names",
            "message": "path group names",
            "translation": "path group names",
            "translatorComment": "Copied from source.",
            "fuzzy": true
        },
        {
            "id": "path groups allowed to pull data from this path (allow all if not specified)",
            "message": "path groups allowed to pull data from this path (allow all if not specified)",
            "translation": "path groups allowed to pull data from this path (allow all if not specified)",
            "translatorComment": "Copied from source.",
            "fuzzy": true
        },
        {
            "id": "detach local storage path",
            "message": "detach local storage path",
            "translation": "detach local storage path",
            "translatorComment": "Copied from source.",
            "fuzzy": true
        },
        {
            "id": "list local storage paths",
            "message": "list local storage paths",
            "translation": "list local storage paths",
            "translatorComment": "Copied from source.",
            "fuzzy": true
        },
        {
            "id": "only list local storage paths",
            "message": "only list local storage paths",
            "translation": "only list local storage paths",
            "translatorComment": "Copied from source.",
            "fuzzy": true
        },
        {
            "id": "find sector in the storage system",
            "message": "find sector in the storage system",
            "translation": "find sector in the storage system",
            "translatorComment": "Copied from source.",
            "fuzzy": true
        },
        {
            "id": "[miner address] [sector number]",
            "message": "[miner address] [sector number]",
            "translation": "[miner address] [sector number]",
            "translatorComment": "Copied from source.",
            "fuzzy": true
        },
        {
            "id": "generate vanilla proof for a sector",
            "message": "generate vanilla proof for a sector",
            "translation": "generate vanilla proof for a sector",
            "translatorComment": "Copied from source.",
            "fuzzy": true
        },
        {
            "id": "redeclare sectors in a local storage path",
            "message": "redeclare sectors in a local storage path",
            "translation": "redeclare sectors in a local storage path",
            "translatorComment": "Copied from source.",
            "fuzzy": true
        },
        {
            "id": "--machine flag in cli command should point to the node where storage to redeclare is attached",
            "message": "--machine flag in cli command should point to the node where storage to redeclare is attached",
            "translation": "--machine flag in cli command should point to the node where storage to redeclare is attached",
            "translatorComment": "Copied from source.",
            "fuzzy": true
        },
        {
            "id": "Utility functions for testing",
            "message": "Utility functions for testing",
            "translation": "Utility functions for testing",
            "translatorComment": "Copied from source.",
            "fuzzy": true
        },
        {
            "id": "Compute a proof-of-spacetime for a sector (requires the sector to be pre-sealed). These will not send to the chain.",
            "message": "Compute a proof-of-spacetime for a sector (requires the sector to be pre-sealed). These will not send to the chain.",
            "translation": "Compute a proof-of-spacetime for a sector (requires the sector to be pre-sealed). These will not send to the chain.",
            "translatorComment": "Copied from source.",
            "fuzzy": true
        },
        {
            "id": "Test the windowpost scheduler by running it on the next available curio. If tasks fail all retries, you will need to ctrl+c to exit.",
            "message": "Test the windowpost scheduler by running it on the next available curio. If tasks fail all retries, you will need to ctrl+c to exit.",
            "translation": "Test the windowpost scheduler by running it on the next available curio. If tasks fail all retries, you will need to ctrl+c to exit.",
            "translatorComment": "Copied from source.",
            "fuzzy": true
        },
        {
            "id": "deadline to compute WindowPoSt for",
            "message": "deadline to compute WindowPoSt for",
            "translation": "deadline to compute WindowPoSt for",
            "translatorComment": "Copied from source.",
            "fuzzy": true
        },
        {
            "id": "SP ID to compute WindowPoSt for",
            "message": "SP ID to compute WindowPoSt for",
            "translation": "SP ID to compute WindowPoSt for",
            "translatorComment": "Copied from source.",
            "fuzzy": true
        },
        {
            "id": "Compute WindowPoSt for performance and configuration testing.",
            "message": "Compute WindowPoSt for performance and configuration testing.",
            "translation": "Compute WindowPoSt for performance and configuration testing.",
            "translatorComment": "Copied from source.",
            "fuzzy": true
        },
        {
            "id": "Note: This command is intended to be used to verify PoSt compute performance.\nIt will not send any messages to the chain. Since it can compute any deadline, output may be incorrectly timed for the chain.",
            "message": "Note: This command is intended to be used to verify PoSt compute performance.\nIt will not send any messages to the chain. Since it can compute any deadline, output may be incorrectly timed for the chain.",
            "translation": "Note: This command is intended to be used to verify PoSt compute performance.\nIt will not send any messages to the chain. Since it can compute any deadline, output may be incorrectly timed for the chain.",
            "translatorComment": "Copied from source.",
            "fuzzy": true
        },
        {
            "id": "[deadline index]",
            "message": "[deadline index]",
            "translation": "[deadline index]",
            "translatorComment": "Copied from source.",
            "fuzzy": true
        },
        {
            "id": "partition to compute WindowPoSt for",
            "message": "partition to compute WindowPoSt for",
            "translation": "partition to compute WindowPoSt for",
<<<<<<< HEAD
=======
            "translatorComment": "Copied from source.",
            "fuzzy": true
        },
        {
            "id": "Compute WindowPoSt vanilla proofs and verify them.",
            "message": "Compute WindowPoSt vanilla proofs and verify them.",
            "translation": "Compute WindowPoSt vanilla proofs and verify them.",
>>>>>>> 1be02ce6
            "translatorComment": "Copied from source.",
            "fuzzy": true
        },
        {
            "id": "Collection of debugging utilities",
            "message": "Collection of debugging utilities",
            "translation": "Collection of debugging utilities",
            "translatorComment": "Copied from source.",
            "fuzzy": true
        },
        {
            "id": "Tool Box for Curio",
            "message": "Tool Box for Curio",
            "translation": "Tool Box for Curio",
            "translatorComment": "Copied from source.",
            "fuzzy": true
        },
        {
            "id": "Updated DB with message data missing from chain node",
            "message": "Updated DB with message data missing from chain node",
            "translation": "Updated DB with message data missing from chain node",
            "translatorComment": "Copied from source.",
            "fuzzy": true
        },
        {
            "id": "Update data for messages in wait queue",
            "message": "Update data for messages in wait queue",
            "translation": "Update data for messages in wait queue",
            "translatorComment": "Copied from source.",
            "fuzzy": true
        },
        {
            "id": "Register a PDP service provider with Filecoin Service Registry Contract",
            "message": "Register a PDP service provider with Filecoin Service Registry Contract",
            "translation": "Register a PDP service provider with Filecoin Service Registry Contract",
            "translatorComment": "Copied from source.",
            "fuzzy": true
        },
        {
            "id": "Service provider name",
            "message": "Service provider name",
            "translation": "Service provider name",
            "translatorComment": "Copied from source.",
            "fuzzy": true
        },
        {
            "id": "Service provider description",
            "message": "Service provider description",
            "translation": "Service provider description",
            "translatorComment": "Copied from source.",
            "fuzzy": true
        },
        {
            "id": "URL of the service provider",
            "message": "URL of the service provider",
            "translation": "URL of the service provider",
            "translatorComment": "Copied from source.",
            "fuzzy": true
        },
        {
            "id": "Minimum piece size",
            "message": "Minimum piece size",
            "translation": "Minimum piece size",
            "translatorComment": "Copied from source.",
            "fuzzy": true
        },
        {
            "id": "Maximum piece size",
            "message": "Maximum piece size",
            "translation": "Maximum piece size",
            "translatorComment": "Copied from source.",
            "fuzzy": true
        },
        {
            "id": "Supports IPNI piece CID indexing",
            "message": "Supports IPNI piece CID indexing",
            "translation": "Supports IPNI piece CID indexing",
            "translatorComment": "Copied from source.",
            "fuzzy": true
        },
        {
            "id": "Supports IPNI IPFS CID indexing",
            "message": "Supports IPNI IPFS CID indexing",
            "translation": "Supports IPNI IPFS CID indexing",
            "translatorComment": "Copied from source.",
            "fuzzy": true
        },
        {
            "id": "Storage price per TiB per month in USDFC, Default is 1 USDFC.",
            "message": "Storage price per TiB per month in USDFC, Default is 1 USDFC.",
            "translation": "Storage price per TiB per month in USDFC, Default is 1 USDFC.",
            "translatorComment": "Copied from source.",
            "fuzzy": true
        },
        {
            "id": "Shortest frequency interval in epochs at which the SP is willing to prove access to the stored dataset",
            "message": "Shortest frequency interval in epochs at which the SP is willing to prove access to the stored dataset",
            "translation": "Shortest frequency interval in epochs at which the SP is willing to prove access to the stored dataset",
            "translatorComment": "Copied from source.",
            "fuzzy": true
        },
        {
            "id": "Location of the service provider",
            "message": "Location of the service provider",
            "translation": "Location of the service provider",
            "translatorComment": "Copied from source.",
            "fuzzy": true
        },
        {
            "id": "Token contract for payment (IERC20(address(0)) for FIL)",
            "message": "Token contract for payment (IERC20(address(0)) for FIL)",
            "translation": "Token contract for payment (IERC20(address(0)) for FIL)",
            "translatorComment": "Copied from source.",
            "fuzzy": true
        },
        {
            "id": "Downgrade a cluster's daatabase to a previous software version.",
            "message": "Downgrade a cluster's daatabase to a previous software version.",
            "translation": "Downgrade a cluster's daatabase to a previous software version.",
            "translatorComment": "Copied from source.",
            "fuzzy": true
        },
        {
            "id": "If, however, the upgrade has a serious bug and you need to downgrade, first shutdown all nodes in your cluster and then run this command. Finally, only start downgraded nodes.",
            "message": "If, however, the upgrade has a serious bug and you need to downgrade, first shutdown all nodes in your cluster and then run this command. Finally, only start downgraded nodes.",
            "translation": "If, however, the upgrade has a serious bug and you need to downgrade, first shutdown all nodes in your cluster and then run this command. Finally, only start downgraded nodes.",
            "translatorComment": "Copied from source.",
            "fuzzy": true
        },
        {
            "id": "YYYYMMDD when your cluster had the preferred schema. Ex: 20251128",
            "message": "YYYYMMDD when your cluster had the preferred schema. Ex: 20251128",
            "translation": "YYYYMMDD when your cluster had the preferred schema. Ex: 20251128",
            "translatorComment": "Copied from source.",
            "fuzzy": true
        },
        {
            "id": "Fix Boost migration",
            "message": "Fix Boost migration",
            "translation": "Fix Boost migration",
            "translatorComment": "Copied from source.",
            "fuzzy": true
        },
        {
            "id": "check how many entries need to be fixed",
            "message": "check how many entries need to be fixed",
            "translation": "check how many entries need to be fixed",
            "translatorComment": "Copied from source.",
            "fuzzy": true
        },
        {
            "id": "location of boost.db file",
            "message": "location of boost.db file",
            "translation": "location of boost.db file",
            "translatorComment": "Copied from source.",
            "fuzzy": true
        },
        {
            "id": "yugabyte hosts to connect to over cassandra interface eg '127.0.0.1'",
            "message": "yugabyte hosts to connect to over cassandra interface eg '127.0.0.1'",
            "translation": "yugabyte hosts to connect to over cassandra interface eg '127.0.0.1'",
            "translatorComment": "Copied from source.",
            "fuzzy": true
        },
        {
            "id": "yugabyte username to connect to over cassandra interface eg 'cassandra'",
            "message": "yugabyte username to connect to over cassandra interface eg 'cassandra'",
            "translation": "yugabyte username to connect to over cassandra interface eg 'cassandra'",
            "translatorComment": "Copied from source.",
            "fuzzy": true
        },
        {
            "id": "yugabyte password to connect to over cassandra interface eg 'cassandra'",
            "message": "yugabyte password to connect to over cassandra interface eg 'cassandra'",
            "translation": "yugabyte password to connect to over cassandra interface eg 'cassandra'",
            "translatorComment": "Copied from source.",
            "fuzzy": true
        },
        {
            "id": "Manage unsealed data",
            "message": "Manage unsealed data",
            "translation": "Manage unsealed data",
            "translatorComment": "Copied from source.",
            "fuzzy": true
        },
        {
            "id": "Get information about unsealed data",
            "message": "Get information about unsealed data",
            "translation": "Get information about unsealed data",
            "translatorComment": "Copied from source.",
            "fuzzy": true
        },
        {
            "id": "List data from the sectors_unseal_pipeline and sectors_meta tables",
            "message": "List data from the sectors_unseal_pipeline and sectors_meta tables",
            "translation": "List data from the sectors_unseal_pipeline and sectors_meta tables",
            "translatorComment": "Copied from source.",
            "fuzzy": true
        },
        {
            "id": "Filter by storage provider ID",
            "message": "Filter by storage provider ID",
            "translation": "Filter by storage provider ID",
            "translatorComment": "Copied from source.",
            "fuzzy": true
        },
        {
            "id": "Output file path (default: stdout)",
            "message": "Output file path (default: stdout)",
            "translation": "Output file path (default: stdout)",
            "translatorComment": "Copied from source.",
            "fuzzy": true
        },
        {
            "id": "Set the target unseal state for a sector",
            "message": "Set the target unseal state for a sector",
            "translation": "Set the target unseal state for a sector",
            "translatorComment": "Copied from source.",
            "fuzzy": true
        },
        {
            "id": "Set the target unseal state for a specific sector.\n   \u003cminer-id\u003e: The storage provider ID\n   \u003csector-number\u003e: The sector number\n   \u003ctarget-state\u003e: The target state (true, false, or none)\n\n   The unseal target state indicates to curio how an unsealed copy of the sector should be maintained.\n\t   If the target state is true, curio will ensure that the sector is unsealed.\n\t   If the target state is false, curio will ensure that there is no unsealed copy of the sector.\n\t   If the target state is none, curio will not change the current state of the sector.\n\n   Currently when the curio will only start new unseal processes when the target state changes from another state to true.\n\n   When the target state is false, and an unsealed sector file exists, the GC mark step will create a removal mark\n   for the unsealed sector file. The file will only be removed after the removal mark is accepted.",
            "message": "Set the target unseal state for a specific sector.\n   \u003cminer-id\u003e: The storage provider ID\n   \u003csector-number\u003e: The sector number\n   \u003ctarget-state\u003e: The target state (true, false, or none)\n\n   The unseal target state indicates to curio how an unsealed copy of the sector should be maintained.\n\t   If the target state is true, curio will ensure that the sector is unsealed.\n\t   If the target state is false, curio will ensure that there is no unsealed copy of the sector.\n\t   If the target state is none, curio will not change the current state of the sector.\n\n   Currently when the curio will only start new unseal processes when the target state changes from another state to true.\n\n   When the target state is false, and an unsealed sector file exists, the GC mark step will create a removal mark\n   for the unsealed sector file. The file will only be removed after the removal mark is accepted.",
            "translation": "Set the target unseal state for a specific sector.\n   \u003cminer-id\u003e: The storage provider ID\n   \u003csector-number\u003e: The sector number\n   \u003ctarget-state\u003e: The target state (true, false, or none)\n\n   The unseal target state indicates to curio how an unsealed copy of the sector should be maintained.\n\t   If the target state is true, curio will ensure that the sector is unsealed.\n\t   If the target state is false, curio will ensure that there is no unsealed copy of the sector.\n\t   If the target state is none, curio will not change the current state of the sector.\n\n   Currently when the curio will only start new unseal processes when the target state changes from another state to true.\n\n   When the target state is false, and an unsealed sector file exists, the GC mark step will create a removal mark\n   for the unsealed sector file. The file will only be removed after the removal mark is accepted.",
            "translatorComment": "Copied from source.",
            "fuzzy": true
        },
        {
            "id": "Check data integrity in unsealed sector files",
            "message": "Check data integrity in unsealed sector files",
            "translation": "Check data integrity in unsealed sector files",
            "translatorComment": "Copied from source.",
            "fuzzy": true
        },
        {
            "id": "Create a check task for a specific sector, wait for its completion, and output the result.\n   \u003cminer-id\u003e: The storage provider ID\n   \u003csector-number\u003e: The sector number",
            "message": "Create a check task for a specific sector, wait for its completion, and output the result.\n   \u003cminer-id\u003e: The storage provider ID\n   \u003csector-number\u003e: The sector number",
            "translation": "Create a check task for a specific sector, wait for its completion, and output the result.\n   \u003cminer-id\u003e: The storage provider ID\n   \u003csector-number\u003e: The sector number",
            "translatorComment": "Copied from source.",
            "fuzzy": true
        },
        {
            "id": "Use the arrow keys to navigate: ↓ ↑ → ←",
            "message": "Use the arrow keys to navigate: ↓ ↑ → ←",
            "translation": "Use the arrow keys to navigate: ↓ ↑ → ←",
            "translatorComment": "Copied from source.",
            "fuzzy": true
        },
        {
            "id": "This interactive tool creates a new miner actor and creates the basic configuration layer for it.",
            "message": "This interactive tool creates a new miner actor and creates the basic configuration layer for it.",
            "translation": "This interactive tool creates a new miner actor and creates the basic configuration layer for it.",
            "translatorComment": "Copied from source.",
            "fuzzy": true
        },
        {
            "id": "This process is partially idempotent. Once a new miner actor has been created and subsequent steps fail, the user need to run 'curio config new-cluster \u003c miner ID \u003e' to finish the configuration.",
            "message": "This process is partially idempotent. Once a new miner actor has been created and subsequent steps fail, the user need to run 'curio config new-cluster \u003c miner ID \u003e' to finish the configuration.",
            "translation": "This process is partially idempotent. Once a new miner actor has been created and subsequent steps fail, the user need to run 'curio config new-cluster \u003c miner ID \u003e' to finish the configuration.",
            "translatorComment": "Copied from source.",
            "fuzzy": true
        },
        {
            "id": "This interactive tool sets up a non-Storage Provider cluster for protocols like PDP, Snark market, and others.",
            "message": "This interactive tool sets up a non-Storage Provider cluster for protocols like PDP, Snark market, and others.",
            "translation": "This interactive tool sets up a non-Storage Provider cluster for protocols like PDP, Snark market, and others.",
            "translatorComment": "Copied from source.",
            "fuzzy": true
        },
        {
            "id": "This setup does not create or migrate a Filecoin SP actor.",
            "message": "This setup does not create or migrate a Filecoin SP actor.",
            "translation": "This setup does not create or migrate a Filecoin SP actor.",
            "translatorComment": "Copied from source.",
            "fuzzy": true
        },
        {
            "id": "This interactive tool migrates lotus-miner to Curio in 5 minutes.",
            "message": "This interactive tool migrates lotus-miner to Curio in 5 minutes.",
            "translation": "This interactive tool migrates lotus-miner to Curio in 5 minutes.",
            "translatorComment": "Copied from source.",
            "fuzzy": true
        },
        {
            "id": "Each step needs your confirmation and can be reversed. Press Ctrl+C to exit at any time.",
            "message": "Each step needs your confirmation and can be reversed. Press Ctrl+C to exit at any time.",
            "translation": "Each step needs your confirmation and can be reversed. Press Ctrl+C to exit at any time.",
            "translatorComment": "Copied from source.",
            "fuzzy": true
        },
        {
            "id": "Ctrl+C pressed in Terminal",
            "message": "Ctrl+C pressed in Terminal",
            "translation": "Ctrl+C pressed in Terminal",
            "translatorComment": "Copied from source.",
            "fuzzy": true
        },
        {
            "id": "I want to:",
            "message": "I want to:",
            "translation": "I want to:",
            "translatorComment": "Copied from source.",
            "fuzzy": true
        },
        {
            "id": "Migrate from existing Lotus-Miner",
            "message": "Migrate from existing Lotus-Miner",
            "translation": "Migrate from existing Lotus-Miner",
            "translatorComment": "Copied from source.",
            "fuzzy": true
        },
        {
            "id": "Create a new miner",
            "message": "Create a new miner",
            "translation": "Create a new miner",
            "translatorComment": "Copied from source.",
            "fuzzy": true
        },
        {
            "id": "Setup non-Storage Provider cluster",
            "message": "Setup non-Storage Provider cluster",
            "translation": "Setup non-Storage Provider cluster",
            "translatorComment": "Copied from source.",
            "fuzzy": true
        },
        {
            "id": "Aborting remaining steps.",
            "message": "Aborting remaining steps.",
            "translation": "Aborting remaining steps.",
            "translatorComment": "Copied from source.",
            "placeholders": [
                {
                    "id": "Error",
                    "string": "%[1]v",
                    "type": "string",
                    "underlyingType": "string",
                    "argNum": 1,
                    "expr": "err.Error()"
                }
            ],
            "fuzzy": true
        },
        {
            "id": "Lotus-Miner to Curio Migration.",
            "message": "Lotus-Miner to Curio Migration.",
            "translation": "Lotus-Miner to Curio Migration.",
            "translatorComment": "Copied from source.",
            "fuzzy": true
        },
        {
            "id": "Where should we save your database config file?",
            "message": "Where should we save your database config file?",
            "translation": "Where should we save your database config file?",
            "translatorComment": "Copied from source.",
            "fuzzy": true
        },
        {
            "id": "Aborting migration.",
            "message": "Aborting migration.",
            "translation": "Aborting migration.",
            "translatorComment": "Copied from source.",
            "placeholders": [
                {
                    "id": "Error",
                    "string": "%[1]v",
                    "type": "string",
                    "underlyingType": "string",
                    "argNum": 1,
                    "expr": "err.Error()"
                }
            ],
            "fuzzy": true
        },
        {
            "id": "Error writing file: {Error}",
            "message": "Error writing file: {Error}",
            "translation": "Error writing file: {Error}",
            "translatorComment": "Copied from source.",
            "placeholders": [
                {
                    "id": "Error",
                    "string": "%[1]s",
                    "type": "string",
                    "underlyingType": "string",
                    "argNum": 1,
                    "expr": "err.Error()"
                }
            ],
            "fuzzy": true
        },
        {
            "id": "Try the web interface with {Rendercurio_run___layersgui}",
            "message": "Try the web interface with {Rendercurio_run___layersgui}",
            "translation": "Try the web interface with {Rendercurio_run___layersgui}",
            "translatorComment": "Copied from source.",
            "placeholders": [
                {
                    "id": "Rendercurio_run___layersgui",
                    "string": "%[1]s",
                    "type": "string",
                    "underlyingType": "string",
                    "argNum": 1,
                    "expr": "code.Render(\"curio run --layers=gui\")"
                }
            ],
            "fuzzy": true
        },
        {
            "id": "For more servers, make /etc/curio.env with the curio.env database env and add the CURIO_LAYERS env to assign purposes.",
            "message": "For more servers, make /etc/curio.env with the curio.env database env and add the CURIO_LAYERS env to assign purposes.",
            "translation": "For more servers, make /etc/curio.env with the curio.env database env and add the CURIO_LAYERS env to assign purposes.",
            "translatorComment": "Copied from source.",
            "fuzzy": true
        },
        {
            "id": "You can now migrate your market node ({Boost}), if applicable.",
            "message": "You can now migrate your market node ({Boost}), if applicable.",
            "translation": "You can now migrate your market node ({Boost}), if applicable.",
            "translatorComment": "Copied from source.",
            "placeholders": [
                {
                    "id": "Boost",
                    "string": "%[1]s",
                    "type": "string",
                    "underlyingType": "string",
                    "argNum": 1,
                    "expr": "\"Boost\""
                }
            ],
            "fuzzy": true
        },
        {
            "id": "Additional info is at http://docs.curiostorage.org",
            "message": "Additional info is at http://docs.curiostorage.org",
            "translation": "Additional info is at http://docs.curiostorage.org",
            "translatorComment": "Copied from source.",
            "fuzzy": true
        },
        {
            "id": "New Miner initialization complete.",
            "message": "New Miner initialization complete.",
            "translation": "New Miner initialization complete.",
            "translatorComment": "Copied from source.",
            "fuzzy": true
        },
        {
            "id": "Migrating lotus-miner config.toml to Curio in-database configuration.",
            "message": "Migrating lotus-miner config.toml to Curio in-database configuration.",
            "translation": "Migrating lotus-miner config.toml to Curio in-database configuration.",
            "translatorComment": "Copied from source.",
            "fuzzy": true
        },
        {
            "id": "Error getting API: {Error}",
            "message": "Error getting API: {Error}",
            "translation": "Error getting API: {Error}",
            "translatorComment": "Copied from source.",
            "placeholders": [
                {
                    "id": "Error",
                    "string": "%[1]s",
                    "type": "string",
                    "underlyingType": "string",
                    "argNum": 1,
                    "expr": "err.Error()"
                }
            ],
            "fuzzy": true
        },
        {
            "id": "could not get API info for FullNode: {Err}",
            "message": "could not get API info for FullNode: {Err}",
            "translation": "could not get API info for FullNode: {Err}",
            "translatorComment": "Copied from source.",
            "placeholders": [
                {
                    "id": "Err",
                    "string": "%[1]w",
                    "type": "error",
                    "underlyingType": "interface{Error() string}",
                    "argNum": 1,
                    "expr": "err"
                }
            ],
            "fuzzy": true
        },
        {
            "id": "Error getting token: {Error}",
            "message": "Error getting token: {Error}",
            "translation": "Error getting token: {Error}",
            "translatorComment": "Copied from source.",
            "placeholders": [
                {
                    "id": "Error",
                    "string": "%[1]s",
                    "type": "string",
                    "underlyingType": "string",
                    "argNum": 1,
                    "expr": "err.Error()"
                }
            ],
            "fuzzy": true
        },
        {
            "id": "Unmigratable sectors found. Do you want to continue?",
            "message": "Unmigratable sectors found. Do you want to continue?",
            "translation": "Unmigratable sectors found. Do you want to continue?",
            "translatorComment": "Copied from source.",
            "fuzzy": true
        },
        {
            "id": "Yes, continue",
            "message": "Yes, continue",
            "translation": "Yes, continue",
            "translatorComment": "Copied from source.",
            "fuzzy": true
        },
        {
            "id": "No, abort",
            "message": "No, abort",
            "translation": "No, abort",
            "translatorComment": "Copied from source.",
            "fuzzy": true
        },
        {
            "id": "Error saving config to layer: {Error}. Aborting Migration",
            "message": "Error saving config to layer: {Error}. Aborting Migration",
            "translation": "Error saving config to layer: {Error}. Aborting Migration",
            "translatorComment": "Copied from source.",
            "placeholders": [
                {
                    "id": "Error",
                    "string": "%[1]s",
                    "type": "string",
                    "underlyingType": "string",
                    "argNum": 1,
                    "expr": "err.Error()"
                }
            ],
            "fuzzy": true
        },
        {
            "id": "Documentation:",
            "message": "Documentation:",
            "translation": "Documentation:",
            "translatorComment": "Copied from source.",
            "fuzzy": true
        },
        {
            "id": "The '{Base}' layer stores common configuration. All curio instances can include it in their {__layers} argument.",
            "message": "The '{Base}' layer stores common configuration. All curio instances can include it in their {__layers} argument.",
            "translation": "The '{Base}' layer stores common configuration. All curio instances can include it in their {__layers} argument.",
            "translatorComment": "Copied from source.",
            "placeholders": [
                {
                    "id": "Base",
                    "string": "%[1]s",
                    "type": "string",
                    "underlyingType": "string",
                    "argNum": 1,
                    "expr": "\"base\""
                },
                {
                    "id": "__layers",
                    "string": "%[2]s",
                    "type": "string",
                    "underlyingType": "string",
                    "argNum": 2,
                    "expr": "\"--layers\""
                }
            ],
            "fuzzy": true
        },
        {
            "id": "You can add other layers for per-machine configuration changes.",
            "message": "You can add other layers for per-machine configuration changes.",
            "translation": "You can add other layers for per-machine configuration changes.",
            "translatorComment": "Copied from source.",
            "fuzzy": true
        },
        {
            "id": "Filecoin {Slack} channels: {Fil_curio_help} and {Fil_curio_dev}",
            "message": "Filecoin {Slack} channels: {Fil_curio_help} and {Fil_curio_dev}",
            "translation": "Filecoin {Slack} channels: {Fil_curio_help} and {Fil_curio_dev}",
            "translatorComment": "Copied from source.",
            "placeholders": [
                {
                    "id": "Slack",
                    "string": "%[1]s",
                    "type": "string",
                    "underlyingType": "string",
                    "argNum": 1,
                    "expr": "\"Slack\""
                },
                {
                    "id": "Fil_curio_help",
                    "string": "%[2]s",
                    "type": "string",
                    "underlyingType": "string",
                    "argNum": 2,
                    "expr": "\"#fil-curio-help\""
                },
                {
                    "id": "Fil_curio_dev",
                    "string": "%[3]s",
                    "type": "string",
                    "underlyingType": "string",
                    "argNum": 3,
                    "expr": "\"#fil-curio-dev\""
                }
            ],
            "fuzzy": true
        },
        {
            "id": "Increase reliability using redundancy: start multiple machines with at-least the post layer: 'curio run --layers=post'",
            "message": "Increase reliability using redundancy: start multiple machines with at-least the post layer: 'curio run --layers=post'",
            "translation": "Increase reliability using redundancy: start multiple machines with at-least the post layer: 'curio run --layers=post'",
            "translatorComment": "Copied from source.",
            "fuzzy": true
        },
        {
            "id": "One database can serve multiple miner IDs: Run a migration for each lotus-miner.",
            "message": "One database can serve multiple miner IDs: Run a migration for each lotus-miner.",
            "translation": "One database can serve multiple miner IDs: Run a migration for each lotus-miner.",
            "translatorComment": "Copied from source.",
            "fuzzy": true
        },
        {
            "id": "Connected to Yugabyte. Schema is current.",
            "message": "Connected to Yugabyte. Schema is current.",
            "translation": "Connected to Yugabyte. Schema is current.",
            "translatorComment": "Copied from source.",
            "fuzzy": true
        },
        {
            "id": "Connected to Yugabyte",
            "message": "Connected to Yugabyte",
            "translation": "Connected to Yugabyte",
            "translatorComment": "Copied from source.",
            "fuzzy": true
        },
        {
            "id": "To start, ensure your sealing pipeline is drained and shut-down lotus-miner.",
            "message": "To start, ensure your sealing pipeline is drained and shut-down lotus-miner.",
            "translation": "To start, ensure your sealing pipeline is drained and shut-down lotus-miner.",
            "translatorComment": "Copied from source.",
            "fuzzy": true
        },
        {
            "id": "Select the location of your lotus-miner config directory?",
            "message": "Select the location of your lotus-miner config directory?",
            "translation": "Select the location of your lotus-miner config directory?",
            "translatorComment": "Copied from source.",
            "fuzzy": true
        },
        {
            "id": "Other",
            "message": "Other",
            "translation": "Other",
            "translatorComment": "Copied from source.",
            "fuzzy": true
        },
        {
            "id": "Enter the path to the configuration directory used by {Lotus_miner}",
            "message": "Enter the path to the configuration directory used by {Lotus_miner}",
            "translation": "Enter the path to the configuration directory used by {Lotus_miner}",
            "translatorComment": "Copied from source.",
            "placeholders": [
                {
                    "id": "Lotus_miner",
                    "string": "%[1]s",
                    "type": "string",
                    "underlyingType": "string",
                    "argNum": 1,
                    "expr": "\"lotus-miner\""
                }
            ],
            "fuzzy": true
        },
        {
            "id": "No path provided, abandoning migration",
            "message": "No path provided, abandoning migration",
            "translation": "No path provided, abandoning migration",
            "translatorComment": "Copied from source.",
            "fuzzy": true
        },
        {
            "id": "Cannot read the config.toml file in the provided directory, Error: {Error}",
            "message": "Cannot read the config.toml file in the provided directory, Error: {Error}",
            "translation": "Cannot read the config.toml file in the provided directory, Error: {Error}",
            "translatorComment": "Copied from source.",
            "placeholders": [
                {
                    "id": "Error",
                    "string": "%[1]s",
                    "type": "string",
                    "underlyingType": "string",
                    "argNum": 1,
                    "expr": "err.Error()"
                }
            ],
            "fuzzy": true
        },
        {
            "id": "Could not create repo from directory: {Error}. Aborting migration",
            "message": "Could not create repo from directory: {Error}. Aborting migration",
            "translation": "Could not create repo from directory: {Error}. Aborting migration",
            "translatorComment": "Copied from source.",
            "placeholders": [
                {
                    "id": "Error",
                    "string": "%[1]s",
                    "type": "string",
                    "underlyingType": "string",
                    "argNum": 1,
                    "expr": "err.Error()"
                }
            ],
            "fuzzy": true
        },
        {
            "id": "Could not lock miner repo. Your miner must be stopped: {Error}\n Aborting migration",
            "message": "Could not lock miner repo. Your miner must be stopped: {Error}\n Aborting migration",
            "translation": "Could not lock miner repo. Your miner must be stopped: {Error}\n Aborting migration",
            "translatorComment": "Copied from source.",
            "placeholders": [
                {
                    "id": "Error",
                    "string": "%[1]s",
                    "type": "string",
                    "underlyingType": "string",
                    "argNum": 1,
                    "expr": "err.Error()"
                }
            ],
            "fuzzy": true
        },
        {
            "id": "Read Miner Config",
            "message": "Read Miner Config",
            "translation": "Read Miner Config",
            "translatorComment": "Copied from source.",
            "fuzzy": true
        },
        {
            "id": "Step Complete: {Step}",
            "message": "Step Complete: {Step}",
            "translation": "Step Complete: {Step}",
            "translatorComment": "Copied from source.",
            "placeholders": [
                {
                    "id": "Step",
                    "string": "%[1]s",
                    "type": "string",
                    "underlyingType": "string",
                    "argNum": 1,
                    "expr": "step"
                }
            ],
            "fuzzy": true
        },
        {
            "id": "Initializing a new miner actor.",
            "message": "Initializing a new miner actor.",
            "translation": "Initializing a new miner actor.",
            "translatorComment": "Copied from source.",
            "fuzzy": true
        },
        {
            "id": "Enter the info to create a new miner",
            "message": "Enter the info to create a new miner",
            "translation": "Enter the info to create a new miner",
            "translatorComment": "Copied from source.",
            "fuzzy": true
        },
        {
            "id": "Owner Wallet: {String}",
            "message": "Owner Wallet: {String}",
            "translation": "Owner Wallet: {String}",
            "translatorComment": "Copied from source.",
            "placeholders": [
                {
                    "id": "String",
                    "string": "%[1]s",
                    "type": "string",
                    "underlyingType": "string",
                    "argNum": 1,
                    "expr": "d.owner.String()"
                }
            ],
            "fuzzy": true
        },
        {
            "id": "Worker Wallet: {String}",
            "message": "Worker Wallet: {String}",
            "translation": "Worker Wallet: {String}",
            "translatorComment": "Copied from source.",
            "placeholders": [
                {
                    "id": "String",
                    "string": "%[1]s",
                    "type": "string",
                    "underlyingType": "string",
                    "argNum": 1,
                    "expr": "d.worker.String()"
                }
            ],
            "fuzzy": true
        },
        {
            "id": "Sender Wallet: {String}",
            "message": "Sender Wallet: {String}",
            "translation": "Sender Wallet: {String}",
            "translatorComment": "Copied from source.",
            "placeholders": [
                {
                    "id": "String",
                    "string": "%[1]s",
                    "type": "string",
                    "underlyingType": "string",
                    "argNum": 1,
                    "expr": "d.sender.String()"
                }
            ],
            "fuzzy": true
        },
        {
            "id": "Sector Size: {Ssize}",
            "message": "Sector Size: {Ssize}",
            "translation": "Sector Size: {Ssize}",
            "translatorComment": "Copied from source.",
            "placeholders": [
                {
                    "id": "Ssize",
                    "string": "%[1]s",
                    "type": "string",
                    "underlyingType": "string",
                    "argNum": 1,
                    "expr": "d.ssize"
                }
            ],
            "fuzzy": true
        },
        {
            "id": "Continue to verify the addresses and create a new miner actor.",
            "message": "Continue to verify the addresses and create a new miner actor.",
            "translation": "Continue to verify the addresses and create a new miner actor.",
            "translatorComment": "Copied from source.",
            "fuzzy": true
        },
        {
            "id": "Miner creation error occurred: {Error}",
            "message": "Miner creation error occurred: {Error}",
            "translation": "Miner creation error occurred: {Error}",
            "translatorComment": "Copied from source.",
            "placeholders": [
                {
                    "id": "Error",
                    "string": "%[1]s",
                    "type": "string",
                    "underlyingType": "string",
                    "argNum": 1,
                    "expr": "err.Error()"
                }
            ],
            "fuzzy": true
        },
        {
            "id": "Enter the owner address",
            "message": "Enter the owner address",
            "translation": "Enter the owner address",
            "translatorComment": "Copied from source.",
            "fuzzy": true
        },
        {
            "id": "No address provided",
            "message": "No address provided",
            "translation": "No address provided",
            "translatorComment": "Copied from source.",
            "fuzzy": true
        },
        {
            "id": "Failed to parse the address: {Error}",
            "message": "Failed to parse the address: {Error}",
            "translation": "Failed to parse the address: {Error}",
            "translatorComment": "Copied from source.",
            "placeholders": [
                {
                    "id": "Error",
                    "string": "%[1]s",
                    "type": "string",
                    "underlyingType": "string",
                    "argNum": 1,
                    "expr": "err.Error()"
                }
            ],
            "fuzzy": true
        },
        {
            "id": "Enter {Stringworker_senderi_1} address",
            "message": "Enter {Stringworker_senderi_1} address",
            "translation": "Enter {Stringworker_senderi_1} address",
            "translatorComment": "Copied from source.",
            "placeholders": [
                {
                    "id": "Stringworker_senderi_1",
                    "string": "%[1]s",
                    "type": "string",
                    "underlyingType": "string",
                    "argNum": 1,
                    "expr": "[]string{\"worker\", \"sender\"}[i-1]"
                }
            ],
            "fuzzy": true
        },
        {
            "id": "Select the Sector Size",
            "message": "Select the Sector Size",
            "translation": "Select the Sector Size",
            "translatorComment": "Copied from source.",
            "fuzzy": true
        },
        {
            "id": "64 GiB",
            "message": "64 GiB",
            "translation": "64 GiB",
            "translatorComment": "Copied from source.",
            "fuzzy": true
        },
        {
            "id": "32 GiB (recommended for mainnet)",
            "message": "32 GiB (recommended for mainnet)",
            "translation": "32 GiB (recommended for mainnet)",
            "translatorComment": "Copied from source.",
            "fuzzy": true
        },
        {
            "id": "8 MiB",
            "message": "8 MiB",
            "translation": "8 MiB",
            "translatorComment": "Copied from source.",
            "fuzzy": true
        },
        {
            "id": "2 KiB",
            "message": "2 KiB",
            "translation": "2 KiB",
            "translatorComment": "Copied from source.",
            "fuzzy": true
        },
        {
            "id": "Sector selection failed: {Error}",
            "message": "Sector selection failed: {Error}",
            "translation": "Sector selection failed: {Error}",
            "translatorComment": "Copied from source.",
            "placeholders": [
                {
                    "id": "Error",
                    "string": "%[1]s",
                    "type": "string",
                    "underlyingType": "string",
                    "argNum": 1,
                    "expr": "err.Error()"
                }
            ],
            "fuzzy": true
        },
        {
            "id": "Failed to parse sector size: {Error}",
            "message": "Failed to parse sector size: {Error}",
            "translation": "Failed to parse sector size: {Error}",
            "translatorComment": "Copied from source.",
            "placeholders": [
                {
                    "id": "Error",
                    "string": "%[1]s",
                    "type": "string",
                    "underlyingType": "string",
                    "argNum": 1,
                    "expr": "err.Error()"
                }
            ],
            "fuzzy": true
        },
        {
            "id": "Failed to create the miner actor: {Error}",
            "message": "Failed to create the miner actor: {Error}",
            "translation": "Failed to create the miner actor: {Error}",
            "translatorComment": "Copied from source.",
            "placeholders": [
                {
                    "id": "Error",
                    "string": "%[1]s",
                    "type": "string",
                    "underlyingType": "string",
                    "argNum": 1,
                    "expr": "err.Error()"
                }
            ],
            "fuzzy": true
        },
        {
            "id": "Miner {String} created successfully",
            "message": "Miner {String} created successfully",
            "translation": "Miner {String} created successfully",
            "translatorComment": "Copied from source.",
            "placeholders": [
                {
                    "id": "String",
                    "string": "%[1]s",
                    "type": "string",
                    "underlyingType": "string",
                    "argNum": 1,
                    "expr": "miner.String()"
                }
            ],
            "fuzzy": true
        },
        {
            "id": "Cannot reach the DB: {Error}",
            "message": "Cannot reach the DB: {Error}",
            "translation": "Cannot reach the DB: {Error}",
            "translatorComment": "Copied from source.",
            "placeholders": [
                {
                    "id": "Error",
                    "string": "%[1]s",
                    "type": "string",
                    "underlyingType": "string",
                    "argNum": 1,
                    "expr": "err.Error()"
                }
            ],
            "fuzzy": true
        },
        {
            "id": "Error connecting to full node API: {Error}",
            "message": "Error connecting to full node API: {Error}",
            "translation": "Error connecting to full node API: {Error}",
            "translatorComment": "Copied from source.",
            "placeholders": [
                {
                    "id": "Error",
                    "string": "%[1]s",
                    "type": "string",
                    "underlyingType": "string",
                    "argNum": 1,
                    "expr": "err.Error()"
                }
            ],
            "fuzzy": true
        },
        {
            "id": "Pre-initialization steps complete",
            "message": "Pre-initialization steps complete",
            "translation": "Pre-initialization steps complete",
            "translatorComment": "Copied from source.",
            "fuzzy": true
        },
        {
            "id": "Failed to generate random bytes for secret: {Error}",
            "message": "Failed to generate random bytes for secret: {Error}",
            "translation": "Failed to generate random bytes for secret: {Error}",
            "translatorComment": "Copied from source.",
            "placeholders": [
                {
                    "id": "Error",
                    "string": "%[1]s",
                    "type": "string",
                    "underlyingType": "string",
                    "argNum": 1,
                    "expr": "err.Error()"
                }
            ],
            "fuzzy": true
        },
        {
            "id": "Please do not run guided-setup again as miner creation is not idempotent. You need to run 'curio config new-cluster {String}' to finish the configuration",
            "message": "Please do not run guided-setup again as miner creation is not idempotent. You need to run 'curio config new-cluster {String}' to finish the configuration",
            "translation": "Please do not run guided-setup again as miner creation is not idempotent. You need to run 'curio config new-cluster {String}' to finish the configuration",
            "translatorComment": "Copied from source.",
            "placeholders": [
                {
                    "id": "String",
                    "string": "%[1]s",
                    "type": "string",
                    "underlyingType": "string",
                    "argNum": 1,
                    "expr": "d.MinerID.String()"
                }
            ],
            "fuzzy": true
        },
        {
            "id": "Please do not run guided-setup again. You need to run 'curio config new-cluster' manually to finish the configuration",
            "message": "Please do not run guided-setup again. You need to run 'curio config new-cluster' manually to finish the configuration",
            "translation": "Please do not run guided-setup again. You need to run 'curio config new-cluster' manually to finish the configuration",
            "translatorComment": "Copied from source.",
            "fuzzy": true
        },
        {
            "id": "Failed to get API info for FullNode: {Error}",
            "message": "Failed to get API info for FullNode: {Error}",
            "translation": "Failed to get API info for FullNode: {Error}",
            "translatorComment": "Copied from source.",
            "placeholders": [
                {
                    "id": "Error",
                    "string": "%[1]s",
                    "type": "string",
                    "underlyingType": "string",
                    "argNum": 1,
                    "expr": "err.Error()"
                }
            ],
            "fuzzy": true
        },
        {
            "id": "Failed to create auth token: {Error}",
            "message": "Failed to create auth token: {Error}",
            "translation": "Failed to create auth token: {Error}",
            "translatorComment": "Copied from source.",
            "placeholders": [
                {
                    "id": "Error",
                    "string": "%[1]s",
                    "type": "string",
                    "underlyingType": "string",
                    "argNum": 1,
                    "expr": "err.Error()"
                }
            ],
            "fuzzy": true
        },
        {
            "id": "Failed to generate default config: {Error}",
            "message": "Failed to generate default config: {Error}",
            "translation": "Failed to generate default config: {Error}",
            "translatorComment": "Copied from source.",
            "placeholders": [
                {
                    "id": "Error",
                    "string": "%[1]s",
                    "type": "string",
                    "underlyingType": "string",
                    "argNum": 1,
                    "expr": "err.Error()"
                }
            ],
            "fuzzy": true
        },
        {
            "id": "Failed to insert config into database: {Error}",
            "message": "Failed to insert config into database: {Error}",
            "translation": "Failed to insert config into database: {Error}",
            "translatorComment": "Copied from source.",
            "placeholders": [
                {
                    "id": "Error",
                    "string": "%[1]s",
                    "type": "string",
                    "underlyingType": "string",
                    "argNum": 1,
                    "expr": "err.Error()"
                }
            ],
            "fuzzy": true
        },
        {
            "id": "Non-SP cluster configuration created successfully",
            "message": "Non-SP cluster configuration created successfully",
            "translation": "Non-SP cluster configuration created successfully",
            "translatorComment": "Copied from source.",
            "fuzzy": true
        },
        {
            "id": "Non-SP cluster configuration complete",
            "message": "Non-SP cluster configuration complete",
            "translation": "Non-SP cluster configuration complete",
            "translatorComment": "Copied from source.",
            "fuzzy": true
        },
        {
            "id": "Configuration 'base' was updated to include this miner's address",
            "message": "Configuration 'base' was updated to include this miner's address",
            "translation": "Configuration 'base' was updated to include this miner's address",
            "translatorComment": "Copied from source.",
            "fuzzy": true
        },
        {
            "id": "Failed to load base config from database: {Error}",
            "message": "Failed to load base config from database: {Error}",
            "translation": "Failed to load base config from database: {Error}",
            "translatorComment": "Copied from source.",
            "placeholders": [
                {
                    "id": "Error",
                    "string": "%[1]s",
                    "type": "string",
                    "underlyingType": "string",
                    "argNum": 1,
                    "expr": "err.Error()"
                }
            ],
            "fuzzy": true
        },
        {
            "id": "Failed to parse base config: {Error}",
            "message": "Failed to parse base config: {Error}",
            "translation": "Failed to parse base config: {Error}",
            "translatorComment": "Copied from source.",
            "placeholders": [
                {
                    "id": "Error",
                    "string": "%[1]s",
                    "type": "string",
                    "underlyingType": "string",
                    "argNum": 1,
                    "expr": "err.Error()"
                }
            ],
            "fuzzy": true
        },
        {
            "id": "Failed to regenerate base config: {Error}",
            "message": "Failed to regenerate base config: {Error}",
            "translation": "Failed to regenerate base config: {Error}",
            "translatorComment": "Copied from source.",
            "placeholders": [
                {
                    "id": "Error",
                    "string": "%[1]s",
                    "type": "string",
                    "underlyingType": "string",
                    "argNum": 1,
                    "expr": "err.Error()"
                }
            ],
            "fuzzy": true
        },
        {
            "id": "Failed to insert 'base' config layer in database: {Error}",
            "message": "Failed to insert 'base' config layer in database: {Error}",
            "translation": "Failed to insert 'base' config layer in database: {Error}",
            "translatorComment": "Copied from source.",
            "placeholders": [
                {
                    "id": "Error",
                    "string": "%[1]s",
                    "type": "string",
                    "underlyingType": "string",
                    "argNum": 1,
                    "expr": "err.Error()"
                }
            ],
            "fuzzy": true
        },
        {
            "id": "Non-SP cluster setup complete!",
            "message": "Non-SP cluster setup complete!",
            "translation": "Non-SP cluster setup complete!",
            "translatorComment": "Copied from source.",
            "fuzzy": true
        },
        {
            "id": "Your non-SP cluster has been configured successfully.",
            "message": "Your non-SP cluster has been configured successfully.",
            "translation": "Your non-SP cluster has been configured successfully.",
            "translatorComment": "Copied from source.",
            "fuzzy": true
        },
        {
            "id": "You can now start using Curio for protocols like PDP, Snark markets, and others.",
            "message": "You can now start using Curio for protocols like PDP, Snark markets, and others.",
            "translation": "You can now start using Curio for protocols like PDP, Snark markets, and others.",
            "translatorComment": "Copied from source.",
            "fuzzy": true
        },
        {
            "id": "To start the cluster, run: curio run --layers basic-cluster",
            "message": "To start the cluster, run: curio run --layers basic-cluster",
            "translation": "To start the cluster, run: curio run --layers basic-cluster",
            "translatorComment": "Copied from source.",
            "fuzzy": true
        },
        {
            "id": "Enter the info to connect to your Yugabyte database installation (https://download.yugabyte.com/)",
            "message": "Enter the info to connect to your Yugabyte database installation (https://download.yugabyte.com/)",
            "translation": "Enter the info to connect to your Yugabyte database installation (https://download.yugabyte.com/)",
            "translatorComment": "Copied from source.",
            "fuzzy": true
        },
        {
            "id": "Host: {Hosts_}",
            "message": "Host: {Hosts_}",
            "translation": "Host: {Hosts_}",
            "translatorComment": "Copied from source.",
            "placeholders": [
                {
                    "id": "Hosts_",
                    "string": "%[1]s",
                    "type": "string",
                    "underlyingType": "string",
                    "argNum": 1,
                    "expr": "strings.Join(harmonyCfg.Hosts, \",\")"
                }
            ],
            "fuzzy": true
        },
        {
            "id": "Port: {Port}",
            "message": "Port: {Port}",
            "translation": "Port: {Port}",
            "translatorComment": "Copied from source.",
            "placeholders": [
                {
                    "id": "Port",
                    "string": "%[1]s",
                    "type": "string",
                    "underlyingType": "string",
                    "argNum": 1,
                    "expr": "harmonyCfg.Port"
                }
            ],
            "fuzzy": true
        },
        {
            "id": "Username: {Username}",
            "message": "Username: {Username}",
            "translation": "Username: {Username}",
            "translatorComment": "Copied from source.",
            "placeholders": [
                {
                    "id": "Username",
                    "string": "%[1]s",
                    "type": "string",
                    "underlyingType": "string",
                    "argNum": 1,
                    "expr": "harmonyCfg.Username"
                }
            ],
            "fuzzy": true
        },
        {
            "id": "Password: {Password}",
            "message": "Password: {Password}",
            "translation": "Password: {Password}",
            "translatorComment": "Copied from source.",
            "placeholders": [
                {
                    "id": "Password",
                    "string": "%[1]s",
                    "type": "string",
                    "underlyingType": "string",
                    "argNum": 1,
                    "expr": "harmonyCfg.Password"
                }
            ],
            "fuzzy": true
        },
        {
            "id": "Database: {Database}",
            "message": "Database: {Database}",
            "translation": "Database: {Database}",
            "translatorComment": "Copied from source.",
            "placeholders": [
                {
                    "id": "Database",
                    "string": "%[1]s",
                    "type": "string",
                    "underlyingType": "string",
                    "argNum": 1,
                    "expr": "harmonyCfg.Database"
                }
            ],
            "fuzzy": true
        },
        {
            "id": "Continue to connect and update schema.",
            "message": "Continue to connect and update schema.",
            "translation": "Continue to connect and update schema.",
            "translatorComment": "Copied from source.",
            "fuzzy": true
        },
        {
            "id": "Database config error occurred, abandoning migration: {Error}",
            "message": "Database config error occurred, abandoning migration: {Error}",
            "translation": "Database config error occurred, abandoning migration: {Error}",
            "translatorComment": "Copied from source.",
            "placeholders": [
                {
                    "id": "Error",
                    "string": "%[1]s",
                    "type": "string",
                    "underlyingType": "string",
                    "argNum": 1,
                    "expr": "err.Error()"
                }
            ],
            "fuzzy": true
        },
        {
            "id": "Enter the Yugabyte database host(s)",
            "message": "Enter the Yugabyte database host(s)",
            "translation": "Enter the Yugabyte database host(s)",
            "translatorComment": "Copied from source.",
            "fuzzy": true
        },
        {
            "id": "No host provided",
            "message": "No host provided",
            "translation": "No host provided",
            "translatorComment": "Copied from source.",
            "fuzzy": true
        },
        {
            "id": "Enter the Yugabyte database {Stringport_username_password_databasei_1}",
            "message": "Enter the Yugabyte database {Stringport_username_password_databasei_1}",
            "translation": "Enter the Yugabyte database {Stringport_username_password_databasei_1}",
            "translatorComment": "Copied from source.",
            "placeholders": [
                {
                    "id": "Stringport_username_password_databasei_1",
                    "string": "%[1]s",
                    "type": "string",
                    "underlyingType": "string",
                    "argNum": 1,
                    "expr": "[]string{\"port\", \"username\", \"password\", \"database\"}[i-1]"
                }
            ],
            "fuzzy": true
        },
        {
            "id": "No value provided",
            "message": "No value provided",
            "translation": "No value provided",
            "translatorComment": "Copied from source.",
            "fuzzy": true
        },
        {
            "id": "Error connecting to Yugabyte database: {Error}",
            "message": "Error connecting to Yugabyte database: {Error}",
            "translation": "Error connecting to Yugabyte database: {Error}",
            "translatorComment": "Copied from source.",
            "placeholders": [
                {
                    "id": "Error",
                    "string": "%[1]s",
                    "type": "string",
                    "underlyingType": "string",
                    "argNum": 1,
                    "expr": "err.Error()"
                }
            ],
            "fuzzy": true
        },
        {
            "id": "Optional setup steps (you can skip these and configure later):",
            "message": "Optional setup steps (you can skip these and configure later):",
            "translation": "Optional setup steps (you can skip these and configure later):",
            "translatorComment": "Copied from source.",
            "fuzzy": true
        },
        {
            "id": "Skip optional steps",
            "message": "Skip optional steps",
            "translation": "Skip optional steps",
            "translatorComment": "Copied from source.",
            "fuzzy": true
        },
        {
            "id": "Storage",
            "message": "Storage",
            "translation": "Storage",
            "translatorComment": "Copied from source.",
            "fuzzy": true
        },
        {
            "id": "PDP",
            "message": "PDP",
            "translation": "PDP",
            "translatorComment": "Copied from source.",
            "fuzzy": true
        },
        {
            "id": "Storage Configuration",
            "message": "Storage Configuration",
            "translation": "Storage Configuration",
            "translatorComment": "Copied from source.",
            "fuzzy": true
        },
        {
            "id": "Manage storage paths for this server.",
            "message": "Manage storage paths for this server.",
            "translation": "Manage storage paths for this server.",
            "translatorComment": "Copied from source.",
            "fuzzy": true
        },
        {
            "id": "Error getting home directory: {Error}",
            "message": "Error getting home directory: {Error}",
            "translation": "Error getting home directory: {Error}",
            "translatorComment": "Copied from source.",
            "placeholders": [
                {
                    "id": "Error",
                    "string": "%[1]s",
                    "type": "string",
                    "underlyingType": "string",
                    "argNum": 1,
                    "expr": "err.Error()"
                }
            ],
            "fuzzy": true
        },
        {
            "id": "Go Back",
            "message": "Go Back",
            "translation": "Go Back",
            "translatorComment": "Copied from source.",
            "fuzzy": true
        },
        {
            "id": "Add new storage path",
            "message": "Add new storage path",
            "translation": "Add new storage path",
            "translatorComment": "Copied from source.",
            "fuzzy": true
        },
        {
            "id": "Delete {P}",
            "message": "Delete {P}",
            "translation": "Delete {P}",
            "translatorComment": "Copied from source.",
            "placeholders": [
                {
                    "id": "P",
                    "string": "%[1]s",
                    "type": "string",
                    "underlyingType": "string",
                    "argNum": 1,
                    "expr": "p"
                }
            ],
            "fuzzy": true
        },
        {
            "id": "Storage paths for this server:",
            "message": "Storage paths for this server:",
            "translation": "Storage paths for this server:",
            "translatorComment": "Copied from source.",
            "fuzzy": true
        },
        {
            "id": "Enter storage path to add",
            "message": "Enter storage path to add",
            "translation": "Enter storage path to add",
            "translatorComment": "Copied from source.",
            "fuzzy": true
        },
        {
            "id": "No path provided",
            "message": "No path provided",
            "translation": "No path provided",
            "translatorComment": "Copied from source.",
            "fuzzy": true
        },
        {
            "id": "Error expanding path: {Error}",
            "message": "Error expanding path: {Error}",
            "translation": "Error expanding path: {Error}",
            "translatorComment": "Copied from source.",
            "placeholders": [
                {
                    "id": "Error",
                    "string": "%[1]s",
                    "type": "string",
                    "underlyingType": "string",
                    "argNum": 1,
                    "expr": "err.Error()"
                }
            ],
            "fuzzy": true
        },
        {
            "id": "Path already exists",
            "message": "Path already exists",
            "translation": "Path already exists",
            "translatorComment": "Copied from source.",
            "fuzzy": true
        },
        {
            "id": "Storage type for {ExpandedPath}",
            "message": "Storage type for {ExpandedPath}",
            "translation": "Storage type for {ExpandedPath}",
            "translatorComment": "Copied from source.",
            "placeholders": [
                {
                    "id": "ExpandedPath",
                    "string": "%[1]s",
                    "type": "string",
                    "underlyingType": "string",
                    "argNum": 1,
                    "expr": "expandedPath"
                }
            ],
            "fuzzy": true
        },
        {
            "id": "Seal (fast storage for sealing operations)",
            "message": "Seal (fast storage for sealing operations)",
            "translation": "Seal (fast storage for sealing operations)",
            "translatorComment": "Copied from source.",
            "fuzzy": true
        },
        {
            "id": "Store (long-term storage for sealed sectors)",
            "message": "Store (long-term storage for sealed sectors)",
            "translation": "Store (long-term storage for sealed sectors)",
            "translatorComment": "Copied from source.",
            "fuzzy": true
        },
        {
            "id": "Both (seal and store)",
            "message": "Both (seal and store)",
            "translation": "Both (seal and store)",
            "translatorComment": "Copied from source.",
            "fuzzy": true
        },
        {
            "id": "Error writing storage.json: {Error}",
            "message": "Error writing storage.json: {Error}",
            "translation": "Error writing storage.json: {Error}",
            "translatorComment": "Copied from source.",
            "placeholders": [
                {
                    "id": "Error",
                    "string": "%[1]s",
                    "type": "string",
                    "underlyingType": "string",
                    "argNum": 1,
                    "expr": "err.Error()"
                }
            ],
            "fuzzy": true
        },
        {
            "id": "Storage path {ExpandedPath} added as {StorageTypeStr}. You'll need to initialize it with: curio cli storage attach --init --{StorageTypeStr_1} {ExpandedPath_1}",
            "message": "Storage path {ExpandedPath} added as {StorageTypeStr}. You'll need to initialize it with: curio cli storage attach --init --{StorageTypeStr_1} {ExpandedPath_1}",
            "translation": "Storage path {ExpandedPath} added as {StorageTypeStr}. You'll need to initialize it with: curio cli storage attach --init --{StorageTypeStr_1} {ExpandedPath_1}",
            "translatorComment": "Copied from source.",
            "placeholders": [
                {
                    "id": "ExpandedPath",
                    "string": "%[1]s",
                    "type": "string",
                    "underlyingType": "string",
                    "argNum": 1,
                    "expr": "expandedPath"
                },
                {
                    "id": "StorageTypeStr",
                    "string": "%[2]s",
                    "type": "string",
                    "underlyingType": "string",
                    "argNum": 2,
                    "expr": "storageTypeStr"
                },
                {
                    "id": "StorageTypeStr_1",
                    "string": "%[3]s",
                    "type": "string",
                    "underlyingType": "string",
                    "argNum": 3,
                    "expr": "storageTypeStr"
                },
                {
                    "id": "ExpandedPath_1",
                    "string": "%[4]s",
                    "type": "string",
                    "underlyingType": "string",
                    "argNum": 4,
                    "expr": "expandedPath"
                }
            ],
            "fuzzy": true
        },
        {
            "id": "Storage path added",
            "message": "Storage path added",
            "translation": "Storage path added",
            "translatorComment": "Copied from source.",
            "fuzzy": true
        },
        {
            "id": "Really delete {PathToDelete}?",
            "message": "Really delete {PathToDelete}?",
            "translation": "Really delete {PathToDelete}?",
            "translatorComment": "Copied from source.",
            "placeholders": [
                {
                    "id": "PathToDelete",
                    "string": "%[1]s",
                    "type": "string",
                    "underlyingType": "string",
                    "argNum": 1,
                    "expr": "pathToDelete"
                }
            ],
            "fuzzy": true
        },
        {
            "id": "Yes, delete it",
            "message": "Yes, delete it",
            "translation": "Yes, delete it",
            "translatorComment": "Copied from source.",
            "fuzzy": true
        },
        {
            "id": "No, keep it",
            "message": "No, keep it",
            "translation": "No, keep it",
            "translatorComment": "Copied from source.",
            "fuzzy": true
        },
        {
            "id": "Storage path {PathToDelete} removed from configuration",
            "message": "Storage path {PathToDelete} removed from configuration",
            "translation": "Storage path {PathToDelete} removed from configuration",
            "translatorComment": "Copied from source.",
            "placeholders": [
                {
                    "id": "PathToDelete",
                    "string": "%[1]s",
                    "type": "string",
                    "underlyingType": "string",
                    "argNum": 1,
                    "expr": "pathToDelete"
                }
            ],
            "fuzzy": true
        },
        {
            "id": "Storage path deleted",
            "message": "Storage path deleted",
            "translation": "Storage path deleted",
            "translatorComment": "Copied from source.",
            "fuzzy": true
        },
        {
            "id": "PDP (Proof of Data Possession) Configuration",
            "message": "PDP (Proof of Data Possession) Configuration",
            "translation": "PDP (Proof of Data Possession) Configuration",
            "translatorComment": "Copied from source.",
            "fuzzy": true
        },
        {
            "id": "This will configure PDP settings for your Curio cluster.",
            "message": "This will configure PDP settings for your Curio cluster.",
            "translation": "This will configure PDP settings for your Curio cluster.",
            "translatorComment": "Copied from source.",
            "fuzzy": true
        },
        {
            "id": "For detailed documentation, see: https://docs.curiostorage.org/experimental-features/enable-pdp",
            "message": "For detailed documentation, see: https://docs.curiostorage.org/experimental-features/enable-pdp",
            "translation": "For detailed documentation, see: https://docs.curiostorage.org/experimental-features/enable-pdp",
            "translatorComment": "Copied from source.",
            "fuzzy": true
        },
        {
            "id": "PDP layer already exists. What would you like to do?",
            "message": "PDP layer already exists. What would you like to do?",
            "translation": "PDP layer already exists. What would you like to do?",
            "translatorComment": "Copied from source.",
            "fuzzy": true
        },
        {
            "id": "Reconfigure PDP",
            "message": "Reconfigure PDP",
            "translation": "Reconfigure PDP",
            "translatorComment": "Copied from source.",
            "fuzzy": true
        },
        {
            "id": "Skip PDP setup",
            "message": "Skip PDP setup",
            "translation": "Skip PDP setup",
            "translatorComment": "Copied from source.",
            "fuzzy": true
        },
        {
            "id": "Creating PDP configuration layer...",
            "message": "Creating PDP configuration layer...",
            "translation": "Creating PDP configuration layer...",
            "translatorComment": "Copied from source.",
            "fuzzy": true
        },
        {
            "id": "Error loading existing PDP config: {Error}",
            "message": "Error loading existing PDP config: {Error}",
            "translation": "Error loading existing PDP config: {Error}",
            "translatorComment": "Copied from source.",
            "placeholders": [
                {
                    "id": "Error",
                    "string": "%[1]s",
                    "type": "string",
                    "underlyingType": "string",
                    "argNum": 1,
                    "expr": "err.Error()"
                }
            ],
            "fuzzy": true
        },
        {
            "id": "Configuring HTTP settings for PDP...",
            "message": "Configuring HTTP settings for PDP...",
            "translation": "Configuring HTTP settings for PDP...",
            "translatorComment": "Copied from source.",
            "fuzzy": true
        },
        {
            "id": "Enter your domain name (e.g., market.mydomain.com)",
            "message": "Enter your domain name (e.g., market.mydomain.com)",
            "translation": "Enter your domain name (e.g., market.mydomain.com)",
            "translatorComment": "Copied from source.",
            "fuzzy": true
        },
        {
            "id": "No domain provided, skipping HTTP configuration",
            "message": "No domain provided, skipping HTTP configuration",
            "translation": "No domain provided, skipping HTTP configuration",
            "translatorComment": "Copied from source.",
            "fuzzy": true
        },
        {
            "id": "Listen address for HTTP server",
            "message": "Listen address for HTTP server",
            "translation": "Listen address for HTTP server",
            "translatorComment": "Copied from source.",
            "fuzzy": true
        },
        {
            "id": "Error generating PDP config: {Error}",
            "message": "Error generating PDP config: {Error}",
            "translation": "Error generating PDP config: {Error}",
            "translatorComment": "Copied from source.",
            "placeholders": [
                {
                    "id": "Error",
                    "string": "%[1]s",
                    "type": "string",
                    "underlyingType": "string",
                    "argNum": 1,
                    "expr": "err.Error()"
                }
            ],
            "fuzzy": true
        },
        {
            "id": "Error saving PDP config: {Error}",
            "message": "Error saving PDP config: {Error}",
            "translation": "Error saving PDP config: {Error}",
            "translatorComment": "Copied from source.",
            "placeholders": [
                {
                    "id": "Error",
                    "string": "%[1]s",
                    "type": "string",
                    "underlyingType": "string",
                    "argNum": 1,
                    "expr": "err.Error()"
                }
            ],
            "fuzzy": true
        },
        {
            "id": "PDP configuration layer created",
            "message": "PDP configuration layer created",
            "translation": "PDP configuration layer created",
            "translatorComment": "Copied from source.",
            "fuzzy": true
        },
        {
            "id": "Setting up PDP wallet...",
            "message": "Setting up PDP wallet...",
            "translation": "Setting up PDP wallet...",
            "translatorComment": "Copied from source.",
            "fuzzy": true
        },
        {
            "id": "You need a delegated Filecoin wallet address to use with PDP.",
            "message": "You need a delegated Filecoin wallet address to use with PDP.",
            "translation": "You need a delegated Filecoin wallet address to use with PDP.",
            "translatorComment": "Copied from source.",
            "fuzzy": true
        },
        {
            "id": "Use existing key, ending in {AddressSuffix}",
            "message": "Use existing key, ending in {AddressSuffix}",
            "translation": "Use existing key, ending in {AddressSuffix}",
            "translatorComment": "Copied from source.",
            "placeholders": [
                {
                    "id": "AddressSuffix",
                    "string": "%[1]s",
                    "type": "string",
                    "underlyingType": "string",
                    "argNum": 1,
                    "expr": "addressSuffix"
                }
            ],
            "fuzzy": true
        },
        {
            "id": "Import delegated wallet private key",
            "message": "Import delegated wallet private key",
            "translation": "Import delegated wallet private key",
            "translatorComment": "Copied from source.",
            "fuzzy": true
        },
        {
            "id": "Skip wallet setup for now",
            "message": "Skip wallet setup for now",
            "translation": "Skip wallet setup for now",
            "translatorComment": "Copied from source.",
            "fuzzy": true
        },
        {
            "id": "How would you like to proceed?",
            "message": "How would you like to proceed?",
            "translation": "How would you like to proceed?",
            "translatorComment": "Copied from source.",
            "fuzzy": true
        },
        {
            "id": "You can set up the wallet later using the Curio GUI or CLI",
            "message": "You can set up the wallet later using the Curio GUI or CLI",
            "translation": "You can set up the wallet later using the Curio GUI or CLI",
            "translatorComment": "Copied from source.",
            "fuzzy": true
        },
        {
            "id": "Using existing PDP wallet key: {ExistingKeyAddress}",
            "message": "Using existing PDP wallet key: {ExistingKeyAddress}",
            "translation": "Using existing PDP wallet key: {ExistingKeyAddress}",
            "translatorComment": "Copied from source.",
            "placeholders": [
                {
                    "id": "ExistingKeyAddress",
                    "string": "%[1]s",
                    "type": "string",
                    "underlyingType": "string",
                    "argNum": 1,
                    "expr": "existingKeyAddress"
                }
            ],
            "fuzzy": true
        },
        {
            "id": "PDP wallet configured",
            "message": "PDP wallet configured",
            "translation": "PDP wallet configured",
            "translatorComment": "Copied from source.",
            "fuzzy": true
        },
        {
            "id": "You can create a new delegated wallet using Lotus:",
            "message": "You can create a new delegated wallet using Lotus:",
            "translation": "You can create a new delegated wallet using Lotus:",
            "translatorComment": "Copied from source.",
            "fuzzy": true
        },
        {
            "id": "lotus wallet new delegated",
            "message": "lotus wallet new delegated",
            "translation": "lotus wallet new delegated",
            "translatorComment": "Copied from source.",
            "fuzzy": true
        },
        {
            "id": "Then export its private key with:",
            "message": "Then export its private key with:",
            "translation": "Then export its private key with:",
            "translatorComment": "Copied from source.",
            "fuzzy": true
        },
        {
            "id": "lotus wallet export \u003caddress\u003e | xxd -r -p | jq -r '.PrivateKey' | base64 -d | xxd -p -c 32",
            "message": "lotus wallet export \u003caddress\u003e | xxd -r -p | jq -r '.PrivateKey' | base64 -d | xxd -p -c 32",
            "translation": "lotus wallet export \u003caddress\u003e | xxd -r -p | jq -r '.PrivateKey' | base64 -d | xxd -p -c 32",
            "translatorComment": "Copied from source.",
            "fuzzy": true
        },
        {
            "id": "Enter your delegated wallet private key (hex format):",
            "message": "Enter your delegated wallet private key (hex format):",
            "translation": "Enter your delegated wallet private key (hex format):",
            "translatorComment": "Copied from source.",
            "fuzzy": true
        },
        {
            "id": "Private key",
            "message": "Private key",
            "translation": "Private key",
            "translatorComment": "Copied from source.",
            "fuzzy": true
        },
        {
            "id": "No private key provided",
            "message": "No private key provided",
            "translation": "No private key provided",
            "translatorComment": "Copied from source.",
            "fuzzy": true
        },
        {
            "id": "PDP setup complete!",
            "message": "PDP setup complete!",
            "translation": "PDP setup complete!",
            "translatorComment": "Copied from source.",
            "fuzzy": true
        },
        {
            "id": "To start Curio with PDP enabled, run:",
            "message": "To start Curio with PDP enabled, run:",
            "translation": "To start Curio with PDP enabled, run:",
            "translatorComment": "Copied from source.",
            "fuzzy": true
        },
        {
            "id": "curio run --layers=gui,pdp",
            "message": "curio run --layers=gui,pdp",
            "translation": "curio run --layers=gui,pdp",
            "translatorComment": "Copied from source.",
            "fuzzy": true
        },
        {
            "id": "Make sure to send FIL/tFIL to your 0x wallet address for PDP operations.",
            "message": "Make sure to send FIL/tFIL to your 0x wallet address for PDP operations.",
            "translation": "Make sure to send FIL/tFIL to your 0x wallet address for PDP operations.",
            "translatorComment": "Copied from source.",
            "fuzzy": true
        },
        {
            "id": "Next steps:",
            "message": "Next steps:",
            "translation": "Next steps:",
            "translatorComment": "Copied from source.",
            "fuzzy": true
        },
        {
            "id": "1. Test your PDP service with: pdptool ping --service-url https://{Domain} --service-name public",
            "message": "1. Test your PDP service with: pdptool ping --service-url https://{Domain} --service-name public",
            "translation": "1. Test your PDP service with: pdptool ping --service-url https://{Domain} --service-name public",
            "translatorComment": "Copied from source.",
            "placeholders": [
                {
                    "id": "Domain",
                    "string": "%[1]s",
                    "type": "string",
                    "underlyingType": "string",
                    "argNum": 1,
                    "expr": "domain"
                }
            ],
            "fuzzy": true
        },
        {
            "id": "1. Test your PDP service with: pdptool ping --service-url https://your-domain.com --service-name public",
            "message": "1. Test your PDP service with: pdptool ping --service-url https://your-domain.com --service-name public",
            "translation": "1. Test your PDP service with: pdptool ping --service-url https://your-domain.com --service-name public",
            "translatorComment": "Copied from source.",
            "fuzzy": true
        },
        {
            "id": "2. Register your FWSS node",
            "message": "2. Register your FWSS node",
            "translation": "2. Register your FWSS node",
            "translatorComment": "Copied from source.",
            "fuzzy": true
        },
        {
            "id": "3. Explore FWSS \u0026 PDP tools at https://www.filecoin.services",
            "message": "3. Explore FWSS \u0026 PDP tools at https://www.filecoin.services",
            "translation": "3. Explore FWSS \u0026 PDP tools at https://www.filecoin.services",
            "translatorComment": "Copied from source.",
            "fuzzy": true
        },
        {
            "id": "4. Join the community: Filecoin Slack #fil-pdp",
            "message": "4. Join the community: Filecoin Slack #fil-pdp",
            "translation": "4. Join the community: Filecoin Slack #fil-pdp",
            "translatorComment": "Copied from source.",
            "fuzzy": true
        },
        {
            "id": "Private key cannot be empty",
            "message": "Private key cannot be empty",
            "translation": "Private key cannot be empty",
            "translatorComment": "Copied from source.",
            "fuzzy": true
        },
        {
            "id": "Failed to decode private key: {Error}",
            "message": "Failed to decode private key: {Error}",
            "translation": "Failed to decode private key: {Error}",
            "translatorComment": "Copied from source.",
            "placeholders": [
                {
                    "id": "Error",
                    "string": "%[1]s",
                    "type": "string",
                    "underlyingType": "string",
                    "argNum": 1,
                    "expr": "err.Error()"
                }
            ],
            "fuzzy": true
        },
        {
            "id": "Invalid private key: {Error}",
            "message": "Invalid private key: {Error}",
            "translation": "Invalid private key: {Error}",
            "translatorComment": "Copied from source.",
            "placeholders": [
                {
                    "id": "Error",
                    "string": "%[1]s",
                    "type": "string",
                    "underlyingType": "string",
                    "argNum": 1,
                    "expr": "err.Error()"
                }
            ],
            "fuzzy": true
        },
        {
            "id": "Failed to import PDP key: {Error}",
            "message": "Failed to import PDP key: {Error}",
            "translation": "Failed to import PDP key: {Error}",
            "translatorComment": "Copied from source.",
            "placeholders": [
                {
                    "id": "Error",
                    "string": "%[1]s",
                    "type": "string",
                    "underlyingType": "string",
                    "argNum": 1,
                    "expr": "err.Error()"
                }
            ],
            "fuzzy": true
        },
        {
            "id": "PDP wallet imported successfully!",
            "message": "PDP wallet imported successfully!",
            "translation": "PDP wallet imported successfully!",
            "translatorComment": "Copied from source.",
            "fuzzy": true
        },
        {
            "id": "Ethereum address (0x): {Address}",
            "message": "Ethereum address (0x): {Address}",
            "translation": "Ethereum address (0x): {Address}",
            "translatorComment": "Copied from source.",
            "placeholders": [
                {
                    "id": "Address",
                    "string": "%[1]s",
                    "type": "string",
                    "underlyingType": "string",
                    "argNum": 1,
                    "expr": "address"
                }
            ],
            "fuzzy": true
        },
        {
            "id": "PDP wallet imported",
            "message": "PDP wallet imported",
            "translation": "PDP wallet imported",
            "translatorComment": "Copied from source.",
            "fuzzy": true
        },
        {
            "id": "Migrating metadata for {NSectors} sectors.",
            "message": "Migrating metadata for {NSectors} sectors.",
            "translation": "Migrating metadata for {NSectors} sectors.",
            "translatorComment": "Copied from source.",
            "placeholders": [
                {
                    "id": "NSectors",
                    "string": "%[1]d",
                    "type": "int",
                    "underlyingType": "int",
                    "argNum": 1,
                    "expr": "nSectors"
                }
            ],
            "fuzzy": true
        },
        {
            "id": "Configuration 'base' was updated to include this miner's address ({MinerAddress}) and its wallet setup.",
            "message": "Configuration 'base' was updated to include this miner's address ({MinerAddress}) and its wallet setup.",
            "translation": "Configuration 'base' was updated to include this miner's address ({MinerAddress}) and its wallet setup.",
            "translatorComment": "Copied from source.",
            "placeholders": [
                {
                    "id": "MinerAddress",
                    "string": "%[1]s",
                    "type": "github.com/filecoin-project/go-address.Address",
                    "underlyingType": "struct{str string}",
                    "argNum": 1,
                    "expr": "minerAddress"
                }
            ],
            "fuzzy": true
        },
        {
            "id": "Compare the configurations {Base} to {MinerAddresses0}. Changes between the miner IDs other than wallet addreses should be a new, minimal layer for runners that need it.",
            "message": "Compare the configurations {Base} to {MinerAddresses0}. Changes between the miner IDs other than wallet addreses should be a new, minimal layer for runners that need it.",
            "translation": "Compare the configurations {Base} to {MinerAddresses0}. Changes between the miner IDs other than wallet addreses should be a new, minimal layer for runners that need it.",
            "translatorComment": "Copied from source.",
            "placeholders": [
                {
                    "id": "Base",
                    "string": "%[1]s",
                    "type": "string",
                    "underlyingType": "string",
                    "argNum": 1,
                    "expr": "\"base\""
                },
                {
                    "id": "MinerAddresses0",
                    "string": "%[2]s",
                    "type": "string",
                    "underlyingType": "string",
                    "argNum": 2,
                    "expr": "\"mig-\" + curioCfg.Addresses.Get()[0].MinerAddresses[0]"
                }
            ],
            "fuzzy": true
        },
        {
            "id": "Configuration 'base' was created to resemble this lotus-miner's config.toml .",
            "message": "Configuration 'base' was created to resemble this lotus-miner's config.toml .",
            "translation": "Configuration 'base' was created to resemble this lotus-miner's config.toml .",
            "translatorComment": "Copied from source.",
            "fuzzy": true
        },
        {
            "id": "Layer {LayerName} created.",
            "message": "Layer {LayerName} created.",
            "translation": "Layer {LayerName} created.",
            "translatorComment": "Copied from source.",
            "placeholders": [
                {
                    "id": "LayerName",
                    "string": "%[1]s",
                    "type": "string",
                    "underlyingType": "string",
                    "argNum": 1,
                    "expr": "layerName"
                }
            ],
            "fuzzy": true
        },
        {
            "id": "To work with the config:",
            "message": "To work with the config:",
            "translation": "To work with the config:",
            "translatorComment": "Copied from source.",
            "fuzzy": true
        },
        {
            "id": "To run Curio: With machine or cgroup isolation, use the command (with example layer selection):",
            "message": "To run Curio: With machine or cgroup isolation, use the command (with example layer selection):",
            "translation": "To run Curio: With machine or cgroup isolation, use the command (with example layer selection):",
            "translatorComment": "Copied from source.",
            "fuzzy": true
        }
    ]
}<|MERGE_RESOLUTION|>--- conflicted
+++ resolved
@@ -1153,8 +1153,6 @@
             "id": "partition to compute WindowPoSt for",
             "message": "partition to compute WindowPoSt for",
             "translation": "partition to compute WindowPoSt for",
-<<<<<<< HEAD
-=======
             "translatorComment": "Copied from source.",
             "fuzzy": true
         },
@@ -1162,7 +1160,6 @@
             "id": "Compute WindowPoSt vanilla proofs and verify them.",
             "message": "Compute WindowPoSt vanilla proofs and verify them.",
             "translation": "Compute WindowPoSt vanilla proofs and verify them.",
->>>>>>> 1be02ce6
             "translatorComment": "Copied from source.",
             "fuzzy": true
         },
