{
  "language": "zh",
  "messages": [
    {
      "id": "This interactive tool will walk you through migration of Curio.\nPress Ctrl+C to exit at any time.",
      "message": "This interactive tool will walk you through migration of Curio.\nPress Ctrl+C to exit at any time.",
      "translation": "此互动工具将引导您完成Curio的迁移。\n随时按Ctrl+C退出。"
    },
    {
      "id": "This tool confirms each action it does.",
      "message": "This tool confirms each action it does.",
      "translation": "此工具确认其执行的每个操作。"
    },
    {
      "id": "Ctrl+C pressed in Terminal",
      "message": "Ctrl+C pressed in Terminal",
      "translation": "在终端中按下Ctrl+C"
    },
    {
      "id": "Verifying Sectors exist in Yugabyte.",
      "message": "Verifying Sectors exist in Yugabyte.",
      "translation": "正在验证Yugabyte中的扇区是否存在。"
    },
    {
      "id": "Error verifying sectors: {Error}",
      "message": "Error verifying sectors: {Error}",
      "translation": "验证扇区时出错：{Error}",
      "placeholders": [
        {
          "id": "Error",
          "string": "%[1]s",
          "type": "string",
          "underlyingType": "string",
          "argNum": 1,
          "expr": "err.Error()"
        }
      ]
    },
    {
      "id": "Sectors verified. {I} sectors found.",
      "message": "Sectors verified. {I} sectors found.",
      "translation": "已验证扇区。找到了{I}个扇区。",
      "placeholders": [
        {
          "id": "I",
          "string": "%[1]d",
          "type": "[]int",
          "underlyingType": "[]int",
          "argNum": 1,
          "expr": "i"
        }
      ]
    },
    {
      "id": "Never remove the database info from the config.toml for lotus-miner as it avoids double PoSt.",
      "message": "Never remove the database info from the config.toml for lotus-miner as it avoids double PoSt.",
      "translation": "从config.toml中永远不要删除lotus-miner的数据库信息，因为它避免了双PoSt。"
    },
    {
      "id": "Enter the info to connect to your Yugabyte database installation (https://download.yugabyte.com/)",
      "message": "Enter the info to connect to your Yugabyte database installation (https://download.yugabyte.com/)",
      "translation": "输入连接到您的Yugabyte数据库安装的信息（https://download.yugabyte.com/）"
    },
    {
      "id": "Host: {Hosts_}",
      "message": "Host: {Hosts_}",
      "translation": "主机：{Hosts_}",
      "placeholders": [
        {
          "id": "Hosts_",
          "string": "%[1]s",
          "type": "string",
          "underlyingType": "string",
          "argNum": 1,
          "expr": "strings.Join(harmonycfg.Hosts, \",\")"
        }
      ]
    },
    {
      "id": "Port: {Port}",
      "message": "Port: {Port}",
      "translation": "端口：{Port}",
      "placeholders": [
        {
          "id": "Port",
          "string": "%[1]s",
          "type": "string",
          "underlyingType": "string",
          "argNum": 1,
          "expr": "harmonycfg.Port"
        }
      ]
    },
    {
      "id": "Username: {Username}",
      "message": "Username: {Username}",
      "translation": "用户名：{Username}",
      "placeholders": [
        {
          "id": "Username",
          "string": "%[1]s",
          "type": "string",
          "underlyingType": "string",
          "argNum": 1,
          "expr": "harmonycfg.Username"
        }
      ]
    },
    {
      "id": "Password: {Password}",
      "message": "Password: {Password}",
      "translation": "密码：{Password}",
      "placeholders": [
        {
          "id": "Password",
          "string": "%[1]s",
          "type": "string",
          "underlyingType": "string",
          "argNum": 1,
          "expr": "harmonycfg.Password"
        }
      ]
    },
    {
      "id": "Database: {Database}",
      "message": "Database: {Database}",
      "translation": "数据库：{Database}",
      "placeholders": [
        {
          "id": "Database",
          "string": "%[1]s",
          "type": "string",
          "underlyingType": "string",
          "argNum": 1,
          "expr": "harmonycfg.Database"
        }
      ]
    },
    {
      "id": "Continue to connect and update schema.",
      "message": "Continue to connect and update schema.",
      "translation": "继续连接和更新架构。"
    },
    {
      "id": "Database config error occurred, abandoning migration: {Error}",
      "message": "Database config error occurred, abandoning migration: {Error}",
      "translation": "发生数据库配置错误，放弃迁移：{Error}",
      "placeholders": [
        {
          "id": "Error",
          "string": "%[1]s",
          "type": "string",
          "underlyingType": "string",
          "argNum": 1,
          "expr": "err.Error()"
        }
      ]
    },
    {
      "id": "Enter the Yugabyte database host(s)",
      "message": "Enter the Yugabyte database host(s)",
      "translation": "输入Yugabyte数据库主机（S）"
    },
    {
      "id": "No host provided",
      "message": "No host provided",
      "translation": "未提供主机"
    },
    {
      "id": "Enter the Yugabyte database {Stringport_username_password_databasei_1}",
      "message": "Enter the Yugabyte database {Stringport_username_password_databasei_1}",
      "translation": "输入Yugabyte数据库 {Stringport_username_password_databasei_1}",
      "placeholders": [
        {
          "id": "Stringport_username_password_databasei_1",
          "string": "%[1]s",
          "type": "string",
          "underlyingType": "string",
          "argNum": 1,
          "expr": "[]string{\"port\", \"username\", \"password\", \"database\"}[i-1]"
        }
      ]
    },
    {
      "id": "No value provided",
      "message": "No value provided",
      "translation": "未提供值"
    },
    {
      "id": "Error connecting to Yugabyte database: {Error}",
      "message": "Error connecting to Yugabyte database: {Error}",
      "translation": "连接到Yugabyte数据库时出错：{Error}",
      "placeholders": [
        {
          "id": "Error",
          "string": "%[1]s",
          "type": "string",
          "underlyingType": "string",
          "argNum": 1,
          "expr": "err.Error()"
        }
      ]
    },
    {
      "id": "Connected to Yugabyte. Schema is current.",
      "message": "Connected to Yugabyte. Schema is current.",
      "translation": "已连接到Yugabyte。模式是当前的。"
    },
    {
      "id": "Error encoding config.toml: {Error}",
      "message": "Error encoding config.toml: {Error}",
      "translation": "编码config.toml时出错：{Error}",
      "placeholders": [
        {
          "id": "Error",
          "string": "%[1]s",
          "type": "string",
          "underlyingType": "string",
          "argNum": 1,
          "expr": "err.Error()"
        }
      ]
    },
    {
      "id": "Error reading filemode of config.toml: {Error}",
      "message": "Error reading filemode of config.toml: {Error}",
      "translation": "读取config.toml文件模式时出错：{Error}",
      "placeholders": [
        {
          "id": "Error",
          "string": "%[1]s",
          "type": "string",
          "underlyingType": "string",
          "argNum": 1,
          "expr": "err.Error()"
        }
      ]
    },
    {
      "id": "Error writing config.toml: {Error}",
      "message": "Error writing config.toml: {Error}",
      "translation": "写入config.toml时出错：{Error}",
      "placeholders": [
        {
          "id": "Error",
          "string": "%[1]s",
          "type": "string",
          "underlyingType": "string",
          "argNum": 1,
          "expr": "err.Error()"
        }
      ]
    },
    {
      "id": "Restart Lotus Miner.",
      "message": "Restart Lotus Miner.",
      "translation": "重新启动Lotus Miner。"
    },
    {
      "id": "Connected to Yugabyte",
      "message": "Connected to Yugabyte",
      "translation": "已连接到Yugabyte"
    },
    {
      "id": "Select the location of your lotus-miner config directory?",
      "message": "Select the location of your lotus-miner config directory?",
      "translation": "选择您的lotus-miner配置目录的位置？"
    },
    {
      "id": "Other",
      "message": "Other",
      "translation": "其他"
    },
    {
      "id": "Enter the path to the configuration directory used by lotus-miner",
      "message": "Enter the path to the configuration directory used by lotus-miner",
      "translation": "输入lotus-miner使用的配置目录的路径"
    },
    {
      "id": "No path provided, abandoning migration",
      "message": "No path provided, abandoning migration",
      "translation": "未提供路径，放弃迁移"
    },
    {
      "id": "Cannot read the config.toml file in the provided directory, Error: {Error}",
      "message": "Cannot read the config.toml file in the provided directory, Error: {Error}",
      "translation": "无法读取提供的目录中的config.toml文件，错误：{Error}",
      "placeholders": [
        {
          "id": "Error",
          "string": "%[1]s",
          "type": "string",
          "underlyingType": "string",
          "argNum": 1,
          "expr": "err.Error()"
        }
      ]
    },
    {
      "id": "Read Miner Config",
      "message": "Read Miner Config",
      "translation": "读取矿工配置"
    },
    {
      "id": "Completed Step: {Step}",
      "message": "Completed Step: {Step}",
      "translation": "完成步骤：{Step}",
      "placeholders": [
        {
          "id": "Step",
          "string": "%[1]s",
          "type": "string",
          "underlyingType": "string",
          "argNum": 1,
          "expr": "step"
        }
      ]
    },
    {
      "id": "This interactive tool migrates lotus-miner to Curio in 5 minutes.",
      "translation": "这个交互式工具可以在5分钟内将lotus-miner迁移到Curio。",
      "message": "This interactive tool migrates lotus-miner to Curio in 5 minutes.",
      "placeholder": null
    },
    {
      "id": "Each step needs your confirmation and can be reversed. Press Ctrl+C to exit at any time.",
      "translation": "每一步都需要您的确认，并且可以撤销。随时按Ctrl+C退出。",
      "message": "Each step needs your confirmation and can be reversed. Press Ctrl+C to exit at any time.",
      "placeholder": null
    },
    {
      "id": "Use the arrow keys to navigate: ↓ ↑ → ←",
      "translation": "使用箭头键进行导航：↓ ↑ → ←",
      "message": "Use the arrow keys to navigate: ↓ ↑ → ←",
      "placeholder": null
    },
    {
      "id": "Lotus-Miner to Curio Migration.",
      "translation": "Lotus-Miner到Curio迁移。",
      "message": "Lotus-Miner to Curio Migration.",
      "placeholder": null
    },
    {
      "id": "Try the web interface with  for further guided improvements.",
      "translation": "尝试使用网页界面进行进一步的指导改进。",
      "message": "Try the web interface with  for further guided improvements.",
      "placeholder": null
    },
    {
      "id": "You can now migrate your market node ({Boost}), if applicable.",
      "translation": "如果适用，您现在可以迁移您的市场节点({Boost})。",
      "message": "You can now migrate your market node ({Boost}), if applicable.",
      "placeholder": null
    },
    {
      "id": "Migrating config.toml to database.",
      "translation": "正在将config.toml迁移到数据库。",
      "message": "Migrating config.toml to database.",
      "placeholder": null
    },
    {
      "id": "Error reading from database: {Error}. Aborting Migration.",
      "translation": "读取数据库时出错：{Error}。正在中止迁移。",
      "message": "Error reading from database: {Error}. Aborting Migration.",
      "placeholder": null
    },
    {
      "id": "cannot read API: {Error}. Aborting Migration",
      "translation": "无法读取API：{Error}。正在中止迁移",
      "message": "cannot read API: {Error}. Aborting Migration",
      "placeholder": null
    },
    {
      "id": "Error saving config to layer: {Error}. Aborting Migration",
      "translation": "保存配置到层时出错：{Error}。正在中止迁移",
      "message": "Error saving config to layer: {Error}. Aborting Migration",
      "placeholder": null
    },
    {
      "id": "Protocol Labs wants to improve the software you use. Tell the team you're using Curio.",
      "translation": "Protocol Labs希望改进您使用的软件。告诉团队您正在使用Curio。",
      "message": "Protocol Labs wants to improve the software you use. Tell the team you're using Curio.",
      "placeholder": null
    },
    {
      "id": "Select what you want to share with the Curio team.",
      "translation": "选择您想与Curio团队分享的内容。",
      "message": "Select what you want to share with the Curio team.",
      "placeholder": null
    },
    {
      "id": "Individual Data: Miner ID, Curio version, net ({Mainnet} or {Testnet}). Signed.",
      "translation": "个人数据：矿工ID、Curio版本、网络({Mainnet}或{Testnet})。已签名。",
      "message": "Individual Data: Miner ID, Curio version, net ({Mainnet} or {Testnet}). Signed.",
      "placeholder": null
    },
    {
      "id": "Aggregate-Anonymous: version, net, and Miner power (bucketed).",
      "translation": "聚合-匿名：版本、网络和矿工功率（分桶）。",
      "message": "Aggregate-Anonymous: version, net, and Miner power (bucketed).",
      "placeholder": null
    },
    {
      "id": "Hint: I am someone running Curio on net.",
      "translation": "提示：我是在网络上运行Curio的人。",
      "message": "Hint: I am someone running Curio on net.",
      "placeholder": null
    },
    {
      "id": "Nothing.",
      "translation": "没有。",
      "message": "Nothing.",
      "placeholder": null
    },
    {
      "id": "Aborting remaining steps.",
      "translation": "中止剩余步骤。",
      "message": "Aborting remaining steps.",
      "placeholder": null
    },
    {
      "id": "Error connecting to lotus node: {Error}",
      "translation": "连接到莲花节点时出错：{Error}",
      "message": "Error connecting to lotus node: {Error}",
      "placeholder": null
    },
    {
      "id": "Error getting miner power: {Error}",
      "translation": "获取矿工功率时出错：{Error}",
      "message": "Error getting miner power: {Error}",
      "placeholder": null
    },
    {
      "id": "Error marshalling message: {Error}",
      "translation": "整理消息时出错：{Error}",
      "message": "Error marshalling message: {Error}",
      "placeholder": null
    },
    {
      "id": "Error getting miner info: {Error}",
      "translation": "获取矿工信息时出错：{Error}",
      "message": "Error getting miner info: {Error}",
      "placeholder": null
    },
    {
      "id": "Error signing message: {Error}",
      "translation": "签署消息时出错：{Error}",
      "message": "Error signing message: {Error}",
      "placeholder": null
    },
    {
      "id": "Error sending message: {Error}",
      "translation": "发送消息时出错：{Error}",
      "message": "Error sending message: {Error}",
      "placeholder": null
    },
    {
      "id": "Error sending message: Status {Status}, Message:",
      "translation": "发送消息时出错：状态{Status}，消息：",
      "message": "Error sending message: Status {Status}, Message:",
      "placeholder": null
    },
    {
      "id": "Message sent.",
      "translation": "消息已发送。",
      "message": "Message sent.",
      "placeholder": null
    },
    {
      "id": "Documentation:",
      "translation": "文档：",
      "message": "Documentation:",
      "placeholder": null
    },
    {
      "id": "The '{Base}' layer stores common configuration. All curio instances can include it in their {__layers} argument.",
      "translation": "'{Base}'层存储通用配置。所有Curio实例都可以在其{__layers}参数中包含它。",
      "message": "The '{Base}' layer stores common configuration. All curio instances can include it in their {__layers} argument.",
      "placeholder": null
    },
    {
      "id": "You can add other layers for per-machine configuration changes.",
      "translation": "您可以添加其他层进行每台机器的配置更改。",
      "message": "You can add other layers for per-machine configuration changes.",
      "placeholder": null
    },
    {
      "id": "Join {Fil_curio_help} in Filecoin {Slack} for help.",
      "translation": "加入Filecoin {Slack}中的{Fil_curio_help}寻求帮助。",
      "message": "Join {Fil_curio_help} in Filecoin {Slack} for help.",
      "placeholder": null
    },
    {
      "id": "Join {Fil_curio_dev} in Filecoin {Slack} to follow development and feedback!",
      "translation": "加入Filecoin {Slack}中的{Fil_curio_dev}来跟踪开发和反馈！",
      "message": "Join {Fil_curio_dev} in Filecoin {Slack} to follow development and feedback!",
      "placeholder": null
    },
    {
      "id": "Want PoST redundancy? Run many Curio instances with the '{Post}' layer.",
      "translation": "需要PoST冗余？使用'{Post}'层运行多个Curio实例。",
      "message": "Want PoST redundancy? Run many Curio instances with the '{Post}' layer.",
      "placeholder": null
    },
    {
      "id": "Point your browser to your web GUI to complete setup with {Boost} and advanced featues.",
      "translation": "将您的浏览器指向您的网络GUI，以使用{Boost}和高级功能完成设置。",
      "message": "Point your browser to your web GUI to complete setup with {Boost} and advanced featues.",
      "placeholder": null
    },
    {
      "id": "For SPs with multiple Miner IDs, run 1 migration per lotus-miner all to the same 1 database. The cluster will serve all Miner IDs.",
      "translation": "对于具有多个矿工ID的SP，针对所有lotus-miner运行1次迁移到同一个数据库。集群将服务所有矿工ID。",
      "message": "For SPs with multiple Miner IDs, run 1 migration per lotus-miner all to the same 1 database. The cluster will serve all Miner IDs.",
      "placeholder": null
    },
    {
      "id": "Please start {Lotus_miner} now that database credentials are in {Toml}.",
      "translation": "现在数据库凭证在{Toml}中，请启动{Lotus_miner}。",
      "message": "Please start {Lotus_miner} now that database credentials are in {Toml}.",
      "placeholder": null
    },
    {
      "id": "Waiting for {Lotus_miner} to write sectors into Yugabyte.",
      "translation": "等待{Lotus_miner}将扇区写入Yugabyte。",
      "message": "Waiting for {Lotus_miner} to write sectors into Yugabyte.",
      "placeholder": null
    },
    {
      "id": "The sectors are in the database. The database is ready for {Curio}.",
      "translation": "扇区在数据库中。数据库已准备好用于{Curio}。",
      "message": "The sectors are in the database. The database is ready for {Curio}.",
      "placeholder": null
    },
    {
      "id": "Now shut down lotus-miner and move the systems to {Curio}.",
      "translation": "现在关闭lotus-miner并将系统移至{Curio}。",
      "message": "Now shut down lotus-miner and move the systems to {Curio}.",
      "placeholder": null
    },
    {
      "id": "Press return to continue",
      "translation": "按回车继续",
      "message": "Press return to continue",
      "placeholder": null
    },
    {
      "id": "Aborting migration.",
      "translation": "中止迁移。",
      "message": "Aborting migration.",
      "placeholder": null
    },
    {
      "id": "Sectors verified. {I} sector locations found.",
      "translation": "扇区已验证。发现了{I}个扇区位置。",
      "message": "Sectors verified. {I} sector locations found.",
      "placeholder": null
    },
    {
      "id": "Press return to update {Toml} with Yugabyte info. Backup the file now.",
      "translation": "按回车更新{Toml}以获取Yugabyte信息。现在备份文件。",
      "message": "Press return to update {Toml} with Yugabyte info. Backup the file now.",
      "placeholder": null
    },
    {
      "id": "To start, ensure your sealing pipeline is drained and shut-down lotus-miner.",
      "translation": "开始之前，请确保您的密封管道已排空并关闭lotus-miner。",
      "message": "To start, ensure your sealing pipeline is drained and shut-down lotus-miner.",
      "placeholder": null
    },
    {
      "id": "Enter the path to the configuration directory used by {Lotus_miner}",
      "translation": "输入{Lotus_miner}使用的配置目录的路径",
      "message": "Enter the path to the configuration directory used by {Lotus_miner}",
      "placeholder": null
    },
    {
      "id": "Step Complete: {Step}",
      "translation": "步骤完成：{Step}",
      "message": "Step Complete: {Step}",
      "placeholder": null
    },
    {
      "id": "Configuration 'base' was updated to include this miner's address and its wallet setup.",
      "translation": "配置'base'已更新，包含了这个矿工的地址和其钱包设置。",
      "message": "Configuration 'base' was updated to include this miner's address and its wallet setup.",
      "placeholder": null
    },
    {
      "id": "Compare the configurations {Base} to {MinerAddresses0}. Changes between the miner IDs other than wallet addreses should be a new, minimal layer for runners that need it.",
      "translation": "比较配置{Base}和{MinerAddresses0}。矿工ID之间除了钱包地址的变化应该是需要的运行者的一个新的、最小的层。",
      "message": "Compare the configurations {Base} to {MinerAddresses0}. Changes between the miner IDs other than wallet addreses should be a new, minimal layer for runners that need it.",
      "placeholder": null
    },
    {
      "id": "Configuration 'base' was created to include this miner's address and its wallet setup.",
      "translation": "配置'base'已创建，包括了这个矿工的地址和其钱包设置。",
      "message": "Configuration 'base' was created to include this miner's address and its wallet setup.",
      "placeholder": null
    },
    {
      "id": "Layer {LayerName} created.",
      "translation": "层{LayerName}已创建。",
      "message": "Layer {LayerName} created.",
      "placeholder": null
    },
    {
      "id": "To work with the config: \\n",
      "translation": "要使用配置：\\n",
      "message": "To work with the config: \\n",
      "placeholder": null
    },
    {
      "id": "To run Curio: With machine or cgroup isolation, use the command (with example layer selection):",
      "translation": "运行Curio：使用机器或cgroup隔离，使用命令（附带示例层选择）：",
      "message": "To run Curio: With machine or cgroup isolation, use the command (with example layer selection):",
      "placeholder": null
    },
    {
      "id": "Try the web interface with {__layersgui} for further guided improvements.",
      "translation": "尝试使用{__layersgui}的Web界面进行进一步引导式改进。",
      "message": "Try the web interface with {__layersgui} for further guided improvements.",
      "placeholder": null
    },
    {
      "id": "Error connecting to lotus node: {Error} {Error_1}",
      "translation": "连接到lotus节点时出错：{Error} {Error_1}",
      "message": "Error connecting to lotus node: {Error} {Error_1}",
      "placeholder": null
    },
    {
      "id": "could not get API info for FullNode: {Err}",
      "translation": "无法获取FullNode的API信息：{Err}",
      "message": "could not get API info for FullNode: {Err}",
      "placeholder": null
    },
    {
      "id": "Error getting token: {Error}",
      "translation": "获取令牌时出错：{Error}",
      "message": "Error getting token: {Error}",
      "placeholder": null
    },
    {
      "id": "Filecoin {Slack} channels: {Fil_curio_help} and {Fil_curio_dev}",
      "translation": "Filecoin {Slack} 频道：{Fil_curio_help} 和 {Fil_curio_dev}",
      "message": "Filecoin {Slack} channels: {Fil_curio_help} and {Fil_curio_dev}",
      "placeholder": null
    },
    {
      "id": "Start multiple Curio instances with the '{Post}' layer to redundancy.",
      "translation": "使用'{Post}'层启动多个Curio实例以实现冗余。",
      "message": "Start multiple Curio instances with the '{Post}' layer to redundancy.",
      "placeholder": null
    },
    {
      "id": "One database can serve multiple miner IDs: Run a migration for each lotus-miner.",
      "translation": "一个数据库可以服务多个矿工ID：为每个lotus-miner运行迁移。",
      "message": "One database can serve multiple miner IDs: Run a migration for each lotus-miner.",
      "placeholder": null
    },
    {
      "id": "Please start (or restart) {Lotus_miner} now that database credentials are in {Toml}.",
      "translation": "请立即启动（或重新启动）{Lotus_miner}，因为数据库凭据已在{Toml}中。",
      "message": "Please start (or restart) {Lotus_miner} now that database credentials are in {Toml}.",
      "placeholder": null
    },
    {
      "id": "Error interpreting miner ID: {Error}: ID: {String}",
      "translation": "解释矿工ID时出错：{Error}：ID：{String}",
      "message": "Error interpreting miner ID: {Error}: ID: {String}",
      "placeholder": null
    },
    {
      "id": "Enabling Sector Indexing in the database.",
      "translation": "在数据库中启用扇区索引。",
      "message": "Enabling Sector Indexing in the database.",
      "placeholder": null
    },
    {
      "id": "Error expanding path: {Error}",
      "translation": "扩展路径时出错：{Error}",
      "message": "Error expanding path: {Error}",
      "placeholder": null
    },
    {
      "id": "Could not create repo from directory: {Error}. Aborting migration",
      "translation": "无法从目录创建repo：{Error}。 中止迁移",
      "message": "Could not create repo from directory: {Error}. Aborting migration",
      "placeholder": null
    },
    {
      "id": "Could not lock miner repo. Your miner must be stopped: {Error}\n Aborting migration",
      "translation": "无法锁定矿工repo。 您的矿工必须停止：{Error}\n 中止迁移",
      "message": "Could not lock miner repo. Your miner must be stopped: {Error}\n Aborting migration",
      "placeholder": null
    },
    {
      "id": "To work with the config:",
      "translation": "要使用配置：",
      "message": "To work with the config:",
      "placeholder": null
    },
    {
      "id": "This interactive tool creates a new miner actor and creates the basic configuration layer for it.",
      "translation": "此交互式工具将创建一个新的矿工角色，并为其创建基本配置层。",
      "message": "This interactive tool creates a new miner actor and creates the basic configuration layer for it.",
      "placeholder": null
    },
    {
      "id": "This process is partially idempotent. Once a new miner actor has been created and subsequent steps fail, the user need to run 'curio config new-cluster {Arg_1}' to finish the configuration.",
      "translation": "此过程在某种程度上是幂等的。一旦创建了新的矿工角色，并且后续步骤失败，用户需要运行'curio config new-cluster {Arg_1}'来完成配置。",
      "message": "This process is partially idempotent. Once a new miner actor has been created and subsequent steps fail, the user need to run 'curio config new-cluster {Arg_1}' to finish the configuration.",
      "placeholder": null
    },
    {
      "id": "Choose if you with to create a new miner or migrate from existing Lotus-Miner",
      "translation": "选择您是否要创建新矿工或从现有的 Lotus-Miner 迁移",
      "message": "Choose if you with to create a new miner or migrate from existing Lotus-Miner",
      "placeholder": null
    },
    {
      "id": "Migrate from existing Lotus-Miner",
      "translation": "从现有的 Lotus-Miner 迁移",
      "message": "Migrate from existing Lotus-Miner",
      "placeholder": null
    },
    {
      "id": "Create a new miner",
      "translation": "创建一个新的矿工",
      "message": "Create a new miner",
      "placeholder": null
    },
    {
      "id": "New Miner initialization complete.",
      "translation": "新矿工初始化完成。",
      "message": "New Miner initialization complete.",
      "placeholder": null
    },
    {
      "id": "Migrating lotus-miner config.toml to Curio in-database configuration.",
      "translation": "将 lotus-miner config.toml 迁移到 Curio 的数据库配置中。",
      "message": "Migrating lotus-miner config.toml to Curio in-database configuration.",
      "placeholder": null
    },
    {
      "id": "Error getting API: {Error}",
      "translation": "获取 API 时出错：{Error}",
      "message": "Error getting API: {Error}",
      "placeholder": null
    },
    {
      "id": "The Curio team wants to improve the software you use. Tell the team you're using `{Curio}`.",
      "translation": "Curio 团队希望改进您使用的软件。告诉团队您正在使用 `{Curio}`。",
      "message": "The Curio team wants to improve the software you use. Tell the team you're using `{Curio}`.",
      "placeholder": null
    },
    {
      "id": "Individual Data: Miner ID, Curio version, chain ({Mainnet} or {Calibration}). Signed.",
      "translation": "个人数据：矿工 ID，Curio 版本，链（{Mainnet} 或 {Calibration}）。签名。",
      "message": "Individual Data: Miner ID, Curio version, chain ({Mainnet} or {Calibration}). Signed.",
      "placeholder": null
    },
    {
      "id": "Aggregate-Anonymous: version, chain, and Miner power (bucketed).",
      "translation": "聚合-匿名：版本，链和矿工算力（分桶）。",
      "message": "Aggregate-Anonymous: version, chain, and Miner power (bucketed).",
      "placeholder": null
    },
    {
      "id": "Hint: I am someone running Curio on whichever chain.",
      "translation": "提示：我是在任何链上运行 Curio 的人。",
      "message": "Hint: I am someone running Curio on whichever chain.",
      "placeholder": null
    },
    {
      "id": "Press return to update {Toml} with Yugabyte info. A Backup file will be written to that folder before changes are made.",
      "translation": "按回车键更新 {Toml} 以包含 Yugabyte 信息。在进行更改之前，将在该文件夹中写入备份文件。",
      "message": "Press return to update {Toml} with Yugabyte info. A Backup file will be written to that folder before changes are made.",
      "placeholder": null
    },
    {
      "id": "Error creating backup file: {Error}",
      "translation": "创建备份文件时出错：{Error}",
      "message": "Error creating backup file: {Error}",
      "placeholder": null
    },
    {
      "id": "Error reading config.toml: {Error}",
      "translation": "读取 config.toml 时出错：{Error}",
      "message": "Error reading config.toml: {Error}",
      "placeholder": null
    },
    {
      "id": "Error writing backup file: {Error}",
      "translation": "写入备份文件时出错：{Error}",
      "message": "Error writing backup file: {Error}",
      "placeholder": null
    },
    {
      "id": "Error closing backup file: {Error}",
      "translation": "关闭备份文件时出错：{Error}",
      "message": "Error closing backup file: {Error}",
      "placeholder": null
    },
    {
      "id": "Initializing a new miner actor.",
      "translation": "初始化新的矿工角色。",
      "message": "Initializing a new miner actor.",
      "placeholder": null
    },
    {
      "id": "Enter the info to create a new miner",
      "translation": "输入创建新矿工所需的信息",
      "message": "Enter the info to create a new miner",
      "placeholder": null
    },
    {
      "id": "Owner Address: {String}",
      "translation": "所有者地址：{String}",
      "message": "Owner Address: {String}",
      "placeholder": null
    },
    {
      "id": "Worker Address: {String}",
      "translation": "工作地址：{String}",
      "message": "Worker Address: {String}",
      "placeholder": null
    },
    {
      "id": "Sender Address: {String}",
      "translation": "发送者地址：{String}",
      "message": "Sender Address: {String}",
      "placeholder": null
    },
    {
      "id": "Sector Size: {Ssize}",
      "translation": "扇区大小: {Ssize}",
      "message": "Sector Size: {Ssize}",
      "placeholder": null
    },
    {
      "id": "Confidence epochs: {Confidence}",
      "translation": "置信度时期: {Confidence}",
      "message": "Confidence epochs: {Confidence}",
      "placeholder": null
    },
    {
      "id": "Continue to verify the addresses and create a new miner actor.",
      "translation": "继续验证地址并创建新的矿工角色。",
      "message": "Continue to verify the addresses and create a new miner actor.",
      "placeholder": null
    },
    {
      "id": "Miner creation error occurred: {Error}",
      "translation": "矿工创建错误发生: {Error}",
      "message": "Miner creation error occurred: {Error}",
      "placeholder": null
    },
    {
      "id": "Enter the owner address",
      "translation": "输入所有者地址",
      "message": "Enter the owner address",
      "placeholder": null
    },
    {
      "id": "No address provided",
      "translation": "未提供地址",
      "message": "No address provided",
      "placeholder": null
    },
    {
      "id": "Failed to parse the address: {Error}",
      "translation": "解析地址失败: {Error}",
      "message": "Failed to parse the address: {Error}",
      "placeholder": null
    },
    {
      "id": "Enter {Stringworker_senderi_1} address",
      "translation": "输入 {Stringworker_senderi_1} 地址",
      "message": "Enter {Stringworker_senderi_1} address",
      "placeholder": null
    },
    {
      "id": "Enter the sector size",
      "translation": "输入扇区大小",
      "message": "Enter the sector size",
      "placeholder": null
    },
    {
      "id": "Failed to parse sector size: {Error}",
      "translation": "解析扇区大小失败: {Error}",
      "message": "Failed to parse sector size: {Error}",
      "placeholder": null
    },
    {
      "id": "Enter the confidence",
      "translation": "输入置信度",
      "message": "Enter the confidence",
      "placeholder": null
    },
    {
      "id": "Failed to parse confidence: {Error}",
      "translation": "解析置信度失败: {Error}",
      "message": "Failed to parse confidence: {Error}",
      "placeholder": null
    },
    {
      "id": "Failed to create the miner actor: {Error}",
      "translation": "创建矿工角色失败: {Error}",
      "message": "Failed to create the miner actor: {Error}",
      "placeholder": null
    },
    {
      "id": "Miner {String} created successfully",
      "translation": "矿工 {String} 创建成功",
      "message": "Miner {String} created successfully",
      "placeholder": null
    },
    {
      "id": "Cannot reach the DB: {Error}",
      "translation": "无法访问数据库: {Error}",
      "message": "Cannot reach the DB: {Error}",
      "placeholder": null
    },
    {
      "id": "Error connecting to full node API: {Error}",
      "translation": "连接到完整节点 API 时发生错误: {Error}",
      "message": "Error connecting to full node API: {Error}",
      "placeholder": null
    },
    {
      "id": "Pre-initialization steps complete",
      "translation": "预初始化步骤完成",
      "message": "Pre-initialization steps complete",
      "placeholder": null
    },
    {
      "id": "Failed to generate random bytes for secret: {Error}",
      "translation": "生成密码的随机字节失败: {Error}",
      "message": "Failed to generate random bytes for secret: {Error}",
      "placeholder": null
    },
    {
      "id": "Please do not run guided-setup again as miner creation is not idempotent. You need to run 'curio config new-cluster {String}' to finish the configuration",
      "translation": "请不要再次运行引导设置，因为矿工创建不是幂等的。 您需要运行 'curio config new-cluster {String}' 来完成配置。",
      "message": "Please do not run guided-setup again as miner creation is not idempotent. You need to run 'curio config new-cluster {String}' to finish the configuration",
      "placeholder": null
    },
    {
      "id": "Failed to get API info for FullNode: {Err}",
      "translation": "无法获取 FullNode 的 API 信息: {Err}",
      "message": "Failed to get API info for FullNode: {Err}",
      "placeholder": null
    },
    {
      "id": "Failed to verify the auth token from daemon node: {Error}",
      "translation": "无法验证来自守护进程节点的授权令牌: {Error}",
      "message": "Failed to verify the auth token from daemon node: {Error}",
      "placeholder": null
    },
    {
      "id": "Failed to encode the config: {Error}",
      "translation": "无法编码配置: {Error}",
      "message": "Failed to encode the config: {Error}",
      "placeholder": null
    },
    {
      "id": "Failed to generate default config: {Error}",
      "translation": "无法生成默认配置: {Error}",
      "message": "Failed to generate default config: {Error}",
      "placeholder": null
    },
    {
      "id": "Failed to insert 'base' config layer in database: {Error}",
      "translation": "无法将 'base' 配置层插入数据库: {Error}",
      "message": "Failed to insert 'base' config layer in database: {Error}",
      "placeholder": null
    },
    {
      "id": "Failed to insert '{String}' config layer in database: {Error}",
      "translation": "无法将 '{String}' 配置层插入数据库: {Error}",
      "message": "Failed to insert '{String}' config layer in database: {Error}",
      "placeholder": null
    },
    {
      "id": "New Curio configuration layer '{String}' created",
      "translation": "新的 Curio 配置层 '{String}' 已创建",
      "message": "New Curio configuration layer '{String}' created",
      "placeholder": null
    },
    {
      "id": "This process is partially idempotent. Once a new miner actor has been created and subsequent steps fail, the user need to run 'curio config new-cluster < miner ID >' to finish the configuration.",
      "translation": "该过程部分幂等。一旦创建了新的矿工角色，并且随后的步骤失败，用户需要运行 'curio config new-cluster < 矿工 ID >' 来完成配置。",
      "message": "This process is partially idempotent. Once a new miner actor has been created and subsequent steps fail, the user need to run 'curio config new-cluster < miner ID >' to finish the configuration.",
      "placeholder": null
    },
    {
      "id": "Confidence epochs",
      "translation": "置信度时期",
      "message": "Confidence epochs",
      "placeholder": null
    },
    {
      "id": "Increase reliability using redundancy: start multiple machines with at-least the post layer: 'curio run --layers=post'",
      "translation": "通过冗余增加可靠性：使用至少后层启动多台机器：'curio run --layers=post'",
      "message": "Increase reliability using redundancy: start multiple machines with at-least the post layer: 'curio run --layers=post'",
      "placeholder": null
    },
    {
      "id": "I want to:",
      "translation": "我想要：",
      "message": "I want to:",
      "placeholder": null
    },
    {
      "id": "Configuration 'base' was updated to include this miner's address",
      "translation": "配置 'base' 已更新以包含此矿工的地址",
      "message": "Configuration 'base' was updated to include this miner's address",
      "placeholder": null
    },
    {
      "id": "Cannot load base config: {Error}",
      "translation": "无法加载基本配置: {Error}",
      "message": "Cannot load base config: {Error}",
      "placeholder": null
    },
    {
      "id": "Failed to load base config: {Error}",
      "translation": "加载基本配置失败: {Error}",
      "message": "Failed to load base config: {Error}",
      "placeholder": null
    },
    {
      "id": "Failed to regenerate base config: {Error}",
      "translation": "重新生成基本配置失败: {Error}",
      "message": "Failed to regenerate base config: {Error}",
      "placeholder": null
    },
    {
      "id": "Failed to load base config from database: {Error}",
      "translation": "从数据库加载基本配置失败：{Error}",
      "message": "Failed to load base config from database: {Error}",
      "placeholder": null
    },
    {
      "id": "Failed to parse base config: {Error}",
      "translation": "解析基本配置失败：{Error}",
      "message": "Failed to parse base config: {Error}",
      "placeholder": null
    },
    {
      "id": "Try the web interface with {Rendercurio_run___layersgui} for further guided improvements.",
      "translation": "尝试使用{Rendercurio_run___layersgui}的网络界面进行更进一步的指导性改进。",
      "message": "Try the web interface with {Rendercurio_run___layersgui} for further guided improvements.",
      "placeholder": null
    },
    {
      "id": "Now shut down lotus-miner and lotus-worker and use run {Rendercurio_run} instead.",
      "translation": "现在关闭lotus-miner和lotus-worker，改为使用{Rendercurio_run}运行。",
      "message": "Now shut down lotus-miner and lotus-worker and use run {Rendercurio_run} instead.",
      "placeholder": null
    },
    {
      "id": "Configuration 'base' was updated to include this miner's address ({MinerAddress}) and its wallet setup.",
      "translation": "'base'配置已更新，包括该矿工的地址（{MinerAddress}）及其钱包设置。",
      "message": "Configuration 'base' was updated to include this miner's address ({MinerAddress}) and its wallet setup.",
      "placeholder": null
    },
    {
      "id": "Configuration 'base' was created to resemble this lotus-miner's config.toml .",
      "translation": "'base'配置已创建，以类似于这个lotus-miner的config.toml。",
      "message": "Configuration 'base' was created to resemble this lotus-miner's config.toml .",
      "placeholder": null
    },
    {
      "id": "Unmigratable sectors found. Do you want to continue?",
      "translation": "发现无法迁移的扇区。您想要继续吗？",
      "message": "Unmigratable sectors found. Do you want to continue?",
      "placeholder": null
    },
    {
      "id": "Yes, continue",
      "translation": "是的，继续",
      "message": "Yes, continue",
      "placeholder": null
    },
    {
      "id": "No, abort",
      "translation": "不，中止",
      "message": "No, abort",
      "placeholder": null
    },
    {
      "id": "Migrating metadata for {NSectors} sectors.",
      "translation": "正在迁移{NSectors}个扇区的元数据。",
      "message": "Migrating metadata for {NSectors} sectors.",
      "placeholder": null
    },
    {
      "id": "Where should we save your database config file?",
      "translation": "我们应该把你的数据库配置文件保存在哪里？",
      "message": "Where should we save your database config file?",
      "placeholder": null
    },
    {
      "id": "Error writing file: {Error}",
      "translation": "写入文件错误: {Error}",
      "message": "Error writing file: {Error}",
      "placeholder": null
    },
    {
      "id": "Try the web interface with {Rendercurio_run___layersgui}",
      "translation": "尝试使用{Rendercurio_run___layersgui}的网页界面",
      "message": "Try the web interface with {Rendercurio_run___layersgui}",
      "placeholder": null
    },
    {
      "id": "For more servers, copy curio.env to /etc/curio.env and add the CURIO_LAYERS env to assign purposes.",
      "translation": "对于更多服务器，将curio.env复制到/etc/curio.env并添加CURIO_LAYERS环境变量以分配用途。",
      "message": "For more servers, copy curio.env to /etc/curio.env and add the CURIO_LAYERS env to assign purposes.",
      "placeholder": null
    },
    {
      "id": "Owner Wallet: {String}",
      "translation": "所有者钱包: {String}",
      "message": "Owner Wallet: {String}",
      "placeholder": null
    },
    {
      "id": "Worker Wallet: {String}",
      "translation": "工人钱包: {String}",
      "message": "Worker Wallet: {String}",
      "placeholder": null
    },
    {
      "id": "Sender Wallet: {String}",
      "translation": "发送者钱包: {String}",
      "message": "Sender Wallet: {String}",
      "placeholder": null
    },
    {
      "id": "Select the Sector Size",
      "translation": "选择扇区大小",
      "message": "Select the Sector Size",
      "placeholder": null
    },
    {
      "id": "64 GiB",
      "translation": "64 GiB",
      "message": "64 GiB",
      "placeholder": null
    },
    {
      "id": "32 GiB",
      "translation": "32 GiB",
      "message": "32 GiB",
      "placeholder": null
    },
    {
      "id": "8 MiB",
      "translation": "8 MiB",
      "message": "8 MiB",
      "placeholder": null
    },
    {
      "id": "2 KiB",
      "translation": "2 KiB",
      "message": "2 KiB",
      "placeholder": null
    },
    {
      "id": "Sector selection failed: {Error}",
      "translation": "扇区选择失败: {Error}",
      "message": "Sector selection failed: {Error}",
      "placeholder": null
    },
    {
      "id": "For more servers, make /etc/curio.env with the curio.env database env and add the CURIO_LAYERS env to assign purposes.",
      "translation": "对于更多服务器，请使用 curio.env 数据库环境创建 /etc/curio.env 并添加 CURIO_LAYERS 环境变量以分配用途。",
      "message": "For more servers, make /etc/curio.env with the curio.env database env and add the CURIO_LAYERS env to assign purposes.",
      "placeholder": null
    },
    {
      "id": "Additional info is at http://docs.curiostorage.org",
      "translation": "更多信息请访问 http://docs.curiostorage.org",
      "message": "Additional info is at http://docs.curiostorage.org",
      "placeholder": null
    },
    {
      "id": "Math Utils",
      "translation": "数学工具",
      "message": "Math Utils",
      "placeholder": null
    },
    {
      "id": "Analyze and display the layout of batch sealer threads",
      "translation": "分析并显示批量封装线程的布局",
      "message": "Analyze and display the layout of batch sealer threads",
      "placeholder": null
    },
    {
      "id": "Analyze and display the layout of batch sealer threads on your CPU.\n\nIt provides detailed information about CPU utilization for batch sealing operations, including core allocation, thread\ndistribution for different batch sizes.",
      "translation": "分析并显示CPU上批量封装线程的布局。\n\n提供有关批量封装操作的CPU利用率的详细信息，包括核心分配和不同批量大小的线程分布。",
      "message": "Analyze and display the layout of batch sealer threads on your CPU.\n\nIt provides detailed information about CPU utilization for batch sealing operations, including core allocation, thread\ndistribution for different batch sizes.",
      "placeholder": null
    },
    {
      "id": "Generate a supra_seal configuration",
      "translation": "生成 supra_seal 配置",
      "message": "Generate a supra_seal configuration",
      "placeholder": null
    },
    {
      "id": "Generate a supra_seal configuration for a given batch size.\n\nThis command outputs a configuration expected by SupraSeal. Main purpose of this command is for debugging and testing.\nThe config can be used directly with SupraSeal binaries to test it without involving Curio.",
      "translation": "为指定的批量大小生成 supra_seal 配置。\n\n此命令输出 SupraSeal 所需的配置，主要用于调试和测试。配置可以直接用于 SupraSeal 二进制文件进行测试，而无需涉及 Curio。",
      "message": "Generate a supra_seal configuration for a given batch size.\n\nThis command outputs a configuration expected by SupraSeal. Main purpose of this command is for debugging and testing.\nThe config can be used directly with SupraSeal binaries to test it without involving Curio.",
      "placeholder": null
    },
    {
      "id": "Zen3 and later supports two sectors per thread, set to false for older CPUs",
      "translation": "Zen3 及以后版本支持每个线程两个扇区，旧版CPU请设置为 false",
      "message": "Zen3 and later supports two sectors per thread, set to false for older CPUs",
      "placeholder": null
    },
    {
      "id": "Execute cli commands",
      "translation": "执行 CLI 命令",
      "message": "Execute cli commands",
      "placeholder": null
    },
    {
      "id": "machine host:port (curio run --listen address)",
      "translation": "机器主机:端口 (curio run --listen address)",
      "message": "machine host:port (curio run --listen address)",
      "placeholder": null
    },
    {
      "id": "Wait for Curio api to come online",
      "translation": "等待 Curio API 上线",
      "message": "Wait for Curio api to come online",
      "placeholder": null
    },
    {
      "id": "duration to wait till fail",
      "translation": "等待失败的持续时间",
      "message": "duration to wait till fail",
      "placeholder": null
    },
    {
      "id": "Manage node config by layers. The layer 'base' will always be applied at Curio start-up.",
      "translation": "通过层管理节点配置。Curio 启动时始终应用“base”层。",
      "message": "Manage node config by layers. The layer 'base' will always be applied at Curio start-up.",
      "placeholder": null
    },
    {
      "id": "Print default node config",
      "translation": "打印默认节点配置",
      "message": "Print default node config",
      "placeholder": null
    },
    {
      "id": "don't comment default values",
      "translation": "不要注释默认值",
      "message": "don't comment default values",
      "placeholder": null
    },
    {
      "id": "Set a config layer or the base by providing a filename or stdin.",
      "translation": "通过提供文件名或标准输入来设置配置层或基础层。",
      "message": "Set a config layer or the base by providing a filename or stdin.",
      "placeholder": null
    },
    {
      "id": "a layer's file name",
      "translation": "层的文件名",
      "message": "a layer's file name",
      "placeholder": null
    },
    {
      "id": "title of the config layer (req'd for stdin)",
      "translation": "配置层的标题（标准输入必需）",
      "message": "title of the config layer (req'd for stdin)",
      "placeholder": null
    },
    {
      "id": "Get a config layer by name. You may want to pipe the output to a file, or use 'less'",
      "translation": "通过名称获取配置层。您可能希望将输出传递到文件，或使用 'less'",
      "message": "Get a config layer by name. You may want to pipe the output to a file, or use 'less'",
      "placeholder": null
    },
    {
      "id": "layer name",
      "translation": "层名称",
      "message": "layer name",
      "placeholder": null
    },
    {
      "id": "List config layers present in the DB.",
      "translation": "列出数据库中存在的配置层。",
      "message": "List config layers present in the DB.",
      "placeholder": null
    },
    {
      "id": "Remove a named config layer.",
      "translation": "移除命名的配置层。",
      "message": "Remove a named config layer.",
      "placeholder": null
    },
    {
      "id": "Interpret stacked config layers by this version of curio, with system-generated comments.",
      "translation": "由此版本的 Curio 解释堆叠的配置层，带有系统生成的注释。",
      "message": "Interpret stacked config layers by this version of curio, with system-generated comments.",
      "placeholder": null
    },
    {
      "id": "a list of layers to be interpreted as the final config",
      "translation": "要解释为最终配置的层列表",
      "message": "a list of layers to be interpreted as the final config",
      "placeholder": null
    },
    {
      "id": "comma or space separated list of layers to be interpreted (base is always applied)",
      "translation": "要解释的层列表，以逗号或空格分隔（base 始终应用）",
      "message": "comma or space separated list of layers to be interpreted (base is always applied)",
      "placeholder": null
    },
    {
      "id": "edit a config layer",
      "translation": "编辑配置层",
      "message": "edit a config layer",
      "placeholder": null
    },
    {
      "id": "[layer name]",
      "translation": "[层名称]",
      "message": "[layer name]",
      "placeholder": null
    },
    {
      "id": "editor to use",
      "translation": "使用的编辑器",
      "message": "editor to use",
      "placeholder": null
    },
    {
      "id": "source config layer",
      "translation": "源配置层",
      "message": "source config layer",
      "placeholder": null
    },
    {
      "id": "allow overwrite of existing layer if source is a different layer",
      "translation": "如果源是不同的层，则允许覆盖现有层",
      "message": "allow overwrite of existing layer if source is a different layer",
      "placeholder": null
    },
    {
      "id": "save the whole config into the layer, not just the diff",
      "translation": "将整个配置保存到层中，而不仅仅是差异",
      "message": "save the whole config into the layer, not just the diff",
      "placeholder": null
    },
    {
      "id": "do not interpret source layer",
      "translation": "不要解释源层",
      "message": "do not interpret source layer",
      "placeholder": null
    },
    {
      "id": "true if --source is set",
      "translation": "如果设置了 --source，则为 true",
      "message": "true if --source is set",
      "placeholder": null
    },
    {
      "id": "Create new configuration for a new cluster",
      "translation": "为新集群创建新配置",
      "message": "Create new configuration for a new cluster",
      "placeholder": null
    },
    {
      "id": "[SP actor address...]",
      "translation": "[SP actor 地址...]",
      "message": "[SP actor address...]",
      "placeholder": null
    },
    {
      "id": "Manage logging",
      "translation": "管理日志记录",
      "message": "Manage logging",
      "placeholder": null
    },
    {
      "id": "List log systems",
      "translation": "列出日志系统",
      "message": "List log systems",
      "placeholder": null
    },
    {
      "id": "Set log level",
      "translation": "设置日志级别",
      "message": "Set log level",
      "placeholder": null
    },
    {
      "id": "[level]",
      "translation": "[级别]",
      "message": "[level]",
      "placeholder": null
    },
    {
      "id": "Set the log level for logging systems:\n\n   The system flag can be specified multiple times.\n\n   eg) log set-level --system chain --system chainxchg debug\n\n   Available Levels:\n   debug\n   info\n   warn\n   error\n\n   Environment Variables:\n   GOLOG_LOG_LEVEL - Default log level for all log systems\n   GOLOG_LOG_FMT   - Change output log format (json, nocolor)\n   GOLOG_FILE      - Write logs to file\n   GOLOG_OUTPUT    - Specify whether to output to file, stderr, stdout or a combination, i.e. file+stderr",
      "translation": "为日志系统设置日志级别：\n\n 系统标志可以多次指定。\n\n 例如) log set-level --system chain --system chainxchg debug\n\n 可用级别：\n debug\n info\n warn\n error\n\n 环境变量：\n GOLOG_LOG_LEVEL - 所有日志系统的默认日志级别\n GOLOG_LOG_FMT   - 更改输出日志格式 (json, nocolor)\n GOLOG_FILE      - 将日志写入文件\n GOLOG_OUTPUT    - 指定是否输出到文件、stderr、stdout 或组合，例如 file+stderr",
      "message": "Set the log level for logging systems:\n\n   The system flag can be specified multiple times.\n\n   eg) log set-level --system chain --system chainxchg debug\n\n   Available Levels:\n   debug\n   info\n   warn\n   error\n\n   Environment Variables:\n   GOLOG_LOG_LEVEL - Default log level for all log systems\n   GOLOG_LOG_FMT   - Change output log format (json, nocolor)\n   GOLOG_FILE      - Write logs to file\n   GOLOG_OUTPUT    - Specify whether to output to file, stderr, stdout or a combination, i.e. file+stderr",
      "placeholder": null
    },
    {
      "id": "limit to log system",
      "translation": "限制到日志系统",
      "message": "limit to log system",
      "placeholder": null
    },
    {
      "id": "Filecoin decentralized storage network provider",
      "translation": "Filecoin 去中心化存储网络提供商",
      "message": "Filecoin decentralized storage network provider",
      "placeholder": null
    },
    {
      "id": "use color in display output",
      "translation": "在显示输出中使用颜色",
      "message": "use color in display output",
      "placeholder": null
    },
    {
      "id": "depends on output being a TTY",
      "translation": "取决于输出是否为TTY",
      "message": "depends on output being a TTY",
      "placeholder": null
    },
    {
      "id": "Command separated list of hostnames for yugabyte cluster",
      "translation": "Yugabyte 集群的主机名命令分隔列表",
      "message": "Command separated list of hostnames for yugabyte cluster",
      "placeholder": null
    },
    {
      "id": "enables very verbose mode, useful for debugging the CLI",
      "translation": "启用非常详细的模式，有助于调试 CLI",
      "message": "enables very verbose mode, useful for debugging the CLI",
      "placeholder": null
    },
    {
      "id": "Fetch proving parameters",
      "translation": "获取证明参数",
      "message": "Fetch proving parameters",
      "placeholder": null
    },
    {
      "id": "[sectorSize]",
      "translation": "[扇区大小]",
      "message": "[sectorSize]",
      "placeholder": null
    },
    {
      "id": "list of layers to be interpreted (atop defaults). Default: base",
      "translation": "要解释的层列表（在默认值之上）。默认：base",
      "message": "list of layers to be interpreted (atop defaults). Default: base",
      "placeholder": null
    },
    {
      "id": "start sealing a deal sector early",
      "translation": "提前开始封装交易扇区",
      "message": "start sealing a deal sector early",
      "placeholder": null
    },
    {
      "id": "Specify actor address to start sealing sectors for",
      "translation": "指定演员地址以开始封装扇区",
      "message": "Specify actor address to start sealing sectors for",
      "placeholder": null
    },
    {
      "id": "Use synthetic PoRep",
      "translation": "使用合成 PoRep",
      "message": "Use synthetic PoRep",
      "placeholder": null
    },
    {
      "id": "<sector>",
      "translation": "<扇区>",
      "message": "<sector>",
      "placeholder": null
    },
    {
      "id": "Manage the sealing pipeline",
      "translation": "管理封装流水线",
      "message": "Manage the sealing pipeline",
      "placeholder": null
    },
    {
      "id": "Start new sealing operations manually",
      "translation": "手动开始新的封装操作",
      "message": "Start new sealing operations manually",
      "placeholder": null
    },
    {
      "id": "Start sealing sectors for all actors now (not on schedule)",
      "translation": "立即为所有演员开始封装扇区（非计划内）",
      "message": "Start sealing sectors for all actors now (not on schedule)",
      "placeholder": null
    },
    {
      "id": "Start sealing new CC sectors",
      "translation": "开始封装新的 CC 扇区",
      "message": "Start sealing new CC sectors",
      "placeholder": null
    },
    {
      "id": "Number of sectors to start",
      "translation": "要开始的扇区数量",
      "message": "Number of sectors to start",
      "placeholder": null
    },
    {
      "id": "How long to commit sectors for",
      "translation": "承诺扇区的时间长度",
      "message": "How long to commit sectors for",
      "placeholder": null
    },
    {
      "id": "1278 (3.5 years)",
      "translation": "1278 (3.5 年)",
      "message": "1278 (3.5 years)",
      "placeholder": null
    },
    {
      "id": "(debug tool) Copy LM sector metadata into Curio DB",
      "translation": "（调试工具）将 LM 扇区元数据复制到 Curio 数据库",
      "message": "(debug tool) Copy LM sector metadata into Curio DB",
      "placeholder": null
    },
    {
      "id": "Path to miner repo",
      "translation": "矿工库的路径",
      "message": "Path to miner repo",
      "placeholder": null
    },
    {
      "id": "Ignore sectors that cannot be migrated",
      "translation": "忽略无法迁移的扇区",
      "message": "Ignore sectors that cannot be migrated",
      "placeholder": null
    },
    {
      "id": "List pipeline events",
      "translation": "列出流水线事件",
      "message": "List pipeline events",
      "placeholder": null
    },
    {
      "id": "Filter events by actor address; lists all if not specified",
      "translation": "按演员地址过滤事件；如果未指定则列出所有",
      "message": "Filter events by actor address; lists all if not specified",
      "placeholder": null
    },
    {
      "id": "Filter events by sector number; requires --actor to be specified",
      "translation": "按扇区编号过滤事件；需要指定 --actor",
      "message": "Filter events by sector number; requires --actor to be specified",
      "placeholder": null
    },
    {
      "id": "Limit output to the last N events",
      "translation": "将输出限制为最后 N 个事件",
      "message": "Limit output to the last N events",
      "placeholder": null
    },
    {
      "id": "Start a Curio process",
      "translation": "启动 Curio 进程",
      "message": "Start a Curio process",
      "placeholder": null
    },
    {
      "id": "host address and port the worker api will listen on",
      "translation": "worker API 监听的主机地址和端口",
      "message": "host address and port the worker api will listen on",
      "placeholder": null
    },
    {
      "id": "host address and port the gui will listen on",
      "translation": "GUI 监听的主机地址和端口",
      "message": "host address and port the gui will listen on",
      "placeholder": null
    },
    {
      "id": "don't check full-node sync status",
      "translation": "不检查全节点同步状态",
      "message": "don't check full-node sync status",
      "placeholder": null
    },
    {
      "id": "only run init, then return",
      "translation": "仅运行初始化，然后返回",
      "message": "only run init, then return",
      "placeholder": null
    },
    {
      "id": "manage open file limit",
      "translation": "管理打开文件的限制",
      "message": "manage open file limit",
      "placeholder": null
    },
    {
      "id": "custom node name",
      "translation": "自定义节点名称",
      "message": "custom node name",
      "placeholder": null
    },
    {
      "id": "Start Curio web interface",
      "translation": "启动 Curio 网络界面",
      "message": "Start Curio web interface",
      "placeholder": null
    },
    {
      "id": "Start an instance of Curio web interface. \n\tThis creates the 'web' layer if it does not exist, then calls run with that layer.",
      "translation": "启动 Curio 网络界面的一个实例。\n\t如果“web”层不存在，则创建该层，然后使用该层调用运行。",
      "message": "Start an instance of Curio web interface. \n\tThis creates the 'web' layer if it does not exist, then calls run with that layer.",
      "placeholder": null
    },
    {
      "id": "Address to listen for the GUI on",
      "translation": "GUI 监听的地址",
      "message": "Address to listen for the GUI on",
      "placeholder": null
    },
    {
      "id": "Stop a running Curio process",
      "translation": "停止正在运行的 Curio 进程",
      "message": "Stop a running Curio process",
      "placeholder": null
    },
    {
      "id": "manage sector storage",
      "translation": "管理扇区存储",
      "message": "manage sector storage",
      "placeholder": null
    },
    {
      "id": "Sectors can be stored across many filesystem paths. These\ncommands provide ways to manage the storage a Curio node will use to store sectors\nlong term for proving (references as 'store') as well as how sectors will be\nstored while moving through the sealing pipeline (references as 'seal').",
      "translation": "扇区可以存储在多个文件系统路径中。这些命令提供了管理 Curio 节点用于长期存储和证明的存储方法（参考为“store”），以及封装过程中扇区的存储方式（参考为“seal”）。",
      "message": "Sectors can be stored across many filesystem paths. These\ncommands provide ways to manage the storage a Curio node will use to store sectors\nlong term for proving (references as 'store') as well as how sectors will be\nstored while moving through the sealing pipeline (references as 'seal').",
      "placeholder": null
    },
    {
      "id": "attach local storage path",
      "translation": "附加本地存储路径",
      "message": "attach local storage path",
      "placeholder": null
    },
    {
      "id": "[path]",
      "translation": "[路径]",
      "message": "[path]",
      "placeholder": null
    },
    {
      "id": "Storage can be attached to a Curio node using this command. The storage volume\nlist is stored local to the Curio node in storage.json set in curio run. We do not\nrecommend manually modifying this value without further understanding of the\nstorage system.\n\nEach storage volume contains a configuration file which describes the\ncapabilities of the volume. When the '--init' flag is provided, this file will\nbe created using the additional flags.\n\nWeight\nA high weight value means data will be more likely to be stored in this path\n\nSeal\nData for the sealing process will be stored here\n\nStore\nFinalized sectors that will be moved here for long term storage and be proven\nover time",
      "translation": "可以使用此命令将存储附加到 Curio 节点。存储卷列表存储在本地 Curio 节点中的 storage.json 文件中，通过 curio run 设置。建议在了解存储系统之前，不要手动修改此值。\n\n每个存储卷包含一个配置文件，该文件描述了该卷的功能。提供 '--init' 标志时，将使用其他标志创建此文件。\n\n权重\n较高的权重值意味着数据更有可能存储在此路径中\n\n封装\n封装过程的数据将存储在这里\n\n存储\n已完成的扇区将移至此处进行长期存储，并随着时间推移进行证明",
      "message": "Storage can be attached to a Curio node using this command. The storage volume\nlist is stored local to the Curio node in storage.json set in curio run. We do not\nrecommend manually modifying this value without further understanding of the\nstorage system.\n\nEach storage volume contains a configuration file which describes the\ncapabilities of the volume. When the '--init' flag is provided, this file will\nbe created using the additional flags.\n\nWeight\nA high weight value means data will be more likely to be stored in this path\n\nSeal\nData for the sealing process will be stored here\n\nStore\nFinalized sectors that will be moved here for long term storage and be proven\nover time",
      "placeholder": null
    },
    {
      "id": "initialize the path first",
      "translation": "先初始化路径",
      "message": "initialize the path first",
      "placeholder": null
    },
    {
      "id": "(for init) path weight",
      "translation": "（用于初始化）路径权重",
      "message": "(for init) path weight",
      "placeholder": null
    },
    {
      "id": "(for init) use path for sealing",
      "translation": "（用于初始化）路径用于封装",
      "message": "(for init) use path for sealing",
      "placeholder": null
    },
    {
      "id": "(for init) use path for long-term storage",
      "translation": "（用于初始化）路径用于长期存储",
      "message": "(for init) use path for long-term storage",
      "placeholder": null
    },
    {
      "id": "(for init) limit storage space for sectors (expensive for very large paths!)",
      "translation": "（用于初始化）限制扇区的存储空间（对非常大的路径来说成本较高！）",
      "message": "(for init) limit storage space for sectors (expensive for very large paths!)",
      "placeholder": null
    },
    {
      "id": "path group names",
      "translation": "路径组名称",
      "message": "path group names",
      "placeholder": null
    },
    {
      "id": "path groups allowed to pull data from this path (allow all if not specified)",
      "translation": "允许从此路径提取数据的路径组（如果未指定，则允许所有）",
      "message": "path groups allowed to pull data from this path (allow all if not specified)",
      "placeholder": null
    },
    {
      "id": "detach local storage path",
      "translation": "分离本地存储路径",
      "message": "detach local storage path",
      "placeholder": null
    },
    {
      "id": "list local storage paths",
      "translation": "列出本地存储路径",
      "message": "list local storage paths",
      "placeholder": null
    },
    {
      "id": "only list local storage paths",
      "translation": "仅列出本地存储路径",
      "message": "only list local storage paths",
      "placeholder": null
    },
    {
      "id": "find sector in the storage system",
      "translation": "在存储系统中查找扇区",
      "message": "find sector in the storage system",
      "placeholder": null
    },
    {
      "id": "[miner address] [sector number]",
      "translation": "[矿工地址] [扇区编号]",
      "message": "[miner address] [sector number]",
      "placeholder": null
    },
    {
      "id": "Utility functions for testing",
      "translation": "测试的实用功能",
      "message": "Utility functions for testing",
      "placeholder": null
    },
    {
      "id": "Compute a proof-of-spacetime for a sector (requires the sector to be pre-sealed). These will not send to the chain.",
      "translation": "为扇区计算时空证明（需要预封装的扇区）。这些将不会发送到链上。",
      "message": "Compute a proof-of-spacetime for a sector (requires the sector to be pre-sealed). These will not send to the chain.",
      "placeholder": null
    },
    {
      "id": "Test the windowpost scheduler by running it on the next available curio. If tasks fail all retries, you will need to ctrl+c to exit.",
      "translation": "通过在下一个可用的 Curio 上运行来测试窗口后调度器。如果所有重试都失败，则需要按 ctrl+c 退出。",
      "message": "Test the windowpost scheduler by running it on the next available curio. If tasks fail all retries, you will need to ctrl+c to exit.",
      "placeholder": null
    },
    {
      "id": "deadline to compute WindowPoSt for",
      "translation": "计算 WindowPoSt 的截止日期",
      "message": "deadline to compute WindowPoSt for",
      "placeholder": null
    },
    {
      "id": "Compute WindowPoSt for performance and configuration testing.",
      "translation": "计算 WindowPoSt 以进行性能和配置测试。",
      "message": "Compute WindowPoSt for performance and configuration testing.",
      "placeholder": null
    },
    {
      "id": "Note: This command is intended to be used to verify PoSt compute performance.\nIt will not send any messages to the chain. Since it can compute any deadline, output may be incorrectly timed for the chain.",
      "translation": "注意：此命令旨在用于验证 PoSt 计算性能。\n它不会向链发送任何消息。由于它可以计算任何截止日期，输出的时间可能与链不符。",
      "message": "Note: This command is intended to be used to verify PoSt compute performance.\nIt will not send any messages to the chain. Since it can compute any deadline, output may be incorrectly timed for the chain.",
      "placeholder": null
    },
    {
      "id": "[deadline index]",
      "translation": "[截止日期索引]",
      "message": "[deadline index]",
      "placeholder": null
    },
    {
      "id": "path to json file containing storage config",
      "translation": "包含存储配置的 JSON 文件的路径",
      "message": "path to json file containing storage config",
      "placeholder": null
    },
    {
      "id": "partition to compute WindowPoSt for",
      "translation": "计算 WindowPoSt 的分区",
      "message": "partition to compute WindowPoSt for",
      "placeholder": null
    },
    {
      "id": "Failed to generate the libp2p private key.",
      "translation": "生成 libp2p 私钥失败。",
      "message": "Failed to generate the libp2p private key.",
      "placeholder": null
    },
    {
      "id": "Failed to generate miner ID from address.",
      "translation": "从地址生成矿工 ID 失败。",
      "message": "Failed to generate miner ID from address.",
      "placeholder": null
    },
    {
      "id": "Failed to insert libp2p private key into database. Please run 'curio market libp2p generate-key minerID' to complete the migration.",
      "translation": "无法将 libp2p 私钥插入数据库。请运行 'curio market libp2p generate-key minerID' 完成迁移。",
      "message": "Failed to insert libp2p private key into database. Please run 'curio market libp2p generate-key minerID' to complete the migration.",
      "placeholder": null
    },
    {
      "id": "New libp2p key was not created",
      "translation": "未创建新的 libp2p 密钥。",
      "message": "New libp2p key was not created",
      "placeholder": null
    },
    {
      "id": "More than 1 row was affected in the 'libp2p' table when creating new libp2p key.",
      "translation": "在创建新的 libp2p 密钥时，'libp2p' 表中有多于 1 行受到了影响。",
      "message": "More than 1 row was affected in the 'libp2p' table when creating new libp2p key.",
      "placeholder": null
    },
    {
      "id": "Failed to marshal libp2p private key.",
      "translation": "libp2p私钥编组失败。",
      "message": "Failed to marshal libp2p private key.",
      "placeholder": null
    },
    {
      "id": "generate ipni chunks from a file",
      "translation": "从文件生成 IPNI 块",
      "message": "generate ipni chunks from a file",
      "placeholder": null
    },
    {
      "id": "Add URL to fetch data for offline deals",
      "translation": "添加 URL 以获取离线交易的数据",
      "message": "Add URL to fetch data for offline deals",
      "placeholder": null
    },
    {
      "id": "CSV file location to use for multiple deal input. Each line in the file should be in the format 'uuid,raw size,url,header1,header2...'",
      "translation": "用于多交易输入的 CSV 文件位置。文件中的每一行应为格式 'uuid, 原始大小, URL, header1, header2...'",
      "message": "CSV file location to use for multiple deal input. Each line in the file should be in the format 'uuid,raw size,url,header1,header2...'",
      "placeholder": null
    },
    {
      "id": "Custom `HEADER` to include in the HTTP request",
      "translation": "在 HTTP 请求中包含自定义 `HEADER`",
      "message": "Custom `HEADER` to include in the HTTP request",
      "placeholder": null
    },
    {
      "id": "`URL` to send the request to",
      "translation": "发送请求的 `URL`",
      "message": "`URL` to send the request to",
      "placeholder": null
    },
    {
      "id": "Moves funds from the deal collateral wallet into escrow with the storage market actor",
      "translation": "将资金从交易抵押钱包转移到存储市场参与者的托管账户",
      "message": "Moves funds from the deal collateral wallet into escrow with the storage market actor",
      "placeholder": null
    },
    {
      "id": "maximum fee in FIL user is willing to pay for this message",
      "translation": "用户愿意为此消息支付的最大 FIL 费用",
      "message": "maximum fee in FIL user is willing to pay for this message",
      "placeholder": null
    },
    {
      "id": "Specify wallet address to send the funds from",
      "translation": "指定发送资金的钱包地址",
      "message": "Specify wallet address to send the funds from",
      "placeholder": null
    },
    {
      "id": "Collection of debugging utilities",
      "translation": "调试工具集合",
      "message": "Collection of debugging utilities",
      "placeholder": null
    },
    {
      "id": "Manage unsealed data",
      "translation": "管理未密封的数据",
      "message": "Manage unsealed data",
      "placeholder": null
    },
    {
      "id": "Get information about unsealed data",
      "translation": "获取未密封数据的信息",
      "message": "Get information about unsealed data",
      "placeholder": null
    },
    {
      "id": "List data from the sectors_unseal_pipeline and sectors_meta tables",
      "translation": "列出来自 sectors_unseal_pipeline 和 sectors_meta 表的数据",
      "message": "List data from the sectors_unseal_pipeline and sectors_meta tables",
      "placeholder": null
    },
    {
      "id": "Filter by storage provider ID",
      "translation": "按存储提供者 ID 过滤",
      "message": "Filter by storage provider ID",
      "placeholder": null
    },
    {
      "id": "Output file path (default: stdout)",
      "translation": "输出文件路径（默认：标准输出）",
      "message": "Output file path (default: stdout)",
      "placeholder": null
    },
    {
      "id": "Set the target unseal state for a sector",
      "translation": "设置扇区的目标解封状态",
      "message": "Set the target unseal state for a sector",
      "placeholder": null
    },
    {
      "id": "Set the target unseal state for a specific sector.\n   <miner-id>: The storage provider ID\n   <sector-number>: The sector number\n   <target-state>: The target state (true, false, or none)\n\n   The unseal target state indicates to curio how an unsealed copy of the sector should be maintained.\n\t   If the target state is true, curio will ensure that the sector is unsealed.\n\t   If the target state is false, curio will ensure that there is no unsealed copy of the sector.\n\t   If the target state is none, curio will not change the current state of the sector.\n\n   Currently when the curio will only start new unseal processes when the target state changes from another state to true.\n\n   When the target state is false, and an unsealed sector file exists, the GC mark step will create a removal mark\n   for the unsealed sector file. The file will only be removed after the removal mark is accepted.",
      "translation": "为特定扇区设置目标解封状态。\n   <miner-id>: 存储提供者 ID\n   <sector-number>: 扇区号\n   <target-state>: 目标状态（true、false 或 none）\n\n   解封目标状态表示 Curio 应如何维护扇区的未密封副本。\n\t   如果目标状态为 true，Curio 将确保扇区未密封。\n\t   如果目标状态为 false，Curio 将确保扇区没有未密封副本。\n\t   如果目标状态为 none，Curio 将不会更改扇区的当前状态。\n\n   当前，Curio 仅在目标状态从其他状态更改为 true 时启动新的解封进程。\n\n   当目标状态为 false 且存在未密封的扇区文件时，GC 标记步骤将为未密封的扇区文件创建一个删除标记。文件将在删除标记被接受后才会被移除。",
      "message": "Set the target unseal state for a specific sector.\n   <miner-id>: The storage provider ID\n   <sector-number>: The sector number\n   <target-state>: The target state (true, false, or none)\n\n   The unseal target state indicates to curio how an unsealed copy of the sector should be maintained.\n\t   If the target state is true, curio will ensure that the sector is unsealed.\n\t   If the target state is false, curio will ensure that there is no unsealed copy of the sector.\n\t   If the target state is none, curio will not change the current state of the sector.\n\n   Currently when the curio will only start new unseal processes when the target state changes from another state to true.\n\n   When the target state is false, and an unsealed sector file exists, the GC mark step will create a removal mark\n   for the unsealed sector file. The file will only be removed after the removal mark is accepted.",
      "placeholder": null
    },
    {
      "id": "Check data integrity in unsealed sector files",
      "translation": "检查未密封扇区文件中的数据完整性",
      "message": "Check data integrity in unsealed sector files",
      "placeholder": null
    },
    {
      "id": "Create a check task for a specific sector, wait for its completion, and output the result.\n   <miner-id>: The storage provider ID\n   <sector-number>: The sector number",
      "translation": "为特定扇区创建检查任务，等待其完成并输出结果。\n   <miner-id>: 存储提供者 ID\n   <sector-number>: 扇区号",
      "message": "Create a check task for a specific sector, wait for its completion, and output the result.\n   <miner-id>: The storage provider ID\n   <sector-number>: The sector number",
      "placeholder": null
    },
    {
      "id": "Cordon a machine, set it to maintenance mode",
      "translation": "隔离一个节点，将其设置为维护模式",
      "message": "Cordon a machine, set it to maintenance mode",
      "placeholder": null
    },
    {
      "id": "Uncordon a machine, resume scheduling",
      "translation": "取消隔离一个节点，恢复调度",
      "message": "Uncordon a machine, resume scheduling",
      "placeholder": null
    },
    {
      "id": "Get Curio node info",
      "translation": "获取 Curio 节点信息",
      "message": "Get Curio node info",
      "placeholder": null
    },
    {
      "id": "generate vanilla proof for a sector",
      "translation": "为一个扇区生成原始证明",
      "message": "generate vanilla proof for a sector",
      "placeholder": null
    },
    {
      "id": "SP ID to compute WindowPoSt for",
      "translation": "用于计算 WindowPoSt 的存储提供者 ID",
      "message": "SP ID to compute WindowPoSt for",
      "placeholder": null
    },
    {
      "id": "redeclare sectors in a local storage path",
      "translation": "在本地存储路径中重新声明扇区",
      "message": "redeclare sectors in a local storage path",
      "placeholder": null
    },
    {
      "id": "--machine flag in cli command should point to the node where storage to redeclare is attached",
      "translation": "CLI 命令中的 --machine 标志应指向连接了要重新声明存储的节点",
      "message": "--machine flag in cli command should point to the node where storage to redeclare is attached",
      "placeholder": null
    },
    {
      "id": "Create a new offline verified DDO deal for Curio",
      "translation": "为 Curio 创建新的离线验证 DDO 交易。",
      "message": "Create a new offline verified DDO deal for Curio",
      "placeholder": null
    },
    {
      "id": "Specify actor address for the deal",
      "translation": "请指定此交易的参与者地址。",
      "message": "Specify actor address for the deal",
      "placeholder": null
    },
    {
      "id": "Remove unsealed copies of sector containing this deal",
      "translation": "删除包含此交易的扇区的未密封副本。",
      "message": "Remove unsealed copies of sector containing this deal",
      "placeholder": null
    },
    {
      "id": "indicates that deal index should not be announced to the IPNI",
      "translation": "表示交易索引不应向 IPNI 公布。",
      "message": "indicates that deal index should not be announced to the IPNI",
      "placeholder": null
    },
    {
      "id": "start epoch by when the deal should be proved by provider on-chain (default: 2 days from now)",
      "translation": "交易应由提供者在链上证明的起始 epoch。（默认值：从现在起 2 天）",
      "message": "start epoch by when the deal should be proved by provider on-chain (default: 2 days from now)",
      "placeholder": null
    },
    {
      "id": "Provides a sample of CIDs from an indexed piece",
      "translation": "提供索引片段的 CID 示例。",
      "message": "Provides a sample of CIDs from an indexed piece",
      "placeholder": null
    },
    {
      "id": "piece-cid",
      "translation": "片段 CID",
      "message": "piece-cid",
      "placeholder": null
    },
    {
      "id": "output in json format",
      "translation": "以 JSON 格式输出",
      "message": "output in json format",
      "placeholder": null
    },
    {
      "id": "Name of the Postgres database in Yugabyte cluster",
      "translation": "Yugabyte 集群中 Postgres 数据库的名称",
      "message": "Name of the Postgres database in Yugabyte cluster",
      "placeholder": null
    },
    {
      "id": "Username for connecting to the Postgres database in Yugabyte cluster",
      "translation": "连接 Yugabyte 集群中 Postgres 数据库的用户名",
      "message": "Username for connecting to the Postgres database in Yugabyte cluster",
      "placeholder": null
    },
    {
      "id": "Password for connecting to the Postgres database in Yugabyte cluster",
      "translation": "连接 Yugabyte 集群中 Postgres 数据库的密码",
      "message": "Password for connecting to the Postgres database in Yugabyte cluster",
      "placeholder": null
    },
    {
      "id": "Port for connecting to the Postgres database in Yugabyte cluster",
      "translation": "连接 Yugabyte 集群中 Postgres 数据库的端口",
      "message": "Port for connecting to the Postgres database in Yugabyte cluster",
      "placeholder": null
    },
    {
      "id": "Port for connecting to the Cassandra database in Yugabyte cluster",
      "translation": "连接 Yugabyte 集群中 Cassandra 数据库的端口",
      "message": "Port for connecting to the Cassandra database in Yugabyte cluster",
      "placeholder": null
    },
    {
      "id": "Enable load balancing for connecting to the Postgres database in Yugabyte cluster",
      "translation": "为连接到 Yugabyte 集群中的 Postgres 数据库启用负载均衡",
      "message": "Enable load balancing for connecting to the Postgres database in Yugabyte cluster",
      "placeholder": null
    },
    {
      "id": "Tool Box for Curio",
      "translation": "Curio 工具箱",
      "message": "Tool Box for Curio",
      "placeholder": null
    },
    {
      "id": "Updated DB with message data missing from chain node",
      "translation": "已使用链节点中缺失的消息数据更新数据库",
      "message": "Updated DB with message data missing from chain node",
      "placeholder": null
    },
    {
      "id": "Update data for messages in wait queue",
      "translation": "更新等待队列中的消息数据",
      "message": "Update data for messages in wait queue",
      "placeholder": null
    },
    {
      "id": "Deposit FIL into the Router contract (client)",
      "translation": "将 FIL 存入 Router 合约（客户端）",
      "message": "Deposit FIL into the Router contract (client)",
      "placeholder": null
    },
    {
      "id": "Sender address",
      "translation": "发送者地址",
      "message": "Sender address",
      "placeholder": null
    },
    {
      "id": "Amount in FIL",
      "translation": "金额（FIL）",
      "message": "Amount in FIL",
      "placeholder": null
    },
    {
      "id": "Initiate a withdrawal request from the client's deposit",
      "translation": "从客户端存款中发起提现请求",
      "message": "Initiate a withdrawal request from the client's deposit",
      "placeholder": null
    },
    {
      "id": "Client sender address",
      "translation": "客户发送者地址",
      "message": "Client sender address",
      "placeholder": null
    },
    {
      "id": "Withdrawal amount (in FIL)",
      "translation": "提现金额（FIL）",
      "message": "Withdrawal amount (in FIL)",
      "placeholder": null
    },
    {
      "id": "Complete a pending client withdrawal after the withdrawal window elapses",
      "translation": "在提现窗口结束后完成待处理的客户提现",
      "message": "Complete a pending client withdrawal after the withdrawal window elapses",
      "placeholder": null
    },
    {
      "id": "Cancel a pending client withdrawal request",
      "translation": "取消待处理的客户提现请求",
      "message": "Cancel a pending client withdrawal request",
      "placeholder": null
    },
    {
      "id": "Redeem a client voucher (service role)",
      "translation": "兑换客户凭证（服务角色）",
      "message": "Redeem a client voucher (service role)",
      "placeholder": null
    },
    {
      "id": "Service sender address",
      "translation": "服务发送者地址",
      "message": "Service sender address",
      "placeholder": null
    },
    {
      "id": "Client actor",
      "translation": "客户参与者",
      "message": "Client actor",
      "placeholder": null
    },
    {
      "id": "Cumulative amount (FIL)",
      "translation": "累计金额（FIL）",
      "message": "Cumulative amount (FIL)",
      "placeholder": null
    },
    {
      "id": "Voucher nonce",
      "translation": "凭证随机数",
      "message": "Voucher nonce",
      "placeholder": null
    },
    {
      "id": "Voucher signature (hex)",
      "translation": "凭证签名（十六进制）",
      "message": "Voucher signature (hex)",
      "placeholder": null
    },
    {
      "id": "Redeem a provider voucher (provider role)",
      "translation": "兑换提供者凭证（提供者角色）",
      "message": "Redeem a provider voucher (provider role)",
      "placeholder": null
    },
    {
      "id": "Provider sender address",
      "translation": "提供者发送者地址",
      "message": "Provider sender address",
      "placeholder": null
    },
    {
      "id": "Provider actor",
      "translation": "提供者参与者",
      "message": "Provider actor",
      "placeholder": null
    },
    {
      "id": "Initiate a withdrawal request from the service pool",
      "translation": "从服务池发起提现请求",
      "message": "Initiate a withdrawal request from the service pool",
      "placeholder": null
    },
    {
      "id": "Complete a pending service withdrawal after the withdrawal window elapses",
      "translation": "在提现窗口结束后完成待处理的服务提现",
      "message": "Complete a pending service withdrawal after the withdrawal window elapses",
      "placeholder": null
    },
    {
      "id": "Cancel a pending service withdrawal request",
      "translation": "取消待处理的服务提现请求",
      "message": "Cancel a pending service withdrawal request",
      "placeholder": null
    },
    {
      "id": "Deposit funds into the service pool (service role)",
      "translation": "向服务池存入资金（服务角色）",
      "message": "Deposit funds into the service pool (service role)",
      "placeholder": null
    },
    {
      "id": "Amount to deposit (FIL)",
      "translation": "存入金额（FIL）",
      "message": "Amount to deposit (FIL)",
      "placeholder": null
    },
    {
      "id": "Query the state of a client",
      "translation": "查询客户端状态",
      "message": "Query the state of a client",
      "placeholder": null
    },
    {
      "id": "Client actor address",
      "translation": "客户参与者地址",
      "message": "Client actor address",
      "placeholder": null
    },
    {
      "id": "Query the state of a provider",
      "translation": "查询提供者状态",
      "message": "Query the state of a provider",
      "placeholder": null
    },
    {
      "id": "Provider actor address",
      "translation": "提供者参与者地址",
      "message": "Provider actor address",
      "placeholder": null
    },
    {
      "id": "Query the service state",
      "translation": "查询服务状态",
      "message": "Query the service state",
      "placeholder": null
    },
    {
      "id": "Create a client voucher",
      "translation": "创建客户凭证",
      "message": "Create a client voucher",
      "placeholder": null
    },
    {
      "id": "Amount to redeem (FIL)",
      "translation": "兑换金额（FIL）",
      "message": "Amount to redeem (FIL)",
      "placeholder": null
    },
    {
      "id": "Create a provider voucher",
      "translation": "创建提供者凭证",
      "message": "Create a provider voucher",
      "placeholder": null
    },
    {
      "id": "Propose a new service actor",
      "translation": "提议新的服务参与者",
      "message": "Propose a new service actor",
      "placeholder": null
    },
    {
      "id": "New service actor address",
      "translation": "新的服务参与者地址",
      "message": "New service actor address",
      "placeholder": null
    },
    {
      "id": "Accept a proposed service actor",
      "translation": "接受提议的服务参与者",
      "message": "Accept a proposed service actor",
      "placeholder": null
    },
    {
      "id": "Validate a client voucher signature",
      "translation": "验证客户凭证签名",
      "message": "Validate a client voucher signature",
      "placeholder": null
    },
    {
      "id": "Validate a provider voucher signature",
      "translation": "验证提供者凭证签名",
      "message": "Validate a provider voucher signature",
      "placeholder": null
    },
    {
      "id": "This interactive tool sets up a non-Storage Provider cluster for protocols like PDP, Snark market, and others.",
      "translation": "此交互式工具为 PDP、Snark 市场等协议设置非存储提供者集群。",
      "message": "This interactive tool sets up a non-Storage Provider cluster for protocols like PDP, Snark market, and others.",
      "placeholder": null
    },
    {
      "id": "This setup does not create or migrate a Filecoin SP actor.",
      "translation": "此设置不会创建或迁移 Filecoin 存储提供者（SP）参与者。",
      "message": "This setup does not create or migrate a Filecoin SP actor.",
      "placeholder": null
    },
    {
      "id": "Setup non-Storage Provider cluster",
      "translation": "设置非存储提供者集群",
      "message": "Setup non-Storage Provider cluster",
      "placeholder": null
    },
    {
      "id": "Please do not run guided-setup again. You need to run 'curio config new-cluster' manually to finish the configuration",
      "translation": "请不要再次运行引导设置。您需要手动运行 'curio config new-cluster' 来完成配置",
      "message": "Please do not run guided-setup again. You need to run 'curio config new-cluster' manually to finish the configuration",
      "placeholder": null
    },
    {
      "id": "Non-SP cluster configuration created successfully",
      "translation": "非 SP 集群配置创建成功",
      "message": "Non-SP cluster configuration created successfully",
      "placeholder": null
    },
    {
      "id": "Non-SP cluster configuration complete",
      "translation": "非 SP 集群配置完成",
      "message": "Non-SP cluster configuration complete",
      "placeholder": null
    },
    {
      "id": "Non-SP cluster setup complete!",
      "translation": "非 SP 集群设置完成！",
      "message": "Non-SP cluster setup complete!",
      "placeholder": null
    },
    {
      "id": "Your non-SP cluster has been configured successfully.",
      "translation": "您的非 SP 集群已成功配置。",
      "message": "Your non-SP cluster has been configured successfully.",
      "placeholder": null
    },
    {
      "id": "You can now start using Curio for protocols like PDP, Snark markets, and others.",
      "translation": "您现在可以开始在 PDP、Snark 市场等协议中使用 Curio。",
      "message": "You can now start using Curio for protocols like PDP, Snark markets, and others.",
      "placeholder": null
    },
    {
      "id": "To start the cluster, run: curio run --layers basic-cluster",
      "translation": "要启动集群，请运行：curio run --layers basic-cluster",
      "message": "To start the cluster, run: curio run --layers basic-cluster",
      "placeholder": null
    },
    {
      "id": "Failed to get API info for FullNode: {Error}",
      "translation": "无法获取 FullNode 的 API 信息: {Error}",
      "message": "Failed to get API info for FullNode: {Error}",
      "placeholder": null
    },
    {
      "id": "Failed to create auth token: {Error}",
      "translation": "无法创建认证令牌: {Error}",
      "message": "Failed to create auth token: {Error}",
      "placeholder": null
    },
    {
      "id": "Failed to insert config into database: {Error}",
      "translation": "无法将配置插入数据库: {Error}",
      "message": "Failed to insert config into database: {Error}",
      "placeholder": null
<<<<<<< HEAD
=======
    },
    {
      "id": "Register a PDP service provider with Filecoin Service Registry Contract",
      "translation": "在 Filecoin 服务注册合约中注册 PDP 服务提供商",
      "message": "Register a PDP service provider with Filecoin Service Registry Contract",
      "placeholder": null
    },
    {
      "id": "Service provider name",
      "translation": "服务提供商名称",
      "message": "Service provider name",
      "placeholder": null
    },
    {
      "id": "Service provider description",
      "translation": "服务提供商描述",
      "message": "Service provider description",
      "placeholder": null
    },
    {
      "id": "URL of the service provider",
      "translation": "服务提供商的 URL",
      "message": "URL of the service provider",
      "placeholder": null
    },
    {
      "id": "Minimum piece size",
      "translation": "最小分片大小",
      "message": "Minimum piece size",
      "placeholder": null
    },
    {
      "id": "Maximum piece size",
      "translation": "最大分片大小",
      "message": "Maximum piece size",
      "placeholder": null
    },
    {
      "id": "Supports IPNI piece CID indexing",
      "translation": "支持 IPNI 分片 CID 索引",
      "message": "Supports IPNI piece CID indexing",
      "placeholder": null
    },
    {
      "id": "Supports IPNI IPFS CID indexing",
      "translation": "支持 IPNI IPFS CID 索引",
      "message": "Supports IPNI IPFS CID indexing",
      "placeholder": null
    },
    {
      "id": "Storage price per TiB per month in USDFC, Default is 1 USDFC.",
      "translation": "每 TiB 每月的存储价格（USDFC 计价），默认值为 1 USDFC。",
      "message": "Storage price per TiB per month in USDFC, Default is 1 USDFC.",
      "placeholder": null
    },
    {
      "id": "Shortest frequency interval in epochs at which the SP is willing to prove access to the stored dataset",
      "translation": "服务提供商愿意证明对存储数据集访问权限的最短频率间隔（以 epoch 为单位）",
      "message": "Shortest frequency interval in epochs at which the SP is willing to prove access to the stored dataset",
      "placeholder": null
    },
    {
      "id": "Location of the service provider",
      "translation": "服务提供商位置",
      "message": "Location of the service provider",
      "placeholder": null
    },
    {
      "id": "Token contract for payment (IERC20(address(0)) for FIL)",
      "translation": "支付用的代币合约（FIL 使用 IERC20(address(0))）",
      "message": "Token contract for payment (IERC20(address(0)) for FIL)",
      "placeholder": null
    },
    {
      "id": "Compute WindowPoSt vanilla proofs and verify them.",
      "translation": "计算 WindowPoSt 基础证明并进行验证。",
      "message": "Compute WindowPoSt vanilla proofs and verify them.",
      "placeholder": null
    },
    {
      "id": "32 GiB (recommended for mainnet)",
      "translation": "32 GiB（主网推荐）",
      "message": "32 GiB (recommended for mainnet)",
      "placeholder": null
    },
    {
      "id": "Optional setup steps (you can skip these and configure later):",
      "translation": "可选的设置步骤（可以跳过并稍后配置）：",
      "message": "Optional setup steps (you can skip these and configure later):",
      "placeholder": null
    },
    {
      "id": "Skip optional steps",
      "translation": "跳过可选步骤",
      "message": "Skip optional steps",
      "placeholder": null
    },
    {
      "id": "Storage",
      "translation": "存储",
      "message": "Storage",
      "placeholder": null
    },
    {
      "id": "PDP",
      "translation": "PDP",
      "message": "PDP",
      "placeholder": null
    },
    {
      "id": "Storage Configuration",
      "translation": "存储配置",
      "message": "Storage Configuration",
      "placeholder": null
    },
    {
      "id": "Manage storage paths for this server.",
      "translation": "管理此服务器的存储路径。",
      "message": "Manage storage paths for this server.",
      "placeholder": null
    },
    {
      "id": "Error getting home directory: {Error}",
      "translation": "获取主目录时出错：{Error}",
      "message": "Error getting home directory: {Error}",
      "placeholder": null
    },
    {
      "id": "Go Back",
      "translation": "返回",
      "message": "Go Back",
      "placeholder": null
    },
    {
      "id": "Add new storage path",
      "translation": "添加新的存储路径",
      "message": "Add new storage path",
      "placeholder": null
    },
    {
      "id": "Delete {P}",
      "translation": "删除 {P}",
      "message": "Delete {P}",
      "placeholder": null
    },
    {
      "id": "Storage paths for this server:",
      "translation": "此服务器的存储路径：",
      "message": "Storage paths for this server:",
      "placeholder": null
    },
    {
      "id": "Enter storage path to add",
      "translation": "输入要添加的存储路径",
      "message": "Enter storage path to add",
      "placeholder": null
    },
    {
      "id": "No path provided",
      "translation": "未提供路径",
      "message": "No path provided",
      "placeholder": null
    },
    {
      "id": "Path already exists",
      "translation": "路径已存在",
      "message": "Path already exists",
      "placeholder": null
    },
    {
      "id": "Storage type for {ExpandedPath}",
      "translation": "{ExpandedPath} 的存储类型",
      "message": "Storage type for {ExpandedPath}",
      "placeholder": null
    },
    {
      "id": "Seal (fast storage for sealing operations)",
      "translation": "Seal（用于封装操作的高速存储）",
      "message": "Seal (fast storage for sealing operations)",
      "placeholder": null
    },
    {
      "id": "Store (long-term storage for sealed sectors)",
      "translation": "Store（用于封装扇区的长期存储）",
      "message": "Store (long-term storage for sealed sectors)",
      "placeholder": null
    },
    {
      "id": "Both (seal and store)",
      "translation": "Both（封装和存储）",
      "message": "Both (seal and store)",
      "placeholder": null
    },
    {
      "id": "Error writing storage.json: {Error}",
      "translation": "写入 storage.json 时出错：{Error}",
      "message": "Error writing storage.json: {Error}",
      "placeholder": null
    },
    {
      "id": "Storage path {ExpandedPath} added as {StorageTypeStr}. You'll need to initialize it with: curio cli storage attach --init --{StorageTypeStr_1} {ExpandedPath_1}",
      "translation": "存储路径 {ExpandedPath} 已添加为 {StorageTypeStr}。需要使用以下命令进行初始化：curio cli storage attach --init --{StorageTypeStr_1} {ExpandedPath_1}",
      "message": "Storage path {ExpandedPath} added as {StorageTypeStr}. You'll need to initialize it with: curio cli storage attach --init --{StorageTypeStr_1} {ExpandedPath_1}",
      "placeholder": null
    },
    {
      "id": "Storage path added",
      "translation": "已添加存储路径",
      "message": "Storage path added",
      "placeholder": null
    },
    {
      "id": "Really delete {PathToDelete}?",
      "translation": "确定要删除 {PathToDelete} 吗？",
      "message": "Really delete {PathToDelete}?",
      "placeholder": null
    },
    {
      "id": "Yes, delete it",
      "translation": "是，删除",
      "message": "Yes, delete it",
      "placeholder": null
    },
    {
      "id": "No, keep it",
      "translation": "否，保留",
      "message": "No, keep it",
      "placeholder": null
    },
    {
      "id": "Storage path {PathToDelete} removed from configuration",
      "translation": "存储路径 {PathToDelete} 已从配置中移除",
      "message": "Storage path {PathToDelete} removed from configuration",
      "placeholder": null
    },
    {
      "id": "Storage path deleted",
      "translation": "存储路径已删除",
      "message": "Storage path deleted",
      "placeholder": null
    },
    {
      "id": "PDP (Proof of Data Possession) Configuration",
      "translation": "PDP（数据持有证明）配置",
      "message": "PDP (Proof of Data Possession) Configuration",
      "placeholder": null
    },
    {
      "id": "This will configure PDP settings for your Curio cluster.",
      "translation": "此操作将为您的 Curio 集群配置 PDP 设置。",
      "message": "This will configure PDP settings for your Curio cluster.",
      "placeholder": null
    },
    {
      "id": "For detailed documentation, see: https://docs.curiostorage.org/experimental-features/enable-pdp",
      "translation": "详细文档请参阅：https://docs.curiostorage.org/experimental-features/enable-pdp",
      "message": "For detailed documentation, see: https://docs.curiostorage.org/experimental-features/enable-pdp",
      "placeholder": null
    },
    {
      "id": "PDP layer already exists. What would you like to do?",
      "translation": "PDP 层已存在。您希望如何操作？",
      "message": "PDP layer already exists. What would you like to do?",
      "placeholder": null
    },
    {
      "id": "Reconfigure PDP",
      "translation": "重新配置 PDP",
      "message": "Reconfigure PDP",
      "placeholder": null
    },
    {
      "id": "Skip PDP setup",
      "translation": "跳过 PDP 设置",
      "message": "Skip PDP setup",
      "placeholder": null
    },
    {
      "id": "Creating PDP configuration layer...",
      "translation": "正在创建 PDP 配置层...",
      "message": "Creating PDP configuration layer...",
      "placeholder": null
    },
    {
      "id": "Error loading existing PDP config: {Error}",
      "translation": "加载现有 PDP 配置时出错：{Error}",
      "message": "Error loading existing PDP config: {Error}",
      "placeholder": null
    },
    {
      "id": "Configuring HTTP settings for PDP...",
      "translation": "正在配置 PDP 的 HTTP 设置...",
      "message": "Configuring HTTP settings for PDP...",
      "placeholder": null
    },
    {
      "id": "Enter your domain name (e.g., market.mydomain.com)",
      "translation": "请输入您的域名（例如：market.mydomain.com）",
      "message": "Enter your domain name (e.g., market.mydomain.com)",
      "placeholder": null
    },
    {
      "id": "No domain provided, skipping HTTP configuration",
      "translation": "未提供域名，跳过 HTTP 配置",
      "message": "No domain provided, skipping HTTP configuration",
      "placeholder": null
    },
    {
      "id": "Listen address for HTTP server",
      "translation": "HTTP 服务器监听地址",
      "message": "Listen address for HTTP server",
      "placeholder": null
    },
    {
      "id": "Error generating PDP config: {Error}",
      "translation": "生成 PDP 配置时出错：{Error}",
      "message": "Error generating PDP config: {Error}",
      "placeholder": null
    },
    {
      "id": "Error saving PDP config: {Error}",
      "translation": "保存 PDP 配置时出错：{Error}",
      "message": "Error saving PDP config: {Error}",
      "placeholder": null
    },
    {
      "id": "PDP configuration layer created",
      "translation": "已创建 PDP 配置层",
      "message": "PDP configuration layer created",
      "placeholder": null
    },
    {
      "id": "Setting up PDP wallet...",
      "translation": "正在设置 PDP 钱包...",
      "message": "Setting up PDP wallet...",
      "placeholder": null
    },
    {
      "id": "You need a delegated Filecoin wallet address to use with PDP.",
      "translation": "使用 PDP 需要一个委托的 Filecoin 钱包地址。",
      "message": "You need a delegated Filecoin wallet address to use with PDP.",
      "placeholder": null
    },
    {
      "id": "Use existing key, ending in {AddressSuffix}",
      "translation": "使用现有密钥（以 {AddressSuffix} 结尾）",
      "message": "Use existing key, ending in {AddressSuffix}",
      "placeholder": null
    },
    {
      "id": "Import delegated wallet private key",
      "translation": "导入委托钱包私钥",
      "message": "Import delegated wallet private key",
      "placeholder": null
    },
    {
      "id": "Skip wallet setup for now",
      "translation": "暂时跳过钱包设置",
      "message": "Skip wallet setup for now",
      "placeholder": null
    },
    {
      "id": "How would you like to proceed?",
      "translation": "您希望如何继续？",
      "message": "How would you like to proceed?",
      "placeholder": null
    },
    {
      "id": "You can set up the wallet later using the Curio GUI or CLI",
      "translation": "您可以稍后通过 Curio GUI 或 CLI 设置钱包",
      "message": "You can set up the wallet later using the Curio GUI or CLI",
      "placeholder": null
    },
    {
      "id": "Using existing PDP wallet key: {ExistingKeyAddress}",
      "translation": "使用现有的 PDP 钱包密钥：{ExistingKeyAddress}",
      "message": "Using existing PDP wallet key: {ExistingKeyAddress}",
      "placeholder": null
    },
    {
      "id": "PDP wallet configured",
      "translation": "PDP 钱包已配置",
      "message": "PDP wallet configured",
      "placeholder": null
    },
    {
      "id": "You can create a new delegated wallet using Lotus:",
      "translation": "您可以使用 Lotus 创建新的委托钱包：",
      "message": "You can create a new delegated wallet using Lotus:",
      "placeholder": null
    },
    {
      "id": "lotus wallet new delegated",
      "translation": "lotus wallet new delegated",
      "message": "lotus wallet new delegated",
      "placeholder": null
    },
    {
      "id": "Then export its private key with:",
      "translation": "然后使用以下命令导出其私钥：",
      "message": "Then export its private key with:",
      "placeholder": null
    },
    {
      "id": "lotus wallet export <address> | xxd -r -p | jq -r '.PrivateKey' | base64 -d | xxd -p -c 32",
      "translation": "lotus wallet export <address> | xxd -r -p | jq -r '.PrivateKey' | base64 -d | xxd -p -c 32",
      "message": "lotus wallet export <address> | xxd -r -p | jq -r '.PrivateKey' | base64 -d | xxd -p -c 32",
      "placeholder": null
    },
    {
      "id": "Enter your delegated wallet private key (hex format):",
      "translation": "请输入您的委托钱包私钥（十六进制格式）：",
      "message": "Enter your delegated wallet private key (hex format):",
      "placeholder": null
    },
    {
      "id": "Private key",
      "translation": "私钥",
      "message": "Private key",
      "placeholder": null
    },
    {
      "id": "No private key provided",
      "translation": "未提供私钥",
      "message": "No private key provided",
      "placeholder": null
    },
    {
      "id": "PDP setup complete!",
      "translation": "PDP 设置完成！",
      "message": "PDP setup complete!",
      "placeholder": null
    },
    {
      "id": "To start Curio with PDP enabled, run:",
      "translation": "要启用 PDP 并启动 Curio，请运行：",
      "message": "To start Curio with PDP enabled, run:",
      "placeholder": null
    },
    {
      "id": "curio run --layers=gui,pdp",
      "translation": "curio run --layers=gui,pdp",
      "message": "curio run --layers=gui,pdp",
      "placeholder": null
    },
    {
      "id": "Make sure to send FIL/tFIL to your 0x wallet address for PDP operations.",
      "translation": "请确保将 FIL/tFIL 发送至您的 0x 钱包地址以进行 PDP 操作。",
      "message": "Make sure to send FIL/tFIL to your 0x wallet address for PDP operations.",
      "placeholder": null
    },
    {
      "id": "Next steps:",
      "translation": "下一步：",
      "message": "Next steps:",
      "placeholder": null
    },
    {
      "id": "1. Test your PDP service with: pdptool ping --service-url https://{Domain} --service-name public",
      "translation": "1. 使用以下命令测试您的 PDP 服务：pdptool ping --service-url https://{Domain} --service-name public",
      "message": "1. Test your PDP service with: pdptool ping --service-url https://{Domain} --service-name public",
      "placeholder": null
    },
    {
      "id": "2. Register your FWSS node",
      "translation": "2. 注册您的 FWSS 节点",
      "message": "2. Register your FWSS node",
      "placeholder": null
    },
    {
      "id": "3. Explore FWSS & PDP tools at https://www.filecoin.services",
      "translation": "3. 在 https://www.filecoin.services 浏览 FWSS 和 PDP 工具",
      "message": "3. Explore FWSS & PDP tools at https://www.filecoin.services",
      "placeholder": null
    },
    {
      "id": "4. Join the community: Filecoin Slack #fil-pdp",
      "translation": "4. 加入社区：Filecoin Slack #fil-pdp",
      "message": "4. Join the community: Filecoin Slack #fil-pdp",
      "placeholder": null
    },
    {
      "id": "Private key cannot be empty",
      "translation": "私钥不能为空",
      "message": "Private key cannot be empty",
      "placeholder": null
    },
    {
      "id": "Failed to decode private key: {Error}",
      "translation": "私钥解码失败：{Error}",
      "message": "Failed to decode private key: {Error}",
      "placeholder": null
    },
    {
      "id": "Invalid private key: {Error}",
      "translation": "无效的私钥：{Error}",
      "message": "Invalid private key: {Error}",
      "placeholder": null
    },
    {
      "id": "Failed to import PDP key: {Error}",
      "translation": "导入 PDP 密钥失败：{Error}",
      "message": "Failed to import PDP key: {Error}",
      "placeholder": null
    },
    {
      "id": "PDP wallet imported successfully!",
      "translation": "成功导入 PDP 钱包！",
      "message": "PDP wallet imported successfully!",
      "placeholder": null
    },
    {
      "id": "Ethereum address (0x): {Address}",
      "translation": "以太坊地址 (0x)：{Address}",
      "message": "Ethereum address (0x): {Address}",
      "placeholder": null
    },
    {
      "id": "PDP wallet imported",
      "translation": "PDP 钱包已导入",
      "message": "PDP wallet imported",
      "placeholder": null
    },
    {
      "id": "1. Test your PDP service with: pdptool ping --service-url https://your-domain.com --service-name public",
      "translation": "1. 使用以下命令测试您的 PDP 服务：pdptool ping --service-url https://your-domain.com --service-name public",
      "message": "1. Test your PDP service with: pdptool ping --service-url https://your-domain.com --service-name public",
      "placeholder": null
    },
    {
      "id": "Downgrade a cluster's daatabase to a previous software version.",
      "translation": "将集群的数据库降级到之前的软件版本。",
      "message": "Downgrade a cluster's daatabase to a previous software version.",
      "placeholder": null
    },
    {
      "id": "If, however, the upgrade has a serious bug and you need to downgrade, first shutdown all nodes in your cluster and then run this command. Finally, only start downgraded nodes.",
      "translation": "但是，如果升级存在严重缺陷需要降级，请先关闭集群中的所有节点，然后运行此命令。最后，仅启动已降级的节点。",
      "message": "If, however, the upgrade has a serious bug and you need to downgrade, first shutdown all nodes in your cluster and then run this command. Finally, only start downgraded nodes.",
      "placeholder": null
    },
    {
      "id": "YYYYMMDD when your cluster had the preferred schema. Ex: 20251128",
      "translation": "集群拥有首选架构的 YYYYMMDD 日期。例如：20251128",
      "message": "YYYYMMDD when your cluster had the preferred schema. Ex: 20251128",
      "placeholder": null
    },
    {
      "id": "Fix Boost migration",
      "translation": "修复 Boost 迁移",
      "message": "Fix Boost migration",
      "placeholder": null
    },
    {
      "id": "check how many entries need to be fixed",
      "translation": "检查需要修复的条目数量",
      "message": "check how many entries need to be fixed",
      "placeholder": null
    },
    {
      "id": "location of boost.db file",
      "translation": "boost.db 文件位置",
      "message": "location of boost.db file",
      "placeholder": null
    },
    {
      "id": "yugabyte hosts to connect to over cassandra interface eg '127.0.0.1'",
      "translation": "通过 Cassandra 接口连接的 Yugabyte 主机，例如 '127.0.0.1'",
      "message": "yugabyte hosts to connect to over cassandra interface eg '127.0.0.1'",
      "placeholder": null
    },
    {
      "id": "yugabyte username to connect to over cassandra interface eg 'cassandra'",
      "translation": "通过 Cassandra 接口连接的 Yugabyte 用户名，例如 'cassandra'",
      "message": "yugabyte username to connect to over cassandra interface eg 'cassandra'",
      "placeholder": null
    },
    {
      "id": "yugabyte password to connect to over cassandra interface eg 'cassandra'",
      "translation": "通过 Cassandra 接口连接的 Yugabyte 密码，例如 'cassandra'",
      "message": "yugabyte password to connect to over cassandra interface eg 'cassandra'",
      "placeholder": null
>>>>>>> 1be02ce6
    }
  ]
}<|MERGE_RESOLUTION|>--- conflicted
+++ resolved
@@ -2373,8 +2373,6 @@
       "translation": "无法将配置插入数据库: {Error}",
       "message": "Failed to insert config into database: {Error}",
       "placeholder": null
-<<<<<<< HEAD
-=======
     },
     {
       "id": "Register a PDP service provider with Filecoin Service Registry Contract",
@@ -2957,7 +2955,6 @@
       "translation": "通过 Cassandra 接口连接的 Yugabyte 密码，例如 'cassandra'",
       "message": "yugabyte password to connect to over cassandra interface eg 'cassandra'",
       "placeholder": null
->>>>>>> 1be02ce6
     }
   ]
 }