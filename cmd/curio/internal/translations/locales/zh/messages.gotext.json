--- conflicted
+++ resolved
@@ -2903,11 +2903,6 @@
       "placeholder": null
     },
     {
-<<<<<<< HEAD
-      "id": "Supra consensus testing utilities",
-      "translation": "超越共识测试工具",
-      "message": "Supra consensus testing utilities",
-=======
       "id": "Downgrade a cluster's daatabase to a previous software version.",
       "translation": "将集群的数据库降级到之前的软件版本。",
       "message": "Downgrade a cluster's daatabase to a previous software version.",
@@ -2923,7 +2918,6 @@
       "id": "YYYYMMDD when your cluster had the preferred schema. Ex: 20251128",
       "translation": "集群拥有首选架构的 YYYYMMDD 日期。例如：20251128",
       "message": "YYYYMMDD when your cluster had the preferred schema. Ex: 20251128",
->>>>>>> 7a618b8a
       "placeholder": null
     }
   ]
