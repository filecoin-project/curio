--- conflicted
+++ resolved
@@ -13,11 +13,8 @@
 	"github.com/filecoin-project/go-address"
 	"github.com/filecoin-project/go-state-types/dline"
 
-<<<<<<< HEAD
 	"github.com/filecoin-project/curio/alertmanager/curioalerting"
-=======
 	"github.com/filecoin-project/curio/alertmanager/plugin"
->>>>>>> aab4e181
 	"github.com/filecoin-project/curio/deps/config"
 	"github.com/filecoin-project/curio/harmony/harmonydb"
 	"github.com/filecoin-project/curio/harmony/harmonytask"
@@ -42,17 +39,10 @@
 }
 
 type AlertTask struct {
-<<<<<<< HEAD
-	api AlertAPI
-	cfg config.CurioAlerting
-	db  *harmonydb.DB
-	al  *curioalerting.AlertingSystem
-=======
 	api     AlertAPI
 	cfg     config.CurioAlertingConfig
 	db      *harmonydb.DB
 	plugins []plugin.Plugin
->>>>>>> aab4e181
 }
 
 type alertOut struct {
@@ -78,7 +68,6 @@
 	wnPostCheck,
 }
 
-<<<<<<< HEAD
 func NewAlertTask(
 	api AlertAPI, db *harmonydb.DB, alertingCfg config.CurioAlerting, al *curioalerting.AlertingSystem) *AlertTask {
 	return &AlertTask{
@@ -86,14 +75,6 @@
 		db:  db,
 		cfg: alertingCfg,
 		al:  al,
-=======
-func NewAlertTask(api AlertAPI, db *harmonydb.DB, alertingCfg config.CurioAlertingConfig) *AlertTask {
-	return &AlertTask{
-		api:     api,
-		db:      db,
-		cfg:     alertingCfg,
-		plugins: plugin.LoadAlertPlugins(alertingCfg),
->>>>>>> aab4e181
 	}
 }
 
