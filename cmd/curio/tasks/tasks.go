--- conflicted
+++ resolved
@@ -298,11 +298,7 @@
 		activeTasks = append(activeTasks, ipniTask, indexingTask)
 
 		if cfg.HTTP.Enable {
-<<<<<<< HEAD
-			err = cuhttp.StartHTTPServer(ctx, dependencies, &sdeps)
-=======
-			err = cuhttp.StartHTTPServer(ctx, dependencies, dm)
->>>>>>> c27af0b1
+			err = cuhttp.StartHTTPServer(ctx, dependencies, &sdeps, dm)
 			if err != nil {
 				return nil, xerrors.Errorf("failed to start the HTTP server: %w", err)
 			}
