--- conflicted
+++ resolved
@@ -8,13 +8,8 @@
 CREATE TABLE IF NOT EXISTS ipni (
     order_number BIGSERIAL PRIMARY KEY, -- Unique increasing order number
     ad_cid TEXT NOT NULL,
-<<<<<<< HEAD
-    context_id BYTEA NOT NULL, -- abi.PieceInfo || PDPIPNIContext in Curio
-    -- metadata column in not required as Curio only supports one type of metadata(HTTP)
-=======
     context_id BYTEA NOT NULL, -- abi.PieceInfo in Curio
     -- metadata BYTEA NOT NULL DEFAULT '\xa01200' (Added in 20250505-market-mk20.sql)
->>>>>>> 1be02ce6
     is_rm BOOLEAN NOT NULL,
 
     -- skip added in 20241106-market-fixes.sql
