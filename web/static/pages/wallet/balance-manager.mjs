import { LitElement, html, css } from 'https://cdn.jsdelivr.net/gh/lit/dist@3/all/lit-all.min.js';
import RPCCall from '/lib/jsonrpc.mjs';
import '/ux/task.mjs';
import '/ux/message.mjs';

class BalanceManager extends LitElement {
  static properties = {
    rules: { type: Array },
    editingId: { type: Number },
    editLow: { type: String },
    editHigh: { type: String },
    adding: { type: Boolean },
    newSubjectType: { type: String },
    newSubject: { type: String },
    newSecond: { type: String },
    newAction: { type: String },
    newLow: { type: String },
    newHigh: { type: String },
    _refreshHandle: { state: false }
  };

  constructor() {
    super();
    this.rules = [];
    this.editingId = null;
    this.editLow = '';
    this.editHigh = '';
    this.adding = false;
    this.newSubjectType = 'wallet';
    this.newSubject = '';
    this.newSecond = '';
    this.newAction = 'requester';
    this.newLow = '';
    this.newHigh = '';
    this.loadRules();
    this._refreshHandle = null;
  }

  connectedCallback() {
    super.connectedCallback();
    this._refreshHandle = setInterval(() => this.loadRules(), 5000);
  }

  disconnectedCallback() {
    super.disconnectedCallback();
    if (this._refreshHandle) {
      clearInterval(this._refreshHandle);
      this._refreshHandle = null;
    }
  }

  async loadRules() {
    try {
      const data = await RPCCall('BalanceMgrRules', []);
      this.rules = data || [];
    } catch (err) {
      console.error('Failed to fetch balance-manager rules:', err);
      alert('Failed to fetch balance-manager rules: ' + err.message);
    }
  }

  startEdit(rule) {
    this.editingId = rule.id;
    // Strip possible " FIL" suffix for easier editing
    this.editLow = (rule.low_watermark || '').replace(/\s*FIL$/i, '').trim();
    this.editHigh = (rule.high_watermark || '').replace(/\s*FIL$/i, '').trim();
  }

  cancelEdit() {
    this.editingId = null;
    this.editLow = '';
    this.editHigh = '';
  }

  startAddWallet() {
    this.adding = true;
    this.newSubjectType = 'wallet';
    this.newSubject = '';
    this.newSecond = '';
    this.newAction = 'requester';
    this.newLow = '';
    this.newHigh = '';
  }

  startAddProofshare() {
    this.adding = true;
    this.newSubjectType = 'proofshare';
    this.newSubject = '';
    this.newSecond = '';
    this.newAction = 'requester';
<<<<<<< HEAD
=======
    this.newLow = '';
    this.newHigh = '';
  }

  startAddF05() {
    this.adding = true;
    this.newSubjectType = 'f05';
    this.newSubject = '';
    this.newSecond = '';
    this.newAction = 'requester';
>>>>>>> 1be02ce6
    this.newLow = '';
    this.newHigh = '';
  }

  cancelAdd() {
    this.adding = false;
  }

  async saveAdd() {
    try {
      await RPCCall('BalanceMgrRuleAdd', [
        this.newSubject,
        this.newSecond,
        this.newAction,
        this.newLow,
        this.newHigh,
        this.newSubjectType,
      ]);
      this.cancelAdd();
      await this.loadRules();
    } catch (err) {
      console.error('Failed to add rule:', err);
      alert('Failed to add rule: ' + err.message);
    }
  }

  async saveEdit() {
    try {
      await RPCCall('BalanceMgrRuleUpdate', [this.editingId, this.editLow, this.editHigh]);
      this.cancelEdit();
      await this.loadRules();
    } catch (err) {
      console.error('Failed to update rule:', err);
      alert('Failed to update rule: ' + err.message);
    }
  }

  async deleteRule(id) {
    if (!confirm('Delete this rule?')) return;
    try {
      await RPCCall('BalanceMgrRuleRemove', [id]);
      await this.loadRules();
    } catch (err) {
      console.error('Failed to delete rule:', err);
      alert('Failed to delete rule: ' + err.message);
    }
  }

  render() {
    return html`
      <link
        href="https://cdn.jsdelivr.net/npm/bootstrap@5.1.3/dist/css/bootstrap.min.css"
        rel="stylesheet"
        crossorigin="anonymous"
      />
      <link rel="stylesheet" href="/ux/main.css" />

      <div class="container py-3">
        <h2>Balance-Manager Rules</h2>
        <button class="btn btn-primary btn-sm mb-2" @click=${this.startAddWallet}>Add Wallet Rule</button>
        <button class="btn btn-primary btn-sm mb-2" @click=${this.startAddProofshare}>Add SnarkMarket Client Rule</button>
<<<<<<< HEAD
=======
        <button class="btn btn-primary btn-sm mb-2" @click=${this.startAddF05}>Add F05 Rule</button>
>>>>>>> 1be02ce6
        ${this.adding
          ? html`
              <div class="card card-body bg-dark text-light mb-3">
                <div class="row g-2 align-items-end">
                  <div class="col-md-2">
                    <label class="form-label mb-0">Subject</label>
                    <input class="form-control form-control-sm" .value=${this.newSubject} @input=${(e) => (this.newSubject = e.target.value)} />
                  </div>
<<<<<<< HEAD
                  ${this.newSubjectType === 'wallet' ? html`
=======
                  ${(this.newSubjectType === 'wallet' || this.newSubjectType === 'f05') ? html`
>>>>>>> 1be02ce6
                  <div class="col-md-2">
                    <label class="form-label mb-0">Second</label>
                    <input class="form-control form-control-sm" .value=${this.newSecond} @input=${(e) => (this.newSecond = e.target.value)} />
                  </div>` : ''}
                  ${this.newSubjectType === 'wallet' ? html`
                  <div class="col-md-3">
                    <label class="form-label mb-0">Action</label>
                    <select class="form-select form-select-sm" .value=${this.newAction} @change=${(e) => (this.newAction = e.target.value)}>
                      <option value="requester">Keep Subject Above Low</option>
                      <option value="active-provider">Keep Subject Below High</option>
                    </select>
                  </div>` : html`
                  <div class="col-md-3">
                    <label class="form-label mb-0">Action</label>
                    <input class="form-control form-control-sm bg-secondary text-light" value="Keep Subject Above Low" readonly />
                  </div>`}
                  <div class="col-md-1">
                    <label class="form-label mb-0">Low WM (FIL)</label>
                    <input class="form-control form-control-sm" .value=${this.newLow} @input=${(e) => (this.newLow = e.target.value)} />
                  </div>
                  <div class="col-md-1">
                    <label class="form-label mb-0">High WM (FIL)</label>
                    <input class="form-control form-control-sm" .value=${this.newHigh} @input=${(e) => (this.newHigh = e.target.value)} />
                  </div>
                  <div class="col-md-2 d-flex gap-2">
                    <button class="btn btn-success btn-sm" @click=${this.saveAdd}>Save</button>
                    <button class="btn btn-secondary btn-sm" @click=${this.cancelAdd}>Cancel</button>
                  </div>
                </div>
              </div>`
          : ''}
        ${this.rules.length === 0
          ? html`<p class="text-muted">No balance-manager rules found.</p>`
          : html`
              <table class="table table-dark table-striped table-sm">
                <thead>
                  <tr>
                    <th style="white-space: nowrap;">ID</th>
                    <th style="white-space: nowrap;">Type</th>
                    <th style="white-space: nowrap;">Subject</th>
                    <th style="white-space: nowrap;">Second</th>
                    <th style="white-space: nowrap;">Action</th>
                    <th style="white-space: nowrap;">Low&nbsp;WM</th>
                    <th style="white-space: nowrap;">High&nbsp;WM</th>
                    <th style="white-space: nowrap;">Last&nbsp;Msg</th>
                    <th style="white-space: nowrap;">Task</th>
                    <th style="white-space: nowrap;">Action</th>
                  </tr>
                </thead>
                <tbody>
                  ${this.rules.map((rule) => {
                    return html`
                      <tr>
                        <td style="white-space: nowrap;">${rule.id}</td>
                        <td style="white-space: nowrap;">${rule.subject_type}</td>
                        <td style="white-space: nowrap;"><cu-wallet wallet_id="${rule.subject_address}"></cu-wallet></td>
                        <td style="white-space: nowrap;">${rule.subject_type === 'proofshare' ? '-' : html`<cu-wallet wallet_id="${rule.second_address}"></cu-wallet>`}</td>
                        <td style="white-space: nowrap;">${rule.action_type === 'requester' ? 'Keep Subject Above Low' : rule.action_type === 'active-provider' ? 'Keep Subject Below High' : rule.action_type}</td>
                        <td style="white-space: nowrap;">
                          ${this.editingId === rule.id
                            ? html`<input
                                class="form-control form-control-sm"
                                .value=${this.editLow}
                                @input=${(e) => (this.editLow = e.target.value)}
                              />`
                            : rule.low_watermark}
                        </td>
                        <td style="white-space: nowrap;">
                          ${this.editingId === rule.id
                            ? html`<input
                                class="form-control form-control-sm"
                                .value=${this.editHigh}
                                @input=${(e) => (this.editHigh = e.target.value)}
                              />`
                            : rule.high_watermark}
                        </td>
                        <td style="white-space: nowrap;">
                          ${rule.last_msg_cid
                            ? html`<fil-message cid="${rule.last_msg_cid}"></fil-message>`
                            : '-'}
                        </td>
                        <td style="white-space: nowrap;">
                            ${rule.task_id ? html`<task-status taskId=${rule.task_id}></task-status>` : '-'}
                        </td>
                        <td style="white-space: nowrap;">
                          ${this.editingId === rule.id
                            ? html`<div class="d-flex gap-2">
                                  <button class="btn btn-sm btn-success" @click=${this.saveEdit}>Save</button>
                                  <button class="btn btn-sm btn-secondary" @click=${this.cancelEdit}>Cancel</button>
                                </div>`
                            : html`<div class="d-flex gap-2">
                                  <button class="btn btn-sm btn-secondary" @click=${() => this.startEdit(rule)}>Edit</button>
                                  <button class="btn btn-danger btn-sm" @click=${() => this.deleteRule(rule.id)}>
                                    Delete
                                  </button>
                                </div>`}
                        </td>
                      </tr>
                    `;
                  })}
                </tbody>
              </table>
            `}
      </div>
    `;
  }

  static styles = css`
    :host {
      display: block;
    }
    .gap-2 {
      gap: 0.5rem;
    }
  `;
}

customElements.define('balance-manager', BalanceManager);<|MERGE_RESOLUTION|>--- conflicted
+++ resolved
@@ -88,8 +88,6 @@
     this.newSubject = '';
     this.newSecond = '';
     this.newAction = 'requester';
-<<<<<<< HEAD
-=======
     this.newLow = '';
     this.newHigh = '';
   }
@@ -100,7 +98,6 @@
     this.newSubject = '';
     this.newSecond = '';
     this.newAction = 'requester';
->>>>>>> 1be02ce6
     this.newLow = '';
     this.newHigh = '';
   }
@@ -162,10 +159,7 @@
         <h2>Balance-Manager Rules</h2>
         <button class="btn btn-primary btn-sm mb-2" @click=${this.startAddWallet}>Add Wallet Rule</button>
         <button class="btn btn-primary btn-sm mb-2" @click=${this.startAddProofshare}>Add SnarkMarket Client Rule</button>
-<<<<<<< HEAD
-=======
         <button class="btn btn-primary btn-sm mb-2" @click=${this.startAddF05}>Add F05 Rule</button>
->>>>>>> 1be02ce6
         ${this.adding
           ? html`
               <div class="card card-body bg-dark text-light mb-3">
@@ -174,11 +168,7 @@
                     <label class="form-label mb-0">Subject</label>
                     <input class="form-control form-control-sm" .value=${this.newSubject} @input=${(e) => (this.newSubject = e.target.value)} />
                   </div>
-<<<<<<< HEAD
-                  ${this.newSubjectType === 'wallet' ? html`
-=======
                   ${(this.newSubjectType === 'wallet' || this.newSubjectType === 'f05') ? html`
->>>>>>> 1be02ce6
                   <div class="col-md-2">
                     <label class="form-label mb-0">Second</label>
                     <input class="form-control form-control-sm" .value=${this.newSecond} @input=${(e) => (this.newSecond = e.target.value)} />
