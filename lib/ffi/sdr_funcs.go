package ffi

import (
	"context"
	"crypto/rand"
	"encoding/json"
	"fmt"
	"io"
	"os"
	"path/filepath"
	"strings"

	"github.com/KarpelesLab/reflink"
	"github.com/ipfs/go-cid"
	logging "github.com/ipfs/go-log/v2"
	"github.com/puzpuzpuz/xsync/v2"
	"github.com/samber/lo"
	"golang.org/x/xerrors"

	"github.com/filecoin-project/curio/harmony/harmonytask"
	"github.com/filecoin-project/curio/lib/ffiselect"
	"github.com/filecoin-project/curio/lib/proof"
	"github.com/filecoin-project/curio/lib/storiface"

	// TODO everywhere here that we call this we should call our proxy instead.
	ffi "github.com/filecoin-project/filecoin-ffi"
	commcid "github.com/filecoin-project/go-fil-commcid"
	"github.com/filecoin-project/go-state-types/abi"
	proof2 "github.com/filecoin-project/go-state-types/proof"

	"github.com/filecoin-project/curio/lib/paths"
	"github.com/filecoin-project/curio/lib/proofpaths"
)

const C1CheckNumber = 3

var log = logging.Logger("cu/ffi")

/*
type ExternPrecommit2 func(ctx context.Context, sector storiface.SectorRef, cache, sealed string, pc1out storiface.PreCommit1Out) (sealedCID cid.Cid, unsealedCID cid.Cid, err error)

	type ExternalSealer struct {
		PreCommit2 ExternPrecommit2
	}
*/
type SealCalls struct {
	Sectors *storageProvider

	/*// externCalls cointain overrides for calling alternative sealing logic
	externCalls ExternalSealer*/
}

func NewSealCalls(st *paths.Remote, ls *paths.Local, si paths.SectorIndex) *SealCalls {
	return &SealCalls{
		Sectors: &storageProvider{
			storage:             st,
			localStore:          ls,
			sindex:              si,
			storageReservations: xsync.NewIntegerMapOf[harmonytask.TaskID, []*StorageReservation](),
		},
	}
}

type storageProvider struct {
	storage             *paths.Remote
	localStore          *paths.Local
	sindex              paths.SectorIndex
	storageReservations *xsync.MapOf[harmonytask.TaskID, []*StorageReservation]
}

func (l *storageProvider) AcquireSector(ctx context.Context, taskID *harmonytask.TaskID, sector storiface.SectorRef, existing, allocate storiface.SectorFileType, sealing storiface.PathType) (fspaths, ids storiface.SectorPaths, release func(dontDeclare ...storiface.SectorFileType), err error) {
	var sectorPaths, storageIDs storiface.SectorPaths
	var releaseStorage func()

	var ok bool
	var resv *StorageReservation
	if taskID != nil {
		resvs, rok := l.storageReservations.Load(*taskID)
		if rok {
			resv, ok = lo.Find(resvs, func(res *StorageReservation) bool {
				return res.SectorRef.ID() == sector.ID
			})
		}
	}
	if ok && resv != nil {
		if resv.Alloc != allocate || resv.Existing != existing {
			// this should never happen, only when task definition is wrong
			return storiface.SectorPaths{}, storiface.SectorPaths{}, nil, xerrors.Errorf("storage reservation type mismatch")
		}

		log.Debugw("using existing storage reservation", "task", taskID, "sector", sector, "existing", existing, "allocate", allocate)

		sectorPaths = resv.Paths
		storageIDs = resv.PathIDs
		releaseStorage = resv.Release

		if len(existing.AllSet()) > 0 {
			// there are some "existing" files in the reservation. Some of them may need fetching, so call l.storage.AcquireSector
			// (which unlike in the reservation code will be called on the paths.Remote instance) to ensure that the files are
			// present locally. Note that we do not care about 'allocate' reqeuests, those files don't exist, and are just
			// proposed paths with a reservation of space.

			_, checkPathIDs, err := l.storage.AcquireSector(ctx, sector, existing, storiface.FTNone, sealing, storiface.AcquireMove, storiface.AcquireInto(storiface.PathsWithIDs{Paths: sectorPaths, IDs: storageIDs}))
			if err != nil {
				return storiface.SectorPaths{}, storiface.SectorPaths{}, nil, xerrors.Errorf("acquire reserved existing files: %w", err)
			}

			// assert that checkPathIDs is the same as storageIDs
			if storageIDs.Subset(existing) != checkPathIDs.Subset(existing) {
				return storiface.SectorPaths{}, storiface.SectorPaths{}, nil, xerrors.Errorf("acquire reserved existing files: pathIDs mismatch %#v != %#v", storageIDs, checkPathIDs)
			}
		}
	} else {
		// No related reservation, acquire storage as usual

		var err error
		sectorPaths, storageIDs, err = l.storage.AcquireSector(ctx, sector, existing, allocate, sealing, storiface.AcquireMove)
		if err != nil {
			return storiface.SectorPaths{}, storiface.SectorPaths{}, nil, err
		}

		releaseStorage, err = l.localStore.Reserve(ctx, sector, allocate, storageIDs, storiface.FSOverheadSeal, paths.MinFreeStoragePercentage)
		if err != nil {
			return storiface.SectorPaths{}, storiface.SectorPaths{}, nil, xerrors.Errorf("reserving storage space: %w", err)
		}
	}

	log.Debugf("acquired sector %d (e:%d; a:%d): %v", sector, existing, allocate, sectorPaths)

	return sectorPaths, storageIDs, func(dontDeclare ...storiface.SectorFileType) {
		releaseStorage()

	nextType:
		for _, fileType := range storiface.PathTypes {
			if fileType&allocate == 0 {
				continue
			}
			for _, dont := range dontDeclare {
				if fileType&dont != 0 {
					continue nextType
				}
			}

			sid := storiface.PathByType(storageIDs, fileType)
			if err := l.sindex.StorageDeclareSector(ctx, storiface.ID(sid), sector.ID, fileType, true); err != nil {
				log.Errorf("declare sector error: %+v", err)
			}
		}
	}, nil
}

func (sb *SealCalls) GenerateSDR(ctx context.Context, taskID harmonytask.TaskID, into storiface.SectorFileType, sector storiface.SectorRef, ticket abi.SealRandomness, commDcid cid.Cid) error {
	paths, pathIDs, releaseSector, err := sb.Sectors.AcquireSector(ctx, &taskID, sector, storiface.FTNone, into, storiface.PathSealing)
	if err != nil {
		return xerrors.Errorf("acquiring sector paths: %w", err)
	}
	defer releaseSector()

	// prepare SDR params
	commd, err := commcid.CIDToDataCommitmentV1(commDcid)
	if err != nil {
		return xerrors.Errorf("computing commD (%s): %w", commDcid, err)
	}

	replicaID, err := sector.ProofType.ReplicaId(sector.ID.Miner, sector.ID.Number, ticket, commd)
	if err != nil {
		return xerrors.Errorf("computing replica id: %w", err)
	}

	intoPath := storiface.PathByType(paths, into)
	intoTemp := intoPath + storiface.TempSuffix

	// make sure the cache dir is empty
	if err := os.RemoveAll(intoPath); err != nil {
		return xerrors.Errorf("removing into: %w", err)
	}
	if err := os.RemoveAll(intoTemp); err != nil {
		return xerrors.Errorf("removing intoTemp: %w", err)
	}
	if err := os.MkdirAll(intoTemp, 0755); err != nil {
		return xerrors.Errorf("mkdir intoTemp dir: %w", err)
	}

	// generate new sector key
	err = ffi.GenerateSDR(
		sector.ProofType,
		intoTemp,
		replicaID,
	)
	if err != nil {
		return xerrors.Errorf("generating SDR %d (%s): %w", sector.ID.Number, intoTemp, err)
	}

	onlyLastLayer := into == storiface.FTKey
	if onlyLastLayer {
		// move the last layer to the final location
		numLayers, err := proofpaths.SDRLayers(sector.ProofType)
		if err != nil {
			return xerrors.Errorf("getting number of layers: %w", err)
		}
		lastLayer := proofpaths.LayerFileName(numLayers)

		if err := os.Rename(filepath.Join(intoTemp, lastLayer), filepath.Join(intoPath)); err != nil {
			return xerrors.Errorf("renaming last layer: %w", err)
		}
	} else {
		if err := os.Rename(intoTemp, intoPath); err != nil {
			return xerrors.Errorf("renaming into: %w", err)
		}
	}

	if err := sb.ensureOneCopy(ctx, sector.ID, pathIDs, into); err != nil {
		return xerrors.Errorf("ensure one copy: %w", err)
	}

	return nil
}

// ensureOneCopy makes sure that there is only one version of sector data.
// Usually called after a successful operation was done successfully on sector data.
func (sb *SealCalls) ensureOneCopy(ctx context.Context, sid abi.SectorID, pathIDs storiface.SectorPaths, fts storiface.SectorFileType) error {
	if !pathIDs.HasAllSet(fts) {
		return xerrors.Errorf("ensure one copy: not all paths are set")
	}

	for _, fileType := range fts.AllSet() {
		pid := storiface.PathByType(pathIDs, fileType)
		keepIn := []storiface.ID{storiface.ID(pid)}

		log.Debugw("ensureOneCopy", "sector", sid, "type", fileType, "keep", keepIn)

		if err := sb.Sectors.storage.Remove(ctx, sid, fileType, true, keepIn); err != nil {
			return err
		}
	}

	return nil
}

func (sb *SealCalls) TreeRC(ctx context.Context, task *harmonytask.TaskID, sector storiface.SectorRef, unsealed cid.Cid, randomness abi.SealRandomness, pieces []abi.PieceInfo) (scid cid.Cid, ucid cid.Cid, err error) {
	p1o, err := sb.makePhase1Out(unsealed, sector.ProofType)
	if err != nil {
		return cid.Undef, cid.Undef, xerrors.Errorf("make phase1 output: %w", err)
	}

	fspaths, pathIDs, releaseSector, err := sb.Sectors.AcquireSector(ctx, task, sector, storiface.FTCache, storiface.FTSealed, storiface.PathSealing)
	if err != nil {
		return cid.Undef, cid.Undef, xerrors.Errorf("acquiring sector paths: %w", err)
	}
	defer releaseSector()

	defer func() {
		if err != nil {
			clerr := removeDRCTrees(fspaths.Cache, false)
			if clerr != nil {
				log.Errorw("removing tree files after TreeDRC error", "error", clerr, "exec-error", err, "sector", sector, "cache", fspaths.Cache)
			}
		}
	}()

	// create sector-sized file at paths.Sealed; PC2 transforms it into a sealed sector in-place
	ssize, err := sector.ProofType.SectorSize()
	if err != nil {
		return cid.Undef, cid.Undef, xerrors.Errorf("getting sector size: %w", err)
	}

	{
		// copy TreeD prefix to sealed sector, SealPreCommitPhase2 will mutate it in place into the sealed sector

		// first try reflink + truncate, that should be way faster
		err := reflink.Always(filepath.Join(fspaths.Cache, proofpaths.TreeDName), fspaths.Sealed)
		if err == nil {
			err = os.Truncate(fspaths.Sealed, int64(ssize))
			if err != nil {
				return cid.Undef, cid.Undef, xerrors.Errorf("truncating reflinked sealed file: %w", err)
			}
		} else {
			log.Errorw("reflink treed -> sealed failed, falling back to slow copy, use single scratch btrfs or xfs filesystem", "error", err, "sector", sector, "cache", fspaths.Cache, "sealed", fspaths.Sealed)

			// fallback to slow copy, copy ssize bytes from treed to sealed
			dst, err := os.OpenFile(fspaths.Sealed, os.O_WRONLY|os.O_CREATE, 0644)
			if err != nil {
				return cid.Undef, cid.Undef, xerrors.Errorf("opening sealed sector file: %w", err)
			}
			src, err := os.Open(filepath.Join(fspaths.Cache, proofpaths.TreeDName))
			if err != nil {
				return cid.Undef, cid.Undef, xerrors.Errorf("opening treed sector file: %w", err)
			}

			_, err = io.CopyN(dst, src, int64(ssize))
			derr := dst.Close()
			_ = src.Close()
			if err != nil {
				return cid.Undef, cid.Undef, xerrors.Errorf("copying treed -> sealed: %w", err)
			}
			if derr != nil {
				return cid.Undef, cid.Undef, xerrors.Errorf("closing sealed file: %w", derr)
			}
		}
	}

	ctx = ffiselect.WithLogCtx(ctx, "sector", sector.ID, "cache", fspaths.Cache, "sealed", fspaths.Sealed)
	out, err := ffiselect.FFISelect.SealPreCommitPhase2(ctx, p1o, fspaths.Cache, fspaths.Sealed)
	if err != nil {
		return cid.Undef, cid.Undef, xerrors.Errorf("computing seal proof: %w", err)
	}

	if out.Unsealed != unsealed {
		return cid.Undef, cid.Undef, xerrors.Errorf("unsealed cid changed after sealing")
	}

	if err := sb.ensureOneCopy(ctx, sector.ID, pathIDs, storiface.FTCache|storiface.FTSealed); err != nil {
		return cid.Undef, cid.Undef, xerrors.Errorf("ensure one copy: %w", err)
	}

	if found, ok := abi.Synthetic[sector.ProofType]; !ok && !found {
		// Generate 3 random commits
		for i := 0; i < C1CheckNumber; i++ {
			var sd [32]byte
			_, _ = rand.Read(sd[:])
			_, err = ffi.SealCommitPhase1(sector.ProofType, out.Sealed, unsealed, fspaths.Cache, fspaths.Sealed, sector.ID.Number, sector.ID.Miner, randomness, sd[:], pieces)
			if err != nil {
				return cid.Undef, cid.Undef, xerrors.Errorf("checking PreCommit for sector num:%d tkt:%v seed:%v sealedCID:%v, unsealedCID:%v failed: %w", sector.ID.Number, randomness, sd[:], out.Sealed, unsealed, err)
			}
		}
	}

	return out.Sealed, out.Unsealed, nil
}

func removeDRCTrees(cache string, isDTree bool) error {
	files, err := os.ReadDir(cache)
	if err != nil {
		return xerrors.Errorf("listing cache: %w", err)
	}

	var testFunc func(string) bool

	if isDTree {
		testFunc = proofpaths.IsTreeDFile
	} else {
		testFunc = proofpaths.IsTreeRCFile
	}

	for _, file := range files {
		if testFunc(file.Name()) {
			err := os.Remove(filepath.Join(cache, file.Name()))
			if err != nil {
				return xerrors.Errorf("removing tree file: %w", err)
			}
		}
	}
	return nil
}

func (sb *SealCalls) GenerateSynthPoRep() {
	panic("todo")
}

func (sb *SealCalls) PoRepSnark(ctx context.Context, sn storiface.SectorRef, sealed, unsealed cid.Cid, ticket abi.SealRandomness, seed abi.InteractiveSealRandomness) ([]byte, error) {
	vproof, err := sb.Sectors.storage.GeneratePoRepVanillaProof(ctx, sn, sealed, unsealed, ticket, seed)
	if err != nil {
		return nil, xerrors.Errorf("failed to generate vanilla proof: %w", err)
	}

	ctx = ffiselect.WithLogCtx(ctx, "sector", sn.ID, "sealed", sealed, "unsealed", unsealed, "ticket", ticket, "seed", seed)
	proof, err := ffiselect.FFISelect.SealCommitPhase2(ctx, vproof, sn.ID.Number, sn.ID.Miner)
	if err != nil {
		return nil, xerrors.Errorf("computing seal proof failed: %w", err)
	}

	ok, err := ffi.VerifySeal(proof2.SealVerifyInfo{
		SealProof:             sn.ProofType,
		SectorID:              sn.ID,
		DealIDs:               nil,
		Randomness:            ticket,
		InteractiveRandomness: seed,
		Proof:                 proof,
		SealedCID:             sealed,
		UnsealedCID:           unsealed,
	})
	if err != nil {
		return nil, xerrors.Errorf("failed to verify proof: %w", err)
	}
	if !ok {
		return nil, xerrors.Errorf("porep failed to validate")
	}

	return proof, nil
}

func (sb *SealCalls) makePhase1Out(unsCid cid.Cid, spt abi.RegisteredSealProof) ([]byte, error) {
	commd, err := commcid.CIDToDataCommitmentV1(unsCid)
	if err != nil {
		return nil, xerrors.Errorf("make uns cid: %w", err)
	}

	type Config struct {
		ID            string `json:"id"`
		Path          string `json:"path"`
		RowsToDiscard int    `json:"rows_to_discard"`
		Size          int    `json:"size"`
	}

	type Labels struct {
		H      *string  `json:"_h"` // proofs want this..
		Labels []Config `json:"labels"`
	}

	var phase1Output struct {
		CommD           [32]byte           `json:"comm_d"`
		Config          Config             `json:"config"` // TreeD
		Labels          map[string]*Labels `json:"labels"`
		RegisteredProof string             `json:"registered_proof"`
	}

	copy(phase1Output.CommD[:], commd)

	phase1Output.Config.ID = "tree-d"
	phase1Output.Config.Path = "/placeholder"
	phase1Output.Labels = map[string]*Labels{}

	switch spt {
	case abi.RegisteredSealProof_StackedDrg2KiBV1_1, abi.RegisteredSealProof_StackedDrg2KiBV1_1_Feat_SyntheticPoRep:
		phase1Output.Config.RowsToDiscard = 0
		phase1Output.Config.Size = 127
		phase1Output.Labels["StackedDrg2KiBV1"] = &Labels{}
		phase1Output.RegisteredProof = "StackedDrg2KiBV1_1"

		for i := 0; i < 2; i++ {
			phase1Output.Labels["StackedDrg2KiBV1"].Labels = append(phase1Output.Labels["StackedDrg2KiBV1"].Labels, Config{
				ID:            fmt.Sprintf("layer-%d", i+1),
				Path:          "/placeholder",
				RowsToDiscard: 0,
				Size:          64,
			})
		}

	case abi.RegisteredSealProof_StackedDrg8MiBV1_1, abi.RegisteredSealProof_StackedDrg8MiBV1_1_Feat_SyntheticPoRep:
		phase1Output.Config.RowsToDiscard = 0
		phase1Output.Config.Size = 524287
		phase1Output.Labels["StackedDrg8MiBV1"] = &Labels{}
		phase1Output.RegisteredProof = "StackedDrg8MiBV1_1"

		for i := 0; i < 2; i++ {
			phase1Output.Labels["StackedDrg8MiBV1"].Labels = append(phase1Output.Labels["StackedDrg8MiBV1"].Labels, Config{
				ID:            fmt.Sprintf("layer-%d", i+1),
				Path:          "/placeholder",
				RowsToDiscard: 0,
				Size:          262144,
			})
		}

	case abi.RegisteredSealProof_StackedDrg512MiBV1_1, abi.RegisteredSealProof_StackedDrg512MiBV1_1_Feat_SyntheticPoRep:
		phase1Output.Config.RowsToDiscard = 0
		phase1Output.Config.Size = 33554431
		phase1Output.Labels["StackedDrg512MiBV1"] = &Labels{}
		phase1Output.RegisteredProof = "StackedDrg512MiBV1_1"

		for i := 0; i < 2; i++ {
			phase1Output.Labels["StackedDrg512MiBV1"].Labels = append(phase1Output.Labels["StackedDrg512MiBV1"].Labels, Config{
				ID:            fmt.Sprintf("layer-%d", i+1),
				Path:          "placeholder",
				RowsToDiscard: 0,
				Size:          16777216,
			})
		}

	case abi.RegisteredSealProof_StackedDrg32GiBV1_1, abi.RegisteredSealProof_StackedDrg32GiBV1_1_Feat_SyntheticPoRep:
		phase1Output.Config.RowsToDiscard = 0
		phase1Output.Config.Size = 2147483647
		phase1Output.Labels["StackedDrg32GiBV1"] = &Labels{}
		phase1Output.RegisteredProof = "StackedDrg32GiBV1_1"

		for i := 0; i < 11; i++ {
			phase1Output.Labels["StackedDrg32GiBV1"].Labels = append(phase1Output.Labels["StackedDrg32GiBV1"].Labels, Config{
				ID:            fmt.Sprintf("layer-%d", i+1),
				Path:          "/placeholder",
				RowsToDiscard: 0,
				Size:          1073741824,
			})
		}

	case abi.RegisteredSealProof_StackedDrg64GiBV1_1, abi.RegisteredSealProof_StackedDrg64GiBV1_1_Feat_SyntheticPoRep:
		phase1Output.Config.RowsToDiscard = 0
		phase1Output.Config.Size = 4294967295
		phase1Output.Labels["StackedDrg64GiBV1"] = &Labels{}
		phase1Output.RegisteredProof = "StackedDrg64GiBV1_1"

		for i := 0; i < 11; i++ {
			phase1Output.Labels["StackedDrg64GiBV1"].Labels = append(phase1Output.Labels["StackedDrg64GiBV1"].Labels, Config{
				ID:            fmt.Sprintf("layer-%d", i+1),
				Path:          "/placeholder",
				RowsToDiscard: 0,
				Size:          2147483648,
			})
		}

	default:
		panic("proof type not handled")
	}

	return json.Marshal(phase1Output)
}

func (sb *SealCalls) LocalStorage(ctx context.Context) ([]storiface.StoragePath, error) {
	return sb.Sectors.localStore.Local(ctx)
}

func changePathType(path string, newType storiface.SectorFileType) (string, error) {
	// /some/parent/[type]/filename -> /some/parent/[newType]/filename

	dir, file := filepath.Split(path)
	if dir == "" {
		return "", xerrors.Errorf("path has too few components: %s", path)
	}

	components := strings.Split(strings.TrimRight(dir, string(filepath.Separator)), string(filepath.Separator))
	if len(components) < 1 {
		return "", xerrors.Errorf("path has too few components: %s", path)
	}

	newTypeName := newType.String()

	components[len(components)-1] = newTypeName
	newPath := filepath.Join(append(components, file)...)

	if filepath.IsAbs(path) {
		newPath = filepath.Join(string(filepath.Separator), newPath)
	}

	return newPath, nil
}
<<<<<<< HEAD
func (sb *SealCalls) FinalizeSector(ctx context.Context, sector storiface.SectorRef, keepUnsealed bool) error {
	sectorPaths, pathIDs, releaseSector, err := sb.Sectors.AcquireSector(ctx, nil, sector, storiface.FTCache, storiface.FTNone, storiface.PathSealing)
	if err != nil {
		return xerrors.Errorf("acquiring sector paths: %w", err)
	}
	defer releaseSector()
=======
>>>>>>> c3a8491c

func (sb *SealCalls) GenerateUnsealedSector(ctx context.Context, sector storiface.SectorRef, sectorPaths, pathIDs *storiface.SectorPaths, keepUnsealed bool) error {
	ssize, err := sector.ProofType.SectorSize()
	if err != nil {
		return xerrors.Errorf("getting sector size: %w", err)

	}

	// Return early if unsealed copy is not required
	if !keepUnsealed {
		return nil
	}

	// We are going to be moving the unsealed file, no need to allocate storage specifically for it
	sectorPaths.Unsealed, err = changePathType(sectorPaths.Cache, storiface.FTUnsealed)
	if err != nil {
		return xerrors.Errorf("changing path type: %w", err)

	}

	pathIDs.Unsealed = pathIDs.Cache // this is just an uuid string

	defer func() {
		// We don't pass FTUnsealed to Acquire, so releaseSector won't declare it. Do it here.
		if err := sb.sectors.sindex.StorageDeclareSector(ctx, storiface.ID(pathIDs.Unsealed), sector.ID, storiface.FTUnsealed, true); err != nil {
			log.Errorf("declare unsealed sector error: %s", err)
		}
	}()

	// tree-d contains exactly unsealed data in the prefix, so
	// * we move it to a temp file
	// * we truncate the temp file to the sector size
	// * we move the temp file to the unsealed location

<<<<<<< HEAD
		defer func() {
			// We don't pass FTUnsealed to Acquire, so releaseSector won't declare it. Do it here.
			if err := sb.Sectors.sindex.StorageDeclareSector(ctx, storiface.ID(pathIDs.Unsealed), sector.ID, storiface.FTUnsealed, true); err != nil {
				log.Errorf("declare unsealed sector error: %+v", err)
			}
		}()

		// tree-d contains exactly unsealed data in the prefix, so
		// * we move it to a temp file
		// * we truncate the temp file to the sector size
		// * we move the temp file to the unsealed location

		// temp path in cache where we'll move tree-d before truncating
		// it is in the cache directory so that we can use os.Rename to move it
		// to unsealed (which may be on a different filesystem)
		tempUnsealed := filepath.Join(sectorPaths.Cache, storiface.SectorName(sector.ID))

		_, terr := os.Stat(tempUnsealed)
		tempUnsealedExists := terr == nil

		// First handle an edge case where we have already gone through this step,
		// but ClearCache or later steps failed. In that case we'll see tree-d missing and unsealed present

		if _, err := os.Stat(filepath.Join(sectorPaths.Cache, proofpaths.TreeDName)); err != nil {
			if os.IsNotExist(err) {
				// check that unsealed exists and is the right size
				st, err := os.Stat(sectorPaths.Unsealed)
				if err != nil {
					if os.IsNotExist(err) {
						if tempUnsealedExists {
							// unsealed file does not exist, but temp unsealed file does
							// so we can just resume where the previous attempt left off
							goto retryUnsealedMove
						}
						return xerrors.Errorf("neither unsealed file nor temp-unsealed file exists")
=======
	// temp path in cache where we'll move tree-d before truncating
	// it is in the cache directory so that we can use os.Rename to move it
	// to unsealed (which may be on a different filesystem)
	tempUnsealed := filepath.Join(sectorPaths.Cache, storiface.SectorName(sector.ID))

	_, terr := os.Stat(tempUnsealed)
	tempUnsealedExists := terr == nil

	// First handle an edge case where we have already gone through this step,
	// in that case we'll see tree-d missing and unsealed present

	if _, err := os.Stat(filepath.Join(sectorPaths.Cache, proofpaths.TreeDName)); err != nil {
		if os.IsNotExist(err) {
			// check that unsealed exists and is the right size
			st, err := os.Stat(sectorPaths.Unsealed)
			if err != nil {
				if os.IsNotExist(err) {
					if tempUnsealedExists {
						// unsealed file does not exist, but temp unsealed file does
						// so we can just resume where the previous attempt left off
						return TruncateAndMoveUnsealed(tempUnsealed, sectorPaths.Unsealed, ssize)
>>>>>>> c3a8491c
					}
					return xerrors.Errorf("neither unsealed file nor temp-unsealed file exists")

				}
				return xerrors.Errorf("stat unsealed file: %w", err)

			}
			if st.Size() != int64(ssize) {
				if tempUnsealedExists {
					// unsealed file exists but is the wrong size, and temp unsealed file exists
					// so we can just resume where the previous attempt left off with some cleanup

					if err := os.Remove(sectorPaths.Unsealed); err != nil {
						return xerrors.Errorf("removing unsealed file from last attempt: %w", err)

					}

					return TruncateAndMoveUnsealed(tempUnsealed, sectorPaths.Unsealed, ssize)

				}
				return xerrors.Errorf("unsealed file is not the right size: %d != %d and temp unsealed is missing", st.Size(), ssize)

			}

			// all good, just log that this edge case happened
			log.Warnw("unsealed file exists but tree-d is missing, skipping move", "sector", sector.ID, "unsealed", sectorPaths.Unsealed, "cache", sectorPaths.Cache)
			return nil
		}
		return xerrors.Errorf("stat tree-d file: %w", err)
	}

	// If the state in clean do the move

	// move tree-d to temp file
	if err := os.Rename(filepath.Join(sectorPaths.Cache, proofpaths.TreeDName), tempUnsealed); err != nil {
		return xerrors.Errorf("moving tree-d to temp file: %w", err)
	}

	return TruncateAndMoveUnsealed(tempUnsealed, sectorPaths.Unsealed, ssize)
}

func TruncateAndMoveUnsealed(tempUnsealed, unsealed string, ssize abi.SectorSize) error {
	// truncate unsealed file to sector size
	if err := os.Truncate(tempUnsealed, int64(ssize)); err != nil {
		return xerrors.Errorf("truncating unsealed file to sector size: %w", err)
	}

	// move temp file to unsealed location
	if err := paths.Move(tempUnsealed, unsealed); err != nil {
		return xerrors.Errorf("move temp unsealed sector to final location (%s -> %s): %w", tempUnsealed, unsealed, err)
	}
	return nil
}

func (sb *SealCalls) FinalizeSector(ctx context.Context, sector storiface.SectorRef, keepUnsealed bool) error {
	sectorPaths, pathIDs, releaseSector, err := sb.sectors.AcquireSector(ctx, nil, sector, storiface.FTCache, storiface.FTNone, storiface.PathSealing)
	if err != nil {
		return xerrors.Errorf("acquiring sector paths: %w", err)
	}

	defer releaseSector()

	ssize, err := sector.ProofType.SectorSize()
	if err != nil {
		return xerrors.Errorf("getting sector size: %w", err)
	}

	// If this is a synthetic proof sector then unsealed should already exist otherwise generate it
	if abi.Synthetic[sector.ProofType] {
		if err := ffi.ClearSyntheticProofs(uint64(ssize), sectorPaths.Cache); err != nil {
			return xerrors.Errorf("Unable to delete Synth cache: %w", err)
		}
	} else {
		if err := sb.GenerateUnsealedSector(ctx, sector, &sectorPaths, &pathIDs, keepUnsealed); err != nil {
			return xerrors.Errorf("generating unsealed copy of the sector: %w", err)
		}
	}

	if err := ffi.ClearCache(uint64(ssize), sectorPaths.Cache); err != nil {
		return xerrors.Errorf("clearing cache: %w", err)
	}

	maybeUns := storiface.FTUnsealed
	if !keepUnsealed {
		maybeUns = storiface.FTNone
	}

	log.Debugw("finalizing sector", "sector", sector.ID, "cache", sectorPaths.Cache, "unsealed", sectorPaths.Unsealed, "maybeUnsealed", maybeUns, "keepUnsealed", keepUnsealed, "pathIDs", pathIDs)

	if err := sb.ensureOneCopy(ctx, sector.ID, pathIDs, storiface.FTCache|maybeUns); err != nil {
		return xerrors.Errorf("ensure one copy: %w", err)
	}

	return nil
}

func (sb *SealCalls) MoveStorage(ctx context.Context, sector storiface.SectorRef, taskID *harmonytask.TaskID) error {
	// only move the unsealed file if it still exists and needs moving
	moveUnsealed := storiface.FTUnsealed
	{
		found, unsealedPathType, err := sb.sectorStorageType(ctx, sector, storiface.FTUnsealed)
		if err != nil {
			return xerrors.Errorf("checking cache storage type: %w", err)
		}

		if !found || unsealedPathType == storiface.PathStorage {
			moveUnsealed = storiface.FTNone
		}
	}

	toMove := storiface.FTCache | storiface.FTSealed | moveUnsealed

	var opts []storiface.AcquireOption
	if taskID != nil {
		resvs, ok := sb.Sectors.storageReservations.Load(*taskID)
		// if the reservation is missing MoveStorage will simply create one internally. This is fine as the reservation
		// will only be missing when the node is restarting, which means that the missing reservations will get recreated
		// anyways, and before we start claiming other tasks.
		if ok {
			if len(resvs) != 1 {
				return xerrors.Errorf("task %d has %d reservations, expected 1", taskID, len(resvs))
			}
			resv := resvs[0]

			defer resv.Release()

			if resv.Alloc != storiface.FTNone {
				return xerrors.Errorf("task %d has storage reservation with alloc", taskID)
			}
			if resv.Existing != toMove|storiface.FTUnsealed {
				return xerrors.Errorf("task %d has storage reservation with different existing", taskID)
			}

			opts = append(opts, storiface.AcquireInto(storiface.PathsWithIDs{Paths: resv.Paths, IDs: resv.PathIDs}))
		}
	}

	err := sb.Sectors.storage.MoveStorage(ctx, sector, toMove, opts...)
	if err != nil {
		return xerrors.Errorf("moving storage: %w", err)
	}

	for _, fileType := range toMove.AllSet() {
		if err := sb.Sectors.storage.RemoveCopies(ctx, sector.ID, fileType); err != nil {
			return xerrors.Errorf("rm copies (t:%s, s:%v): %w", fileType, sector, err)
		}
	}

	return nil
}

func (sb *SealCalls) sectorStorageType(ctx context.Context, sector storiface.SectorRef, ft storiface.SectorFileType) (sectorFound bool, ptype storiface.PathType, err error) {
	stores, err := sb.Sectors.sindex.StorageFindSector(ctx, sector.ID, ft, 0, false)
	if err != nil {
		return false, "", xerrors.Errorf("finding sector: %w", err)
	}
	if len(stores) == 0 {
		return false, "", nil
	}

	for _, store := range stores {
		if store.CanSeal {
			return true, storiface.PathSealing, nil
		}
	}

	return true, storiface.PathStorage, nil
}

// PreFetch fetches the sector file to local storage before SDR and TreeRC Tasks
func (sb *SealCalls) PreFetch(ctx context.Context, sector storiface.SectorRef, task *harmonytask.TaskID) (fsPath, pathID storiface.SectorPaths, releaseSector func(...storiface.SectorFileType), err error) {
	fsPath, pathID, releaseSector, err = sb.Sectors.AcquireSector(ctx, task, sector, storiface.FTCache, storiface.FTNone, storiface.PathSealing)
	if err != nil {
		return storiface.SectorPaths{}, storiface.SectorPaths{}, nil, xerrors.Errorf("acquiring sector paths: %w", err)
	}
	// Don't release the storage locks. They will be released in TreeD func()
	return
}

func (sb *SealCalls) TreeD(ctx context.Context, sector storiface.SectorRef, unsealed cid.Cid, size abi.PaddedPieceSize, data io.Reader, unpaddedData bool, fspaths, pathIDs storiface.SectorPaths) error {
	var err error
	defer func() {
		if err != nil {
			clerr := removeDRCTrees(fspaths.Cache, true)
			if clerr != nil {
				log.Errorw("removing tree files after TreeDRC error", "error", clerr, "exec-error", err, "sector", sector, "cache", fspaths.Cache)
			}
		}
	}()

	treeDUnsealed, err := proof.BuildTreeD(data, unpaddedData, filepath.Join(fspaths.Cache, proofpaths.TreeDName), size)
	if err != nil {
		return xerrors.Errorf("building tree-d: %w", err)
	}

	if treeDUnsealed != unsealed {
		return xerrors.Errorf("tree-d cid %s mismatch with supplied unsealed cid %s", treeDUnsealed, unsealed)
	}

	if err := sb.ensureOneCopy(ctx, sector.ID, pathIDs, storiface.FTCache); err != nil {
		return xerrors.Errorf("ensure one copy: %w", err)
	}

	return nil
}

<<<<<<< HEAD
func (sb *SealCalls) SyntheticProofs(ctx context.Context, task *harmonytask.TaskID, sector storiface.SectorRef, sealed cid.Cid, unsealed cid.Cid, randomness abi.SealRandomness, pieces []abi.PieceInfo) error {
	fspaths, pathIDs, releaseSector, err := sb.Sectors.AcquireSector(ctx, task, sector, storiface.FTCache|storiface.FTSealed, storiface.FTNone, storiface.PathSealing)
=======
func (sb *SealCalls) SyntheticProofs(ctx context.Context, task *harmonytask.TaskID, sector storiface.SectorRef, sealed cid.Cid, unsealed cid.Cid, randomness abi.SealRandomness, pieces []abi.PieceInfo, keepUnsealed bool) error {
	fspaths, pathIDs, releaseSector, err := sb.sectors.AcquireSector(ctx, task, sector, storiface.FTCache|storiface.FTSealed, storiface.FTNone, storiface.PathSealing)
>>>>>>> c3a8491c
	if err != nil {
		return xerrors.Errorf("acquiring sector paths: %w", err)
	}
	defer releaseSector()

	ssize, err := sector.ProofType.SectorSize()
	if err != nil {
		return err
	}

	err = ffi.GenerateSynthProofs(sector.ProofType, sealed, unsealed, fspaths.Cache, fspaths.Sealed, sector.ID.Number, sector.ID.Miner, randomness, pieces)
	if err != nil {
		return xerrors.Errorf("generating synthetic proof: %w", err)
	}

	// Generate 3 random commits
	for i := 0; i < C1CheckNumber; i++ {
		var sd [32]byte
		_, _ = rand.Read(sd[:])
		_, err = ffi.SealCommitPhase1(sector.ProofType, sealed, unsealed, fspaths.Cache, fspaths.Sealed, sector.ID.Number, sector.ID.Miner, randomness, sd[:], pieces)
		if err != nil {
			return xerrors.Errorf("checking PreCommit for synthetic proofs for num:%d tkt:%v seed:%v sealedCID:%v, unsealedCID:%v failed: %w", sector.ID.Number, randomness, sd[:], sealed, unsealed, err)
		}
	}

	// Generate unsealed copy before clearing cache
	if err = sb.GenerateUnsealedSector(ctx, sector, &fspaths, &pathIDs, keepUnsealed); err != nil {
		return xerrors.Errorf("generating unsealed sector: %w", err)
	}

	if err = ffi.ClearCache(uint64(ssize), fspaths.Cache); err != nil {
		return xerrors.Errorf("failed to clear cache for synthetic proof of sector %d of miner %d", sector.ID.Miner, sector.ID.Number)
	}

	if err := sb.ensureOneCopy(ctx, sector.ID, pathIDs, storiface.FTCache|storiface.FTSealed); err != nil {
		return xerrors.Errorf("ensure one copy: %w", err)
	}

	return nil
}<|MERGE_RESOLUTION|>--- conflicted
+++ resolved
@@ -531,15 +531,6 @@
 
 	return newPath, nil
 }
-<<<<<<< HEAD
-func (sb *SealCalls) FinalizeSector(ctx context.Context, sector storiface.SectorRef, keepUnsealed bool) error {
-	sectorPaths, pathIDs, releaseSector, err := sb.Sectors.AcquireSector(ctx, nil, sector, storiface.FTCache, storiface.FTNone, storiface.PathSealing)
-	if err != nil {
-		return xerrors.Errorf("acquiring sector paths: %w", err)
-	}
-	defer releaseSector()
-=======
->>>>>>> c3a8491c
 
 func (sb *SealCalls) GenerateUnsealedSector(ctx context.Context, sector storiface.SectorRef, sectorPaths, pathIDs *storiface.SectorPaths, keepUnsealed bool) error {
 	ssize, err := sector.ProofType.SectorSize()
@@ -564,7 +555,7 @@
 
 	defer func() {
 		// We don't pass FTUnsealed to Acquire, so releaseSector won't declare it. Do it here.
-		if err := sb.sectors.sindex.StorageDeclareSector(ctx, storiface.ID(pathIDs.Unsealed), sector.ID, storiface.FTUnsealed, true); err != nil {
+		if err := sb.Sectors.sindex.StorageDeclareSector(ctx, storiface.ID(pathIDs.Unsealed), sector.ID, storiface.FTUnsealed, true); err != nil {
 			log.Errorf("declare unsealed sector error: %s", err)
 		}
 	}()
@@ -574,43 +565,6 @@
 	// * we truncate the temp file to the sector size
 	// * we move the temp file to the unsealed location
 
-<<<<<<< HEAD
-		defer func() {
-			// We don't pass FTUnsealed to Acquire, so releaseSector won't declare it. Do it here.
-			if err := sb.Sectors.sindex.StorageDeclareSector(ctx, storiface.ID(pathIDs.Unsealed), sector.ID, storiface.FTUnsealed, true); err != nil {
-				log.Errorf("declare unsealed sector error: %+v", err)
-			}
-		}()
-
-		// tree-d contains exactly unsealed data in the prefix, so
-		// * we move it to a temp file
-		// * we truncate the temp file to the sector size
-		// * we move the temp file to the unsealed location
-
-		// temp path in cache where we'll move tree-d before truncating
-		// it is in the cache directory so that we can use os.Rename to move it
-		// to unsealed (which may be on a different filesystem)
-		tempUnsealed := filepath.Join(sectorPaths.Cache, storiface.SectorName(sector.ID))
-
-		_, terr := os.Stat(tempUnsealed)
-		tempUnsealedExists := terr == nil
-
-		// First handle an edge case where we have already gone through this step,
-		// but ClearCache or later steps failed. In that case we'll see tree-d missing and unsealed present
-
-		if _, err := os.Stat(filepath.Join(sectorPaths.Cache, proofpaths.TreeDName)); err != nil {
-			if os.IsNotExist(err) {
-				// check that unsealed exists and is the right size
-				st, err := os.Stat(sectorPaths.Unsealed)
-				if err != nil {
-					if os.IsNotExist(err) {
-						if tempUnsealedExists {
-							// unsealed file does not exist, but temp unsealed file does
-							// so we can just resume where the previous attempt left off
-							goto retryUnsealedMove
-						}
-						return xerrors.Errorf("neither unsealed file nor temp-unsealed file exists")
-=======
 	// temp path in cache where we'll move tree-d before truncating
 	// it is in the cache directory so that we can use os.Rename to move it
 	// to unsealed (which may be on a different filesystem)
@@ -632,7 +586,6 @@
 						// unsealed file does not exist, but temp unsealed file does
 						// so we can just resume where the previous attempt left off
 						return TruncateAndMoveUnsealed(tempUnsealed, sectorPaths.Unsealed, ssize)
->>>>>>> c3a8491c
 					}
 					return xerrors.Errorf("neither unsealed file nor temp-unsealed file exists")
 
@@ -688,7 +641,7 @@
 }
 
 func (sb *SealCalls) FinalizeSector(ctx context.Context, sector storiface.SectorRef, keepUnsealed bool) error {
-	sectorPaths, pathIDs, releaseSector, err := sb.sectors.AcquireSector(ctx, nil, sector, storiface.FTCache, storiface.FTNone, storiface.PathSealing)
+	sectorPaths, pathIDs, releaseSector, err := sb.Sectors.AcquireSector(ctx, nil, sector, storiface.FTCache, storiface.FTNone, storiface.PathSealing)
 	if err != nil {
 		return xerrors.Errorf("acquiring sector paths: %w", err)
 	}
@@ -839,13 +792,8 @@
 	return nil
 }
 
-<<<<<<< HEAD
-func (sb *SealCalls) SyntheticProofs(ctx context.Context, task *harmonytask.TaskID, sector storiface.SectorRef, sealed cid.Cid, unsealed cid.Cid, randomness abi.SealRandomness, pieces []abi.PieceInfo) error {
+func (sb *SealCalls) SyntheticProofs(ctx context.Context, task *harmonytask.TaskID, sector storiface.SectorRef, sealed cid.Cid, unsealed cid.Cid, randomness abi.SealRandomness, pieces []abi.PieceInfo, keepUnsealed bool) error {
 	fspaths, pathIDs, releaseSector, err := sb.Sectors.AcquireSector(ctx, task, sector, storiface.FTCache|storiface.FTSealed, storiface.FTNone, storiface.PathSealing)
-=======
-func (sb *SealCalls) SyntheticProofs(ctx context.Context, task *harmonytask.TaskID, sector storiface.SectorRef, sealed cid.Cid, unsealed cid.Cid, randomness abi.SealRandomness, pieces []abi.PieceInfo, keepUnsealed bool) error {
-	fspaths, pathIDs, releaseSector, err := sb.sectors.AcquireSector(ctx, task, sector, storiface.FTCache|storiface.FTSealed, storiface.FTNone, storiface.PathSealing)
->>>>>>> c3a8491c
 	if err != nil {
 		return xerrors.Errorf("acquiring sector paths: %w", err)
 	}
